--- conflicted
+++ resolved
@@ -1110,11 +1110,7 @@
 		case 'Y':
 		case 'y':
 		case '1':
-<<<<<<< HEAD
-			if (nn->nfsd_serv)
-=======
 			if (!nn->nfsd_serv)
->>>>>>> c7efb62b
 				return -EBUSY;
 			nfsd4_end_grace(nn);
 			break;
