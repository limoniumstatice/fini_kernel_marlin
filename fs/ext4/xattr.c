--- conflicted
+++ resolved
@@ -1045,27 +1045,8 @@
 	if (EXT4_I(inode)->i_extra_isize == 0)
 		return -ENOSPC;
 	error = ext4_xattr_set_entry(i, s, inode);
-<<<<<<< HEAD
-	if (error) {
-		if (error == -ENOSPC &&
-		    ext4_has_inline_data(inode)) {
-			error = ext4_try_to_evict_inline_data(handle, inode,
-					EXT4_XATTR_LEN(strlen(i->name) +
-					EXT4_XATTR_SIZE(i->value_len)));
-			if (error)
-				return error;
-			error = ext4_xattr_ibody_find(inode, i, is);
-			if (error)
-				return error;
-			error = ext4_xattr_set_entry(i, s, inode);
-		}
-		if (error)
-			return error;
-	}
-=======
 	if (error)
 		return error;
->>>>>>> 86ce4948
 	header = IHDR(inode, ext4_raw_inode(&is->iloc));
 	if (!IS_LAST_ENTRY(s->first)) {
 		header->h_magic = cpu_to_le32(EXT4_XATTR_MAGIC);
