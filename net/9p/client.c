/*
 * net/9p/clnt.c
 *
 * 9P Client
 *
 *  Copyright (C) 2008 by Eric Van Hensbergen <ericvh@gmail.com>
 *  Copyright (C) 2007 by Latchesar Ionkov <lucho@ionkov.net>
 *
 *  This program is free software; you can redistribute it and/or modify
 *  it under the terms of the GNU General Public License version 2
 *  as published by the Free Software Foundation.
 *
 *  This program is distributed in the hope that it will be useful,
 *  but WITHOUT ANY WARRANTY; without even the implied warranty of
 *  MERCHANTABILITY or FITNESS FOR A PARTICULAR PURPOSE.  See the
 *  GNU General Public License for more details.
 *
 *  You should have received a copy of the GNU General Public License
 *  along with this program; if not, write to:
 *  Free Software Foundation
 *  51 Franklin Street, Fifth Floor
 *  Boston, MA  02111-1301  USA
 *
 */

#define pr_fmt(fmt) KBUILD_MODNAME ": " fmt

#include <linux/module.h>
#include <linux/errno.h>
#include <linux/fs.h>
#include <linux/poll.h>
#include <linux/idr.h>
#include <linux/mutex.h>
#include <linux/slab.h>
#include <linux/sched.h>
#include <linux/uaccess.h>
#include <net/9p/9p.h>
#include <linux/parser.h>
#include <net/9p/client.h>
#include <net/9p/transport.h>
#include "protocol.h"

#define CREATE_TRACE_POINTS
#include <trace/events/9p.h>

/*
  * Client Option Parsing (code inspired by NFS code)
  *  - a little lazy - parse all client options
  */

enum {
	Opt_msize,
	Opt_trans,
	Opt_legacy,
	Opt_version,
	Opt_err,
};

static const match_table_t tokens = {
	{Opt_msize, "msize=%u"},
	{Opt_legacy, "noextend"},
	{Opt_trans, "trans=%s"},
	{Opt_version, "version=%s"},
	{Opt_err, NULL},
};

inline int p9_is_proto_dotl(struct p9_client *clnt)
{
	return clnt->proto_version == p9_proto_2000L;
}
EXPORT_SYMBOL(p9_is_proto_dotl);

inline int p9_is_proto_dotu(struct p9_client *clnt)
{
	return clnt->proto_version == p9_proto_2000u;
}
EXPORT_SYMBOL(p9_is_proto_dotu);

/*
 * Some error codes are taken directly from the server replies,
 * make sure they are valid.
 */
static int safe_errno(int err)
{
	if ((err > 0) || (err < -MAX_ERRNO)) {
		p9_debug(P9_DEBUG_ERROR, "Invalid error code %d\n", err);
		return -EPROTO;
	}
	return err;
}


/* Interpret mount option for protocol version */
static int get_protocol_version(char *s)
{
	int version = -EINVAL;

	if (!strcmp(s, "9p2000")) {
		version = p9_proto_legacy;
		p9_debug(P9_DEBUG_9P, "Protocol version: Legacy\n");
	} else if (!strcmp(s, "9p2000.u")) {
		version = p9_proto_2000u;
		p9_debug(P9_DEBUG_9P, "Protocol version: 9P2000.u\n");
	} else if (!strcmp(s, "9p2000.L")) {
		version = p9_proto_2000L;
		p9_debug(P9_DEBUG_9P, "Protocol version: 9P2000.L\n");
	} else
		pr_info("Unknown protocol version %s\n", s);

	return version;
}

/**
 * parse_options - parse mount options into client structure
 * @opts: options string passed from mount
 * @clnt: existing v9fs client information
 *
 * Return 0 upon success, -ERRNO upon failure
 */

static int parse_opts(char *opts, struct p9_client *clnt)
{
	char *options, *tmp_options;
	char *p;
	substring_t args[MAX_OPT_ARGS];
	int option;
	char *s;
	int ret = 0;

	clnt->proto_version = p9_proto_2000L;
	clnt->msize = 8192;

	if (!opts)
		return 0;

	tmp_options = kstrdup(opts, GFP_KERNEL);
	if (!tmp_options) {
		p9_debug(P9_DEBUG_ERROR,
			 "failed to allocate copy of option string\n");
		return -ENOMEM;
	}
	options = tmp_options;

	while ((p = strsep(&options, ",")) != NULL) {
		int token, r;
		if (!*p)
			continue;
		token = match_token(p, tokens, args);
		switch (token) {
		case Opt_msize:
			r = match_int(&args[0], &option);
			if (r < 0) {
				p9_debug(P9_DEBUG_ERROR,
					 "integer field, but no integer?\n");
				ret = r;
				continue;
			}
			if (option < 4096) {
				p9_debug(P9_DEBUG_ERROR,
					 "msize should be at least 4k\n");
				ret = -EINVAL;
				continue;
			}
			clnt->msize = option;
			break;
		case Opt_trans:
			s = match_strdup(&args[0]);
			if (!s) {
				ret = -ENOMEM;
				p9_debug(P9_DEBUG_ERROR,
					 "problem allocating copy of trans arg\n");
				goto free_and_return;
			 }
			clnt->trans_mod = v9fs_get_trans_by_name(s);
			if (clnt->trans_mod == NULL) {
				pr_info("Could not find request transport: %s\n",
					s);
				ret = -EINVAL;
				kfree(s);
				goto free_and_return;
			}
			kfree(s);
			break;
		case Opt_legacy:
			clnt->proto_version = p9_proto_legacy;
			break;
		case Opt_version:
			s = match_strdup(&args[0]);
			if (!s) {
				ret = -ENOMEM;
				p9_debug(P9_DEBUG_ERROR,
					 "problem allocating copy of version arg\n");
				goto free_and_return;
			}
			ret = get_protocol_version(s);
			if (ret == -EINVAL) {
				kfree(s);
				goto free_and_return;
			}
			kfree(s);
			clnt->proto_version = ret;
			break;
		default:
			continue;
		}
	}

free_and_return:
	kfree(tmp_options);
	return ret;
}

static struct p9_fcall *p9_fcall_alloc(int alloc_msize)
{
	struct p9_fcall *fc;
	fc = kmalloc(sizeof(struct p9_fcall) + alloc_msize, GFP_NOFS);
	if (!fc)
		return NULL;
	fc->capacity = alloc_msize;
	fc->sdata = (char *) fc + sizeof(struct p9_fcall);
	return fc;
}

/**
 * p9_tag_alloc - lookup/allocate a request by tag
 * @c: client session to lookup tag within
 * @tag: numeric id for transaction
 *
 * this is a simple array lookup, but will grow the
 * request_slots as necessary to accommodate transaction
 * ids which did not previously have a slot.
 *
 * this code relies on the client spinlock to manage locks, its
 * possible we should switch to something else, but I'd rather
 * stick with something low-overhead for the common case.
 *
 */

static struct p9_req_t *
p9_tag_alloc(struct p9_client *c, u16 tag, unsigned int max_size)
{
	unsigned long flags;
	int row, col;
	struct p9_req_t *req;
	int alloc_msize = min(c->msize, max_size);

	/* This looks up the original request by tag so we know which
	 * buffer to read the data into */
	tag++;

	if (tag >= c->max_tag) {
		spin_lock_irqsave(&c->lock, flags);
		/* check again since original check was outside of lock */
		while (tag >= c->max_tag) {
			row = (tag / P9_ROW_MAXTAG);
			c->reqs[row] = kcalloc(P9_ROW_MAXTAG,
					sizeof(struct p9_req_t), GFP_ATOMIC);

			if (!c->reqs[row]) {
				pr_err("Couldn't grow tag array\n");
				spin_unlock_irqrestore(&c->lock, flags);
				return ERR_PTR(-ENOMEM);
			}
			for (col = 0; col < P9_ROW_MAXTAG; col++) {
				c->reqs[row][col].status = REQ_STATUS_IDLE;
				c->reqs[row][col].tc = NULL;
			}
			c->max_tag += P9_ROW_MAXTAG;
		}
		spin_unlock_irqrestore(&c->lock, flags);
	}
	row = tag / P9_ROW_MAXTAG;
	col = tag % P9_ROW_MAXTAG;

	req = &c->reqs[row][col];
	if (!req->wq) {
		req->wq = kmalloc(sizeof(wait_queue_head_t), GFP_NOFS);
		if (!req->wq)
			goto grow_failed;
		init_waitqueue_head(req->wq);
	}

	if (!req->tc)
		req->tc = p9_fcall_alloc(alloc_msize);
	if (!req->rc)
		req->rc = p9_fcall_alloc(alloc_msize);
	if (!req->tc || !req->rc)
		goto grow_failed;

	p9pdu_reset(req->tc);
	p9pdu_reset(req->rc);

	req->tc->tag = tag-1;
	req->status = REQ_STATUS_ALLOC;

	return req;

grow_failed:
	pr_err("Couldn't grow tag array\n");
	kfree(req->tc);
	kfree(req->rc);
	kfree(req->wq);
	req->tc = req->rc = NULL;
	req->wq = NULL;
	return ERR_PTR(-ENOMEM);
}

/**
 * p9_tag_lookup - lookup a request by tag
 * @c: client session to lookup tag within
 * @tag: numeric id for transaction
 *
 */

struct p9_req_t *p9_tag_lookup(struct p9_client *c, u16 tag)
{
	int row, col;

	/* This looks up the original request by tag so we know which
	 * buffer to read the data into */
	tag++;

	if(tag >= c->max_tag) 
		return NULL;

	row = tag / P9_ROW_MAXTAG;
	col = tag % P9_ROW_MAXTAG;

	return &c->reqs[row][col];
}
EXPORT_SYMBOL(p9_tag_lookup);

/**
 * p9_tag_init - setup tags structure and contents
 * @c:  v9fs client struct
 *
 * This initializes the tags structure for each client instance.
 *
 */

static int p9_tag_init(struct p9_client *c)
{
	int err = 0;

	c->tagpool = p9_idpool_create();
	if (IS_ERR(c->tagpool)) {
		err = PTR_ERR(c->tagpool);
		goto error;
	}
	err = p9_idpool_get(c->tagpool); /* reserve tag 0 */
	if (err < 0) {
		p9_idpool_destroy(c->tagpool);
		goto error;
	}
	c->max_tag = 0;
error:
	return err;
}

/**
 * p9_tag_cleanup - cleans up tags structure and reclaims resources
 * @c:  v9fs client struct
 *
 * This frees resources associated with the tags structure
 *
 */
static void p9_tag_cleanup(struct p9_client *c)
{
	int row, col;

	/* check to insure all requests are idle */
	for (row = 0; row < (c->max_tag/P9_ROW_MAXTAG); row++) {
		for (col = 0; col < P9_ROW_MAXTAG; col++) {
			if (c->reqs[row][col].status != REQ_STATUS_IDLE) {
				p9_debug(P9_DEBUG_MUX,
					 "Attempting to cleanup non-free tag %d,%d\n",
					 row, col);
				/* TODO: delay execution of cleanup */
				return;
			}
		}
	}

	if (c->tagpool) {
		p9_idpool_put(0, c->tagpool); /* free reserved tag 0 */
		p9_idpool_destroy(c->tagpool);
	}

	/* free requests associated with tags */
	for (row = 0; row < (c->max_tag/P9_ROW_MAXTAG); row++) {
		for (col = 0; col < P9_ROW_MAXTAG; col++) {
			kfree(c->reqs[row][col].wq);
			kfree(c->reqs[row][col].tc);
			kfree(c->reqs[row][col].rc);
		}
		kfree(c->reqs[row]);
	}
	c->max_tag = 0;
}

/**
 * p9_free_req - free a request and clean-up as necessary
 * c: client state
 * r: request to release
 *
 */

static void p9_free_req(struct p9_client *c, struct p9_req_t *r)
{
	int tag = r->tc->tag;
	p9_debug(P9_DEBUG_MUX, "clnt %p req %p tag: %d\n", c, r, tag);

	r->status = REQ_STATUS_IDLE;
	if (tag != P9_NOTAG && p9_idpool_check(tag, c->tagpool))
		p9_idpool_put(tag, c->tagpool);
}

/**
 * p9_client_cb - call back from transport to client
 * c: client state
 * req: request received
 *
 */
void p9_client_cb(struct p9_client *c, struct p9_req_t *req, int status)
{
	p9_debug(P9_DEBUG_MUX, " tag %d\n", req->tc->tag);

	/*
	 * This barrier is needed to make sure any change made to req before
	 * the other thread wakes up will indeed be seen by the waiting side.
	 */
	smp_wmb();
	req->status = status;

	wake_up(req->wq);
	p9_debug(P9_DEBUG_MUX, "wakeup: %d\n", req->tc->tag);
}
EXPORT_SYMBOL(p9_client_cb);

/**
 * p9_parse_header - parse header arguments out of a packet
 * @pdu: packet to parse
 * @size: size of packet
 * @type: type of request
 * @tag: tag of packet
 * @rewind: set if we need to rewind offset afterwards
 */

int
p9_parse_header(struct p9_fcall *pdu, int32_t *size, int8_t *type, int16_t *tag,
								int rewind)
{
	int8_t r_type;
	int16_t r_tag;
	int32_t r_size;
	int offset = pdu->offset;
	int err;

	pdu->offset = 0;
	if (pdu->size == 0)
		pdu->size = 7;

	err = p9pdu_readf(pdu, 0, "dbw", &r_size, &r_type, &r_tag);
	if (err)
		goto rewind_and_exit;

	pdu->size = r_size;
	pdu->id = r_type;
	pdu->tag = r_tag;

	p9_debug(P9_DEBUG_9P, "<<< size=%d type: %d tag: %d\n",
		 pdu->size, pdu->id, pdu->tag);

	if (type)
		*type = r_type;
	if (tag)
		*tag = r_tag;
	if (size)
		*size = r_size;


rewind_and_exit:
	if (rewind)
		pdu->offset = offset;
	return err;
}
EXPORT_SYMBOL(p9_parse_header);

/**
 * p9_check_errors - check 9p packet for error return and process it
 * @c: current client instance
 * @req: request to parse and check for error conditions
 *
 * returns error code if one is discovered, otherwise returns 0
 *
 * this will have to be more complicated if we have multiple
 * error packet types
 */

static int p9_check_errors(struct p9_client *c, struct p9_req_t *req)
{
	int8_t type;
	int err;
	int ecode;

	err = p9_parse_header(req->rc, NULL, &type, NULL, 0);
	/*
	 * dump the response from server
	 * This should be after check errors which poplulate pdu_fcall.
	 */
	trace_9p_protocol_dump(c, req->rc);
	if (err) {
		p9_debug(P9_DEBUG_ERROR, "couldn't parse header %d\n", err);
		return err;
	}
	if (type != P9_RERROR && type != P9_RLERROR)
		return 0;

	if (!p9_is_proto_dotl(c)) {
		char *ename;
		err = p9pdu_readf(req->rc, c->proto_version, "s?d",
				  &ename, &ecode);
		if (err)
			goto out_err;

		if (p9_is_proto_dotu(c))
			err = -ecode;

		if (!err || !IS_ERR_VALUE(err)) {
			err = p9_errstr2errno(ename, strlen(ename));

			p9_debug(P9_DEBUG_9P, "<<< RERROR (%d) %s\n",
				 -ecode, ename);
		}
		kfree(ename);
	} else {
		err = p9pdu_readf(req->rc, c->proto_version, "d", &ecode);
		err = -ecode;

		p9_debug(P9_DEBUG_9P, "<<< RLERROR (%d)\n", -ecode);
	}

	return err;

out_err:
	p9_debug(P9_DEBUG_ERROR, "couldn't parse error%d\n", err);

	return err;
}

/**
 * p9_check_zc_errors - check 9p packet for error return and process it
 * @c: current client instance
 * @req: request to parse and check for error conditions
 * @in_hdrlen: Size of response protocol buffer.
 *
 * returns error code if one is discovered, otherwise returns 0
 *
 * this will have to be more complicated if we have multiple
 * error packet types
 */

static int p9_check_zc_errors(struct p9_client *c, struct p9_req_t *req,
			      char *uidata, int in_hdrlen, int kern_buf)
{
	int err;
	int ecode;
	int8_t type;
	char *ename = NULL;

	err = p9_parse_header(req->rc, NULL, &type, NULL, 0);
	/*
	 * dump the response from server
	 * This should be after parse_header which poplulate pdu_fcall.
	 */
	trace_9p_protocol_dump(c, req->rc);
	if (err) {
		p9_debug(P9_DEBUG_ERROR, "couldn't parse header %d\n", err);
		return err;
	}

	if (type != P9_RERROR && type != P9_RLERROR)
		return 0;

	if (!p9_is_proto_dotl(c)) {
		/* Error is reported in string format */
		int len;
		/* 7 = header size for RERROR; */
		int inline_len = in_hdrlen - 7;

		len =  req->rc->size - req->rc->offset;
		if (len > (P9_ZC_HDR_SZ - 7)) {
			err = -EFAULT;
			goto out_err;
		}

		ename = &req->rc->sdata[req->rc->offset];
		if (len > inline_len) {
			/* We have error in external buffer */
			if (kern_buf) {
				memcpy(ename + inline_len, uidata,
				       len - inline_len);
			} else {
				err = copy_from_user(ename + inline_len,
						     uidata, len - inline_len);
				if (err) {
					err = -EFAULT;
					goto out_err;
				}
			}
		}
		ename = NULL;
		err = p9pdu_readf(req->rc, c->proto_version, "s?d",
				  &ename, &ecode);
		if (err)
			goto out_err;

		if (p9_is_proto_dotu(c))
			err = -ecode;

		if (!err || !IS_ERR_VALUE(err)) {
			err = p9_errstr2errno(ename, strlen(ename));

			p9_debug(P9_DEBUG_9P, "<<< RERROR (%d) %s\n",
				 -ecode, ename);
		}
		kfree(ename);
	} else {
		err = p9pdu_readf(req->rc, c->proto_version, "d", &ecode);
		err = -ecode;

		p9_debug(P9_DEBUG_9P, "<<< RLERROR (%d)\n", -ecode);
	}
	return err;

out_err:
	p9_debug(P9_DEBUG_ERROR, "couldn't parse error%d\n", err);
	return err;
}

static struct p9_req_t *
p9_client_rpc(struct p9_client *c, int8_t type, const char *fmt, ...);

/**
 * p9_client_flush - flush (cancel) a request
 * @c: client state
 * @oldreq: request to cancel
 *
 * This sents a flush for a particular request and links
 * the flush request to the original request.  The current
 * code only supports a single flush request although the protocol
 * allows for multiple flush requests to be sent for a single request.
 *
 */

static int p9_client_flush(struct p9_client *c, struct p9_req_t *oldreq)
{
	struct p9_req_t *req;
	int16_t oldtag;
	int err;

	err = p9_parse_header(oldreq->tc, NULL, NULL, &oldtag, 1);
	if (err)
		return err;

	p9_debug(P9_DEBUG_9P, ">>> TFLUSH tag %d\n", oldtag);

	req = p9_client_rpc(c, P9_TFLUSH, "w", oldtag);
	if (IS_ERR(req))
		return PTR_ERR(req);

	/*
	 * if we haven't received a response for oldreq,
	 * remove it from the list
	 */
	if (oldreq->status == REQ_STATUS_SENT)
		if (c->trans_mod->cancelled)
			c->trans_mod->cancelled(c, oldreq);

	p9_free_req(c, req);
	return 0;
}

static struct p9_req_t *p9_client_prepare_req(struct p9_client *c,
					      int8_t type, int req_size,
					      const char *fmt, va_list ap)
{
	int tag, err;
	struct p9_req_t *req;

	p9_debug(P9_DEBUG_MUX, "client %p op %d\n", c, type);

	/* we allow for any status other than disconnected */
	if (c->status == Disconnected)
		return ERR_PTR(-EIO);

	/* if status is begin_disconnected we allow only clunk request */
	if ((c->status == BeginDisconnect) && (type != P9_TCLUNK))
		return ERR_PTR(-EIO);

	tag = P9_NOTAG;
	if (type != P9_TVERSION) {
		tag = p9_idpool_get(c->tagpool);
		if (tag < 0)
			return ERR_PTR(-ENOMEM);
	}

	req = p9_tag_alloc(c, tag, req_size);
	if (IS_ERR(req))
		return req;

	/* marshall the data */
	p9pdu_prepare(req->tc, tag, type);
	err = p9pdu_vwritef(req->tc, c->proto_version, fmt, ap);
	if (err)
		goto reterr;
	p9pdu_finalize(c, req->tc);
	trace_9p_client_req(c, type, tag);
	return req;
reterr:
	p9_free_req(c, req);
	return ERR_PTR(err);
}

/**
 * p9_client_rpc - issue a request and wait for a response
 * @c: client session
 * @type: type of request
 * @fmt: protocol format string (see protocol.c)
 *
 * Returns request structure (which client must free using p9_free_req)
 */

static struct p9_req_t *
p9_client_rpc(struct p9_client *c, int8_t type, const char *fmt, ...)
{
	va_list ap;
	int sigpending, err;
	unsigned long flags;
	struct p9_req_t *req;

	va_start(ap, fmt);
	req = p9_client_prepare_req(c, type, c->msize, fmt, ap);
	va_end(ap);
	if (IS_ERR(req))
		return req;

	if (signal_pending(current)) {
		sigpending = 1;
		clear_thread_flag(TIF_SIGPENDING);
	} else
		sigpending = 0;

	err = c->trans_mod->request(c, req);
	if (err < 0) {
		if (err != -ERESTARTSYS && err != -EFAULT)
			c->status = Disconnected;
		goto reterr;
	}
again:
	/* Wait for the response */
	err = wait_event_killable(*req->wq, req->status >= REQ_STATUS_RCVD);

	/*
	 * Make sure our req is coherent with regard to updates in other
	 * threads - echoes to wmb() in the callback
	 */
	smp_rmb();

	if ((err == -ERESTARTSYS) && (c->status == Connected)
				  && (type == P9_TFLUSH)) {
		sigpending = 1;
		clear_thread_flag(TIF_SIGPENDING);
		goto again;
	}

	if (req->status == REQ_STATUS_ERROR) {
		p9_debug(P9_DEBUG_ERROR, "req_status error %d\n", req->t_err);
		err = req->t_err;
	}
	if ((err == -ERESTARTSYS) && (c->status == Connected)) {
		p9_debug(P9_DEBUG_MUX, "flushing\n");
		sigpending = 1;
		clear_thread_flag(TIF_SIGPENDING);

		if (c->trans_mod->cancel(c, req))
			p9_client_flush(c, req);

		/* if we received the response anyway, don't signal error */
		if (req->status == REQ_STATUS_RCVD)
			err = 0;
	}
	if (sigpending) {
		spin_lock_irqsave(&current->sighand->siglock, flags);
		recalc_sigpending();
		spin_unlock_irqrestore(&current->sighand->siglock, flags);
	}
	if (err < 0)
		goto reterr;

	err = p9_check_errors(c, req);
	trace_9p_client_res(c, type, req->rc->tag, err);
	if (!err)
		return req;
reterr:
	p9_free_req(c, req);
	return ERR_PTR(safe_errno(err));
}

/**
 * p9_client_zc_rpc - issue a request and wait for a response
 * @c: client session
 * @type: type of request
 * @uidata: user bffer that should be ued for zero copy read
 * @uodata: user buffer that shoud be user for zero copy write
 * @inlen: read buffer size
 * @olen: write buffer size
 * @hdrlen: reader header size, This is the size of response protocol data
 * @fmt: protocol format string (see protocol.c)
 *
 * Returns request structure (which client must free using p9_free_req)
 */
static struct p9_req_t *p9_client_zc_rpc(struct p9_client *c, int8_t type,
					 char *uidata, char *uodata,
					 int inlen, int olen, int in_hdrlen,
					 int kern_buf, const char *fmt, ...)
{
	va_list ap;
	int sigpending, err;
	unsigned long flags;
	struct p9_req_t *req;

	va_start(ap, fmt);
	/*
	 * We allocate a inline protocol data of only 4k bytes.
	 * The actual content is passed in zero-copy fashion.
	 */
	req = p9_client_prepare_req(c, type, P9_ZC_HDR_SZ, fmt, ap);
	va_end(ap);
	if (IS_ERR(req))
		return req;

	if (signal_pending(current)) {
		sigpending = 1;
		clear_thread_flag(TIF_SIGPENDING);
	} else
		sigpending = 0;

	/* If we are called with KERNEL_DS force kern_buf */
	if (segment_eq(get_fs(), KERNEL_DS))
		kern_buf = 1;

	err = c->trans_mod->zc_request(c, req, uidata, uodata,
				       inlen, olen, in_hdrlen, kern_buf);
	if (err < 0) {
		if (err == -EIO)
			c->status = Disconnected;
		if (err != -ERESTARTSYS)
			goto reterr;
	}
	if (req->status == REQ_STATUS_ERROR) {
		p9_debug(P9_DEBUG_ERROR, "req_status error %d\n", req->t_err);
		err = req->t_err;
	}
	if ((err == -ERESTARTSYS) && (c->status == Connected)) {
		p9_debug(P9_DEBUG_MUX, "flushing\n");
		sigpending = 1;
		clear_thread_flag(TIF_SIGPENDING);

		if (c->trans_mod->cancel(c, req))
			p9_client_flush(c, req);

		/* if we received the response anyway, don't signal error */
		if (req->status == REQ_STATUS_RCVD)
			err = 0;
	}
	if (sigpending) {
		spin_lock_irqsave(&current->sighand->siglock, flags);
		recalc_sigpending();
		spin_unlock_irqrestore(&current->sighand->siglock, flags);
	}
	if (err < 0)
		goto reterr;

	err = p9_check_zc_errors(c, req, uidata, in_hdrlen, kern_buf);
	trace_9p_client_res(c, type, req->rc->tag, err);
	if (!err)
		return req;
reterr:
	p9_free_req(c, req);
	return ERR_PTR(safe_errno(err));
}

static struct p9_fid *p9_fid_create(struct p9_client *clnt)
{
	int ret;
	struct p9_fid *fid;
	unsigned long flags;

	p9_debug(P9_DEBUG_FID, "clnt %p\n", clnt);
	fid = kmalloc(sizeof(struct p9_fid), GFP_KERNEL);
	if (!fid)
		return ERR_PTR(-ENOMEM);

	ret = p9_idpool_get(clnt->fidpool);
	if (ret < 0) {
		ret = -ENOSPC;
		goto error;
	}
	fid->fid = ret;

	memset(&fid->qid, 0, sizeof(struct p9_qid));
	fid->mode = -1;
	fid->uid = current_fsuid();
	fid->clnt = clnt;
	fid->rdir = NULL;
	spin_lock_irqsave(&clnt->lock, flags);
	list_add(&fid->flist, &clnt->fidlist);
	spin_unlock_irqrestore(&clnt->lock, flags);

	return fid;

error:
	kfree(fid);
	return ERR_PTR(ret);
}

static void p9_fid_destroy(struct p9_fid *fid)
{
	struct p9_client *clnt;
	unsigned long flags;

	p9_debug(P9_DEBUG_FID, "fid %d\n", fid->fid);
	clnt = fid->clnt;
	p9_idpool_put(fid->fid, clnt->fidpool);
	spin_lock_irqsave(&clnt->lock, flags);
	list_del(&fid->flist);
	spin_unlock_irqrestore(&clnt->lock, flags);
	kfree(fid->rdir);
	kfree(fid);
}

static int p9_client_version(struct p9_client *c)
{
	int err = 0;
	struct p9_req_t *req;
	char *version = NULL;
	int msize;

	p9_debug(P9_DEBUG_9P, ">>> TVERSION msize %d protocol %d\n",
		 c->msize, c->proto_version);

	switch (c->proto_version) {
	case p9_proto_2000L:
		req = p9_client_rpc(c, P9_TVERSION, "ds",
					c->msize, "9P2000.L");
		break;
	case p9_proto_2000u:
		req = p9_client_rpc(c, P9_TVERSION, "ds",
					c->msize, "9P2000.u");
		break;
	case p9_proto_legacy:
		req = p9_client_rpc(c, P9_TVERSION, "ds",
					c->msize, "9P2000");
		break;
	default:
		return -EINVAL;
	}

	if (IS_ERR(req))
		return PTR_ERR(req);

	err = p9pdu_readf(req->rc, c->proto_version, "ds", &msize, &version);
	if (err) {
		p9_debug(P9_DEBUG_9P, "version error %d\n", err);
		trace_9p_protocol_dump(c, req->rc);
		goto error;
	}

	p9_debug(P9_DEBUG_9P, "<<< RVERSION msize %d %s\n", msize, version);
	if (!strncmp(version, "9P2000.L", 8))
		c->proto_version = p9_proto_2000L;
	else if (!strncmp(version, "9P2000.u", 8))
		c->proto_version = p9_proto_2000u;
	else if (!strncmp(version, "9P2000", 6))
		c->proto_version = p9_proto_legacy;
	else {
		p9_debug(P9_DEBUG_ERROR,
			 "server returned an unknown version: %s\n", version);
		err = -EREMOTEIO;
		goto error;
	}

	if (msize < 4096) {
		p9_debug(P9_DEBUG_ERROR,
			 "server returned a msize < 4096: %d\n", msize);
		err = -EREMOTEIO;
		goto error;
	}
	if (msize < c->msize)
		c->msize = msize;

error:
	kfree(version);
	p9_free_req(c, req);

	return err;
}

struct p9_client *p9_client_create(const char *dev_name, char *options)
{
	int err;
	struct p9_client *clnt;
	char *client_id;

	err = 0;
	clnt = kmalloc(sizeof(struct p9_client), GFP_KERNEL);
	if (!clnt)
		return ERR_PTR(-ENOMEM);

	clnt->trans_mod = NULL;
	clnt->trans = NULL;

	client_id = utsname()->nodename;
	memcpy(clnt->name, client_id, strlen(client_id) + 1);

	spin_lock_init(&clnt->lock);
	INIT_LIST_HEAD(&clnt->fidlist);

	err = p9_tag_init(clnt);
	if (err < 0)
		goto free_client;

	err = parse_opts(options, clnt);
	if (err < 0)
		goto destroy_tagpool;

	if (!clnt->trans_mod)
		clnt->trans_mod = v9fs_get_default_trans();

	if (clnt->trans_mod == NULL) {
		err = -EPROTONOSUPPORT;
		p9_debug(P9_DEBUG_ERROR,
			 "No transport defined or default transport\n");
		goto destroy_tagpool;
	}

	clnt->fidpool = p9_idpool_create();
	if (IS_ERR(clnt->fidpool)) {
		err = PTR_ERR(clnt->fidpool);
		goto put_trans;
	}

	p9_debug(P9_DEBUG_MUX, "clnt %p trans %p msize %d protocol %d\n",
		 clnt, clnt->trans_mod, clnt->msize, clnt->proto_version);

	err = clnt->trans_mod->create(clnt, dev_name, options);
	if (err)
		goto destroy_fidpool;

	if (clnt->msize > clnt->trans_mod->maxsize)
		clnt->msize = clnt->trans_mod->maxsize;

	if (clnt->msize < 4096) {
		p9_debug(P9_DEBUG_ERROR,
			 "Please specify a msize of at least 4k\n");
		err = -EINVAL;
<<<<<<< HEAD
		goto free_client;
=======
		goto close_trans;
>>>>>>> c7efb62b
	}

	err = p9_client_version(clnt);
	if (err)
		goto close_trans;

	return clnt;

close_trans:
	clnt->trans_mod->close(clnt);
destroy_fidpool:
	p9_idpool_destroy(clnt->fidpool);
put_trans:
	v9fs_put_trans(clnt->trans_mod);
destroy_tagpool:
	p9_idpool_destroy(clnt->tagpool);
free_client:
	kfree(clnt);
	return ERR_PTR(err);
}
EXPORT_SYMBOL(p9_client_create);

void p9_client_destroy(struct p9_client *clnt)
{
	struct p9_fid *fid, *fidptr;

	p9_debug(P9_DEBUG_MUX, "clnt %p\n", clnt);

	if (clnt->trans_mod)
		clnt->trans_mod->close(clnt);

	v9fs_put_trans(clnt->trans_mod);

	list_for_each_entry_safe(fid, fidptr, &clnt->fidlist, flist) {
		pr_info("Found fid %d not clunked\n", fid->fid);
		p9_fid_destroy(fid);
	}

	if (clnt->fidpool)
		p9_idpool_destroy(clnt->fidpool);

	p9_tag_cleanup(clnt);

	kfree(clnt);
}
EXPORT_SYMBOL(p9_client_destroy);

void p9_client_disconnect(struct p9_client *clnt)
{
	p9_debug(P9_DEBUG_9P, "clnt %p\n", clnt);
	clnt->status = Disconnected;
}
EXPORT_SYMBOL(p9_client_disconnect);

void p9_client_begin_disconnect(struct p9_client *clnt)
{
	p9_debug(P9_DEBUG_9P, "clnt %p\n", clnt);
	clnt->status = BeginDisconnect;
}
EXPORT_SYMBOL(p9_client_begin_disconnect);

struct p9_fid *p9_client_attach(struct p9_client *clnt, struct p9_fid *afid,
	char *uname, kuid_t n_uname, char *aname)
{
	int err = 0;
	struct p9_req_t *req;
	struct p9_fid *fid;
	struct p9_qid qid;


	p9_debug(P9_DEBUG_9P, ">>> TATTACH afid %d uname %s aname %s\n",
		 afid ? afid->fid : -1, uname, aname);
	fid = p9_fid_create(clnt);
	if (IS_ERR(fid)) {
		err = PTR_ERR(fid);
		fid = NULL;
		goto error;
	}

	req = p9_client_rpc(clnt, P9_TATTACH, "ddss?u", fid->fid,
			afid ? afid->fid : P9_NOFID, uname, aname, n_uname);
	if (IS_ERR(req)) {
		err = PTR_ERR(req);
		goto error;
	}

	err = p9pdu_readf(req->rc, clnt->proto_version, "Q", &qid);
	if (err) {
		trace_9p_protocol_dump(clnt, req->rc);
		p9_free_req(clnt, req);
		goto error;
	}

	p9_debug(P9_DEBUG_9P, "<<< RATTACH qid %x.%llx.%x\n",
		 qid.type, (unsigned long long)qid.path, qid.version);

	memmove(&fid->qid, &qid, sizeof(struct p9_qid));

	p9_free_req(clnt, req);
	return fid;

error:
	if (fid)
		p9_fid_destroy(fid);
	return ERR_PTR(err);
}
EXPORT_SYMBOL(p9_client_attach);

struct p9_fid *p9_client_walk(struct p9_fid *oldfid, uint16_t nwname,
		char **wnames, int clone)
{
	int err;
	struct p9_client *clnt;
	struct p9_fid *fid;
	struct p9_qid *wqids;
	struct p9_req_t *req;
	uint16_t nwqids, count;

	err = 0;
	wqids = NULL;
	clnt = oldfid->clnt;
	if (clone) {
		fid = p9_fid_create(clnt);
		if (IS_ERR(fid)) {
			err = PTR_ERR(fid);
			fid = NULL;
			goto error;
		}

		fid->uid = oldfid->uid;
	} else
		fid = oldfid;


	p9_debug(P9_DEBUG_9P, ">>> TWALK fids %d,%d nwname %ud wname[0] %s\n",
		 oldfid->fid, fid->fid, nwname, wnames ? wnames[0] : NULL);

	req = p9_client_rpc(clnt, P9_TWALK, "ddT", oldfid->fid, fid->fid,
								nwname, wnames);
	if (IS_ERR(req)) {
		err = PTR_ERR(req);
		goto error;
	}

	err = p9pdu_readf(req->rc, clnt->proto_version, "R", &nwqids, &wqids);
	if (err) {
		trace_9p_protocol_dump(clnt, req->rc);
		p9_free_req(clnt, req);
		goto clunk_fid;
	}
	p9_free_req(clnt, req);

	p9_debug(P9_DEBUG_9P, "<<< RWALK nwqid %d:\n", nwqids);

	if (nwqids != nwname) {
		err = -ENOENT;
		goto clunk_fid;
	}

	for (count = 0; count < nwqids; count++)
		p9_debug(P9_DEBUG_9P, "<<<     [%d] %x.%llx.%x\n",
			count, wqids[count].type,
			(unsigned long long)wqids[count].path,
			wqids[count].version);

	if (nwname)
		memmove(&fid->qid, &wqids[nwqids - 1], sizeof(struct p9_qid));
	else
		fid->qid = oldfid->qid;

	kfree(wqids);
	return fid;

clunk_fid:
	kfree(wqids);
	p9_client_clunk(fid);
	fid = NULL;

error:
	if (fid && (fid != oldfid))
		p9_fid_destroy(fid);

	return ERR_PTR(err);
}
EXPORT_SYMBOL(p9_client_walk);

int p9_client_open(struct p9_fid *fid, int mode)
{
	int err;
	struct p9_client *clnt;
	struct p9_req_t *req;
	struct p9_qid qid;
	int iounit;

	clnt = fid->clnt;
	p9_debug(P9_DEBUG_9P, ">>> %s fid %d mode %d\n",
		p9_is_proto_dotl(clnt) ? "TLOPEN" : "TOPEN", fid->fid, mode);
	err = 0;

	if (fid->mode != -1)
		return -EINVAL;

	if (p9_is_proto_dotl(clnt))
		req = p9_client_rpc(clnt, P9_TLOPEN, "dd", fid->fid, mode);
	else
		req = p9_client_rpc(clnt, P9_TOPEN, "db", fid->fid, mode);
	if (IS_ERR(req)) {
		err = PTR_ERR(req);
		goto error;
	}

	err = p9pdu_readf(req->rc, clnt->proto_version, "Qd", &qid, &iounit);
	if (err) {
		trace_9p_protocol_dump(clnt, req->rc);
		goto free_and_error;
	}

	p9_debug(P9_DEBUG_9P, "<<< %s qid %x.%llx.%x iounit %x\n",
		p9_is_proto_dotl(clnt) ? "RLOPEN" : "ROPEN",  qid.type,
		(unsigned long long)qid.path, qid.version, iounit);

	fid->mode = mode;
	fid->iounit = iounit;

free_and_error:
	p9_free_req(clnt, req);
error:
	return err;
}
EXPORT_SYMBOL(p9_client_open);

int p9_client_create_dotl(struct p9_fid *ofid, char *name, u32 flags, u32 mode,
		kgid_t gid, struct p9_qid *qid)
{
	int err = 0;
	struct p9_client *clnt;
	struct p9_req_t *req;
	int iounit;

	p9_debug(P9_DEBUG_9P,
			">>> TLCREATE fid %d name %s flags %d mode %d gid %d\n",
			ofid->fid, name, flags, mode,
		 	from_kgid(&init_user_ns, gid));
	clnt = ofid->clnt;

	if (ofid->mode != -1)
		return -EINVAL;

	req = p9_client_rpc(clnt, P9_TLCREATE, "dsddg", ofid->fid, name, flags,
			mode, gid);
	if (IS_ERR(req)) {
		err = PTR_ERR(req);
		goto error;
	}

	err = p9pdu_readf(req->rc, clnt->proto_version, "Qd", qid, &iounit);
	if (err) {
		trace_9p_protocol_dump(clnt, req->rc);
		goto free_and_error;
	}

	p9_debug(P9_DEBUG_9P, "<<< RLCREATE qid %x.%llx.%x iounit %x\n",
			qid->type,
			(unsigned long long)qid->path,
			qid->version, iounit);

	ofid->mode = mode;
	ofid->iounit = iounit;

free_and_error:
	p9_free_req(clnt, req);
error:
	return err;
}
EXPORT_SYMBOL(p9_client_create_dotl);

int p9_client_fcreate(struct p9_fid *fid, char *name, u32 perm, int mode,
		     char *extension)
{
	int err;
	struct p9_client *clnt;
	struct p9_req_t *req;
	struct p9_qid qid;
	int iounit;

	p9_debug(P9_DEBUG_9P, ">>> TCREATE fid %d name %s perm %d mode %d\n",
						fid->fid, name, perm, mode);
	err = 0;
	clnt = fid->clnt;

	if (fid->mode != -1)
		return -EINVAL;

	req = p9_client_rpc(clnt, P9_TCREATE, "dsdb?s", fid->fid, name, perm,
				mode, extension);
	if (IS_ERR(req)) {
		err = PTR_ERR(req);
		goto error;
	}

	err = p9pdu_readf(req->rc, clnt->proto_version, "Qd", &qid, &iounit);
	if (err) {
		trace_9p_protocol_dump(clnt, req->rc);
		goto free_and_error;
	}

	p9_debug(P9_DEBUG_9P, "<<< RCREATE qid %x.%llx.%x iounit %x\n",
				qid.type,
				(unsigned long long)qid.path,
				qid.version, iounit);

	fid->mode = mode;
	fid->iounit = iounit;

free_and_error:
	p9_free_req(clnt, req);
error:
	return err;
}
EXPORT_SYMBOL(p9_client_fcreate);

int p9_client_symlink(struct p9_fid *dfid, char *name, char *symtgt, kgid_t gid,
		struct p9_qid *qid)
{
	int err = 0;
	struct p9_client *clnt;
	struct p9_req_t *req;

	p9_debug(P9_DEBUG_9P, ">>> TSYMLINK dfid %d name %s  symtgt %s\n",
			dfid->fid, name, symtgt);
	clnt = dfid->clnt;

	req = p9_client_rpc(clnt, P9_TSYMLINK, "dssg", dfid->fid, name, symtgt,
			gid);
	if (IS_ERR(req)) {
		err = PTR_ERR(req);
		goto error;
	}

	err = p9pdu_readf(req->rc, clnt->proto_version, "Q", qid);
	if (err) {
		trace_9p_protocol_dump(clnt, req->rc);
		goto free_and_error;
	}

	p9_debug(P9_DEBUG_9P, "<<< RSYMLINK qid %x.%llx.%x\n",
			qid->type, (unsigned long long)qid->path, qid->version);

free_and_error:
	p9_free_req(clnt, req);
error:
	return err;
}
EXPORT_SYMBOL(p9_client_symlink);

int p9_client_link(struct p9_fid *dfid, struct p9_fid *oldfid, char *newname)
{
	struct p9_client *clnt;
	struct p9_req_t *req;

	p9_debug(P9_DEBUG_9P, ">>> TLINK dfid %d oldfid %d newname %s\n",
			dfid->fid, oldfid->fid, newname);
	clnt = dfid->clnt;
	req = p9_client_rpc(clnt, P9_TLINK, "dds", dfid->fid, oldfid->fid,
			newname);
	if (IS_ERR(req))
		return PTR_ERR(req);

	p9_debug(P9_DEBUG_9P, "<<< RLINK\n");
	p9_free_req(clnt, req);
	return 0;
}
EXPORT_SYMBOL(p9_client_link);

int p9_client_fsync(struct p9_fid *fid, int datasync)
{
	int err;
	struct p9_client *clnt;
	struct p9_req_t *req;

	p9_debug(P9_DEBUG_9P, ">>> TFSYNC fid %d datasync:%d\n",
			fid->fid, datasync);
	err = 0;
	clnt = fid->clnt;

	req = p9_client_rpc(clnt, P9_TFSYNC, "dd", fid->fid, datasync);
	if (IS_ERR(req)) {
		err = PTR_ERR(req);
		goto error;
	}

	p9_debug(P9_DEBUG_9P, "<<< RFSYNC fid %d\n", fid->fid);

	p9_free_req(clnt, req);

error:
	return err;
}
EXPORT_SYMBOL(p9_client_fsync);

int p9_client_clunk(struct p9_fid *fid)
{
	int err;
	struct p9_client *clnt;
	struct p9_req_t *req;
	int retries = 0;

	if (!fid) {
		pr_warn("%s (%d): Trying to clunk with NULL fid\n",
			__func__, task_pid_nr(current));
		dump_stack();
		return 0;
	}

again:
	p9_debug(P9_DEBUG_9P, ">>> TCLUNK fid %d (try %d)\n", fid->fid,
								retries);
	err = 0;
	clnt = fid->clnt;

	req = p9_client_rpc(clnt, P9_TCLUNK, "d", fid->fid);
	if (IS_ERR(req)) {
		err = PTR_ERR(req);
		goto error;
	}

	p9_debug(P9_DEBUG_9P, "<<< RCLUNK fid %d\n", fid->fid);

	p9_free_req(clnt, req);
error:
	/*
	 * Fid is not valid even after a failed clunk
	 * If interrupted, retry once then give up and
	 * leak fid until umount.
	 */
	if (err == -ERESTARTSYS) {
		if (retries++ == 0)
			goto again;
	} else
		p9_fid_destroy(fid);
	return err;
}
EXPORT_SYMBOL(p9_client_clunk);

int p9_client_remove(struct p9_fid *fid)
{
	int err;
	struct p9_client *clnt;
	struct p9_req_t *req;

	p9_debug(P9_DEBUG_9P, ">>> TREMOVE fid %d\n", fid->fid);
	err = 0;
	clnt = fid->clnt;

	req = p9_client_rpc(clnt, P9_TREMOVE, "d", fid->fid);
	if (IS_ERR(req)) {
		err = PTR_ERR(req);
		goto error;
	}

	p9_debug(P9_DEBUG_9P, "<<< RREMOVE fid %d\n", fid->fid);

	p9_free_req(clnt, req);
error:
	if (err == -ERESTARTSYS)
		p9_client_clunk(fid);
	else
		p9_fid_destroy(fid);
	return err;
}
EXPORT_SYMBOL(p9_client_remove);

int p9_client_unlinkat(struct p9_fid *dfid, const char *name, int flags)
{
	int err = 0;
	struct p9_req_t *req;
	struct p9_client *clnt;

	p9_debug(P9_DEBUG_9P, ">>> TUNLINKAT fid %d %s %d\n",
		   dfid->fid, name, flags);

	clnt = dfid->clnt;
	req = p9_client_rpc(clnt, P9_TUNLINKAT, "dsd", dfid->fid, name, flags);
	if (IS_ERR(req)) {
		err = PTR_ERR(req);
		goto error;
	}
	p9_debug(P9_DEBUG_9P, "<<< RUNLINKAT fid %d %s\n", dfid->fid, name);

	p9_free_req(clnt, req);
error:
	return err;
}
EXPORT_SYMBOL(p9_client_unlinkat);

int
p9_client_read(struct p9_fid *fid, char *data, char __user *udata, u64 offset,
								u32 count)
{
	char *dataptr;
	int kernel_buf = 0;
	struct p9_req_t *req;
	struct p9_client *clnt;
	int err, rsize, non_zc = 0;


	p9_debug(P9_DEBUG_9P, ">>> TREAD fid %d offset %llu %d\n",
		   fid->fid, (unsigned long long) offset, count);
	err = 0;
	clnt = fid->clnt;

	rsize = fid->iounit;
	if (!rsize || rsize > clnt->msize-P9_IOHDRSZ)
		rsize = clnt->msize - P9_IOHDRSZ;

	if (count < rsize)
		rsize = count;

	/* Don't bother zerocopy for small IO (< 1024) */
	if (clnt->trans_mod->zc_request && rsize > 1024) {
		char *indata;
		if (data) {
			kernel_buf = 1;
			indata = data;
		} else
			indata = (__force char *)udata;
		/*
		 * response header len is 11
		 * PDU Header(7) + IO Size (4)
		 */
		req = p9_client_zc_rpc(clnt, P9_TREAD, indata, NULL, rsize, 0,
				       11, kernel_buf, "dqd", fid->fid,
				       offset, rsize);
	} else {
		non_zc = 1;
		req = p9_client_rpc(clnt, P9_TREAD, "dqd", fid->fid, offset,
				    rsize);
	}
	if (IS_ERR(req)) {
		err = PTR_ERR(req);
		goto error;
	}

	err = p9pdu_readf(req->rc, clnt->proto_version, "D", &count, &dataptr);
	if (err) {
		trace_9p_protocol_dump(clnt, req->rc);
		goto free_and_error;
	}

	p9_debug(P9_DEBUG_9P, "<<< RREAD count %d\n", count);

	if (non_zc) {
		if (data) {
			memmove(data, dataptr, count);
		} else {
			err = copy_to_user(udata, dataptr, count);
			if (err) {
				err = -EFAULT;
				goto free_and_error;
			}
		}
	}
	p9_free_req(clnt, req);
	return count;

free_and_error:
	p9_free_req(clnt, req);
error:
	return err;
}
EXPORT_SYMBOL(p9_client_read);

int
p9_client_write(struct p9_fid *fid, char *data, const char __user *udata,
							u64 offset, u32 count)
{
	int err, rsize;
	int kernel_buf = 0;
	struct p9_client *clnt;
	struct p9_req_t *req;

	p9_debug(P9_DEBUG_9P, ">>> TWRITE fid %d offset %llu count %d\n",
				fid->fid, (unsigned long long) offset, count);
	err = 0;
	clnt = fid->clnt;

	rsize = fid->iounit;
	if (!rsize || rsize > clnt->msize-P9_IOHDRSZ)
		rsize = clnt->msize - P9_IOHDRSZ;

	if (count < rsize)
		rsize = count;

	/* Don't bother zerocopy for small IO (< 1024) */
	if (clnt->trans_mod->zc_request && rsize > 1024) {
		char *odata;
		if (data) {
			kernel_buf = 1;
			odata = data;
		} else
			odata = (char *)udata;
		req = p9_client_zc_rpc(clnt, P9_TWRITE, NULL, odata, 0, rsize,
				       P9_ZC_HDR_SZ, kernel_buf, "dqd",
				       fid->fid, offset, rsize);
	} else {
		if (data)
			req = p9_client_rpc(clnt, P9_TWRITE, "dqD", fid->fid,
					    offset, rsize, data);
		else
			req = p9_client_rpc(clnt, P9_TWRITE, "dqU", fid->fid,
					    offset, rsize, udata);
	}
	if (IS_ERR(req)) {
		err = PTR_ERR(req);
		goto error;
	}

	err = p9pdu_readf(req->rc, clnt->proto_version, "d", &count);
	if (err) {
		trace_9p_protocol_dump(clnt, req->rc);
		goto free_and_error;
	}

	p9_debug(P9_DEBUG_9P, "<<< RWRITE count %d\n", count);

	p9_free_req(clnt, req);
	return count;

free_and_error:
	p9_free_req(clnt, req);
error:
	return err;
}
EXPORT_SYMBOL(p9_client_write);

struct p9_wstat *p9_client_stat(struct p9_fid *fid)
{
	int err;
	struct p9_client *clnt;
	struct p9_wstat *ret = kmalloc(sizeof(struct p9_wstat), GFP_KERNEL);
	struct p9_req_t *req;
	u16 ignored;

	p9_debug(P9_DEBUG_9P, ">>> TSTAT fid %d\n", fid->fid);

	if (!ret)
		return ERR_PTR(-ENOMEM);

	err = 0;
	clnt = fid->clnt;

	req = p9_client_rpc(clnt, P9_TSTAT, "d", fid->fid);
	if (IS_ERR(req)) {
		err = PTR_ERR(req);
		goto error;
	}

	err = p9pdu_readf(req->rc, clnt->proto_version, "wS", &ignored, ret);
	if (err) {
		trace_9p_protocol_dump(clnt, req->rc);
		p9_free_req(clnt, req);
		goto error;
	}

	p9_debug(P9_DEBUG_9P,
		"<<< RSTAT sz=%x type=%x dev=%x qid=%x.%llx.%x\n"
		"<<<    mode=%8.8x atime=%8.8x mtime=%8.8x length=%llx\n"
		"<<<    name=%s uid=%s gid=%s muid=%s extension=(%s)\n"
		"<<<    uid=%d gid=%d n_muid=%d\n",
		ret->size, ret->type, ret->dev, ret->qid.type,
		(unsigned long long)ret->qid.path, ret->qid.version, ret->mode,
		ret->atime, ret->mtime, (unsigned long long)ret->length,
		ret->name, ret->uid, ret->gid, ret->muid, ret->extension,
		from_kuid(&init_user_ns, ret->n_uid),
		from_kgid(&init_user_ns, ret->n_gid),
		from_kuid(&init_user_ns, ret->n_muid));

	p9_free_req(clnt, req);
	return ret;

error:
	kfree(ret);
	return ERR_PTR(err);
}
EXPORT_SYMBOL(p9_client_stat);

struct p9_stat_dotl *p9_client_getattr_dotl(struct p9_fid *fid,
							u64 request_mask)
{
	int err;
	struct p9_client *clnt;
	struct p9_stat_dotl *ret = kmalloc(sizeof(struct p9_stat_dotl),
								GFP_KERNEL);
	struct p9_req_t *req;

	p9_debug(P9_DEBUG_9P, ">>> TGETATTR fid %d, request_mask %lld\n",
							fid->fid, request_mask);

	if (!ret)
		return ERR_PTR(-ENOMEM);

	err = 0;
	clnt = fid->clnt;

	req = p9_client_rpc(clnt, P9_TGETATTR, "dq", fid->fid, request_mask);
	if (IS_ERR(req)) {
		err = PTR_ERR(req);
		goto error;
	}

	err = p9pdu_readf(req->rc, clnt->proto_version, "A", ret);
	if (err) {
		trace_9p_protocol_dump(clnt, req->rc);
		p9_free_req(clnt, req);
		goto error;
	}

	p9_debug(P9_DEBUG_9P,
		"<<< RGETATTR st_result_mask=%lld\n"
		"<<< qid=%x.%llx.%x\n"
		"<<< st_mode=%8.8x st_nlink=%llu\n"
		"<<< st_uid=%d st_gid=%d\n"
		"<<< st_rdev=%llx st_size=%llx st_blksize=%llu st_blocks=%llu\n"
		"<<< st_atime_sec=%lld st_atime_nsec=%lld\n"
		"<<< st_mtime_sec=%lld st_mtime_nsec=%lld\n"
		"<<< st_ctime_sec=%lld st_ctime_nsec=%lld\n"
		"<<< st_btime_sec=%lld st_btime_nsec=%lld\n"
		"<<< st_gen=%lld st_data_version=%lld",
		ret->st_result_mask, ret->qid.type, ret->qid.path,
		ret->qid.version, ret->st_mode, ret->st_nlink,
		from_kuid(&init_user_ns, ret->st_uid),
		from_kgid(&init_user_ns, ret->st_gid),
		ret->st_rdev, ret->st_size, ret->st_blksize,
		ret->st_blocks, ret->st_atime_sec, ret->st_atime_nsec,
		ret->st_mtime_sec, ret->st_mtime_nsec, ret->st_ctime_sec,
		ret->st_ctime_nsec, ret->st_btime_sec, ret->st_btime_nsec,
		ret->st_gen, ret->st_data_version);

	p9_free_req(clnt, req);
	return ret;

error:
	kfree(ret);
	return ERR_PTR(err);
}
EXPORT_SYMBOL(p9_client_getattr_dotl);

static int p9_client_statsize(struct p9_wstat *wst, int proto_version)
{
	int ret;

	/* NOTE: size shouldn't include its own length */
	/* size[2] type[2] dev[4] qid[13] */
	/* mode[4] atime[4] mtime[4] length[8]*/
	/* name[s] uid[s] gid[s] muid[s] */
	ret = 2+4+13+4+4+4+8+2+2+2+2;

	if (wst->name)
		ret += strlen(wst->name);
	if (wst->uid)
		ret += strlen(wst->uid);
	if (wst->gid)
		ret += strlen(wst->gid);
	if (wst->muid)
		ret += strlen(wst->muid);

	if ((proto_version == p9_proto_2000u) ||
		(proto_version == p9_proto_2000L)) {
		ret += 2+4+4+4;	/* extension[s] n_uid[4] n_gid[4] n_muid[4] */
		if (wst->extension)
			ret += strlen(wst->extension);
	}

	return ret;
}

int p9_client_wstat(struct p9_fid *fid, struct p9_wstat *wst)
{
	int err;
	struct p9_req_t *req;
	struct p9_client *clnt;

	err = 0;
	clnt = fid->clnt;
	wst->size = p9_client_statsize(wst, clnt->proto_version);
	p9_debug(P9_DEBUG_9P, ">>> TWSTAT fid %d\n", fid->fid);
	p9_debug(P9_DEBUG_9P,
		"     sz=%x type=%x dev=%x qid=%x.%llx.%x\n"
		"     mode=%8.8x atime=%8.8x mtime=%8.8x length=%llx\n"
		"     name=%s uid=%s gid=%s muid=%s extension=(%s)\n"
		"     uid=%d gid=%d n_muid=%d\n",
		wst->size, wst->type, wst->dev, wst->qid.type,
		(unsigned long long)wst->qid.path, wst->qid.version, wst->mode,
		wst->atime, wst->mtime, (unsigned long long)wst->length,
		wst->name, wst->uid, wst->gid, wst->muid, wst->extension,
		from_kuid(&init_user_ns, wst->n_uid),
		from_kgid(&init_user_ns, wst->n_gid),
		from_kuid(&init_user_ns, wst->n_muid));

	req = p9_client_rpc(clnt, P9_TWSTAT, "dwS", fid->fid, wst->size+2, wst);
	if (IS_ERR(req)) {
		err = PTR_ERR(req);
		goto error;
	}

	p9_debug(P9_DEBUG_9P, "<<< RWSTAT fid %d\n", fid->fid);

	p9_free_req(clnt, req);
error:
	return err;
}
EXPORT_SYMBOL(p9_client_wstat);

int p9_client_setattr(struct p9_fid *fid, struct p9_iattr_dotl *p9attr)
{
	int err;
	struct p9_req_t *req;
	struct p9_client *clnt;

	err = 0;
	clnt = fid->clnt;
	p9_debug(P9_DEBUG_9P, ">>> TSETATTR fid %d\n", fid->fid);
	p9_debug(P9_DEBUG_9P,
		"    valid=%x mode=%x uid=%d gid=%d size=%lld\n"
		"    atime_sec=%lld atime_nsec=%lld\n"
		"    mtime_sec=%lld mtime_nsec=%lld\n",
		p9attr->valid, p9attr->mode,
		from_kuid(&init_user_ns, p9attr->uid),
		from_kgid(&init_user_ns, p9attr->gid),
		p9attr->size, p9attr->atime_sec, p9attr->atime_nsec,
		p9attr->mtime_sec, p9attr->mtime_nsec);

	req = p9_client_rpc(clnt, P9_TSETATTR, "dI", fid->fid, p9attr);

	if (IS_ERR(req)) {
		err = PTR_ERR(req);
		goto error;
	}
	p9_debug(P9_DEBUG_9P, "<<< RSETATTR fid %d\n", fid->fid);
	p9_free_req(clnt, req);
error:
	return err;
}
EXPORT_SYMBOL(p9_client_setattr);

int p9_client_statfs(struct p9_fid *fid, struct p9_rstatfs *sb)
{
	int err;
	struct p9_req_t *req;
	struct p9_client *clnt;

	err = 0;
	clnt = fid->clnt;

	p9_debug(P9_DEBUG_9P, ">>> TSTATFS fid %d\n", fid->fid);

	req = p9_client_rpc(clnt, P9_TSTATFS, "d", fid->fid);
	if (IS_ERR(req)) {
		err = PTR_ERR(req);
		goto error;
	}

	err = p9pdu_readf(req->rc, clnt->proto_version, "ddqqqqqqd", &sb->type,
		&sb->bsize, &sb->blocks, &sb->bfree, &sb->bavail,
		&sb->files, &sb->ffree, &sb->fsid, &sb->namelen);
	if (err) {
		trace_9p_protocol_dump(clnt, req->rc);
		p9_free_req(clnt, req);
		goto error;
	}

	p9_debug(P9_DEBUG_9P, "<<< RSTATFS fid %d type 0x%lx bsize %ld "
		"blocks %llu bfree %llu bavail %llu files %llu ffree %llu "
		"fsid %llu namelen %ld\n",
		fid->fid, (long unsigned int)sb->type, (long int)sb->bsize,
		sb->blocks, sb->bfree, sb->bavail, sb->files,  sb->ffree,
		sb->fsid, (long int)sb->namelen);

	p9_free_req(clnt, req);
error:
	return err;
}
EXPORT_SYMBOL(p9_client_statfs);

int p9_client_rename(struct p9_fid *fid,
		     struct p9_fid *newdirfid, const char *name)
{
	int err;
	struct p9_req_t *req;
	struct p9_client *clnt;

	err = 0;
	clnt = fid->clnt;

	p9_debug(P9_DEBUG_9P, ">>> TRENAME fid %d newdirfid %d name %s\n",
			fid->fid, newdirfid->fid, name);

	req = p9_client_rpc(clnt, P9_TRENAME, "dds", fid->fid,
			newdirfid->fid, name);
	if (IS_ERR(req)) {
		err = PTR_ERR(req);
		goto error;
	}

	p9_debug(P9_DEBUG_9P, "<<< RRENAME fid %d\n", fid->fid);

	p9_free_req(clnt, req);
error:
	return err;
}
EXPORT_SYMBOL(p9_client_rename);

int p9_client_renameat(struct p9_fid *olddirfid, const char *old_name,
		       struct p9_fid *newdirfid, const char *new_name)
{
	int err;
	struct p9_req_t *req;
	struct p9_client *clnt;

	err = 0;
	clnt = olddirfid->clnt;

	p9_debug(P9_DEBUG_9P, ">>> TRENAMEAT olddirfid %d old name %s"
		   " newdirfid %d new name %s\n", olddirfid->fid, old_name,
		   newdirfid->fid, new_name);

	req = p9_client_rpc(clnt, P9_TRENAMEAT, "dsds", olddirfid->fid,
			    old_name, newdirfid->fid, new_name);
	if (IS_ERR(req)) {
		err = PTR_ERR(req);
		goto error;
	}

	p9_debug(P9_DEBUG_9P, "<<< RRENAMEAT newdirfid %d new name %s\n",
		   newdirfid->fid, new_name);

	p9_free_req(clnt, req);
error:
	return err;
}
EXPORT_SYMBOL(p9_client_renameat);

/*
 * An xattrwalk without @attr_name gives the fid for the lisxattr namespace
 */
struct p9_fid *p9_client_xattrwalk(struct p9_fid *file_fid,
				const char *attr_name, u64 *attr_size)
{
	int err;
	struct p9_req_t *req;
	struct p9_client *clnt;
	struct p9_fid *attr_fid;

	err = 0;
	clnt = file_fid->clnt;
	attr_fid = p9_fid_create(clnt);
	if (IS_ERR(attr_fid)) {
		err = PTR_ERR(attr_fid);
		attr_fid = NULL;
		goto error;
	}
	p9_debug(P9_DEBUG_9P,
		">>> TXATTRWALK file_fid %d, attr_fid %d name %s\n",
		file_fid->fid, attr_fid->fid, attr_name);

	req = p9_client_rpc(clnt, P9_TXATTRWALK, "dds",
			file_fid->fid, attr_fid->fid, attr_name);
	if (IS_ERR(req)) {
		err = PTR_ERR(req);
		goto error;
	}
	err = p9pdu_readf(req->rc, clnt->proto_version, "q", attr_size);
	if (err) {
		trace_9p_protocol_dump(clnt, req->rc);
		p9_free_req(clnt, req);
		goto clunk_fid;
	}
	p9_free_req(clnt, req);
	p9_debug(P9_DEBUG_9P, "<<<  RXATTRWALK fid %d size %llu\n",
		attr_fid->fid, *attr_size);
	return attr_fid;
clunk_fid:
	p9_client_clunk(attr_fid);
	attr_fid = NULL;
error:
	if (attr_fid && (attr_fid != file_fid))
		p9_fid_destroy(attr_fid);

	return ERR_PTR(err);
}
EXPORT_SYMBOL_GPL(p9_client_xattrwalk);

int p9_client_xattrcreate(struct p9_fid *fid, const char *name,
			u64 attr_size, int flags)
{
	int err;
	struct p9_req_t *req;
	struct p9_client *clnt;

	p9_debug(P9_DEBUG_9P,
		">>> TXATTRCREATE fid %d name  %s size %lld flag %d\n",
		fid->fid, name, (long long)attr_size, flags);
	err = 0;
	clnt = fid->clnt;
	req = p9_client_rpc(clnt, P9_TXATTRCREATE, "dsqd",
			fid->fid, name, attr_size, flags);
	if (IS_ERR(req)) {
		err = PTR_ERR(req);
		goto error;
	}
	p9_debug(P9_DEBUG_9P, "<<< RXATTRCREATE fid %d\n", fid->fid);
	p9_free_req(clnt, req);
error:
	return err;
}
EXPORT_SYMBOL_GPL(p9_client_xattrcreate);

int p9_client_readdir(struct p9_fid *fid, char *data, u32 count, u64 offset)
{
	int err, rsize, non_zc = 0;
	struct p9_client *clnt;
	struct p9_req_t *req;
	char *dataptr;

	p9_debug(P9_DEBUG_9P, ">>> TREADDIR fid %d offset %llu count %d\n",
				fid->fid, (unsigned long long) offset, count);

	err = 0;
	clnt = fid->clnt;

	rsize = fid->iounit;
	if (!rsize || rsize > clnt->msize-P9_READDIRHDRSZ)
		rsize = clnt->msize - P9_READDIRHDRSZ;

	if (count < rsize)
		rsize = count;

	/* Don't bother zerocopy for small IO (< 1024) */
	if (clnt->trans_mod->zc_request && rsize > 1024) {
		/*
		 * response header len is 11
		 * PDU Header(7) + IO Size (4)
		 */
		req = p9_client_zc_rpc(clnt, P9_TREADDIR, data, NULL, rsize, 0,
				       11, 1, "dqd", fid->fid, offset, rsize);
	} else {
		non_zc = 1;
		req = p9_client_rpc(clnt, P9_TREADDIR, "dqd", fid->fid,
				    offset, rsize);
	}
	if (IS_ERR(req)) {
		err = PTR_ERR(req);
		goto error;
	}

	err = p9pdu_readf(req->rc, clnt->proto_version, "D", &count, &dataptr);
	if (err) {
		trace_9p_protocol_dump(clnt, req->rc);
		goto free_and_error;
	}
	if (rsize < count) {
		pr_err("bogus RREADDIR count (%d > %d)\n", count, rsize);
		count = rsize;
	}

	p9_debug(P9_DEBUG_9P, "<<< RREADDIR count %d\n", count);

	if (non_zc)
		memmove(data, dataptr, count);

	p9_free_req(clnt, req);
	return count;

free_and_error:
	p9_free_req(clnt, req);
error:
	return err;
}
EXPORT_SYMBOL(p9_client_readdir);

int p9_client_mknod_dotl(struct p9_fid *fid, char *name, int mode,
			dev_t rdev, kgid_t gid, struct p9_qid *qid)
{
	int err;
	struct p9_client *clnt;
	struct p9_req_t *req;

	err = 0;
	clnt = fid->clnt;
	p9_debug(P9_DEBUG_9P, ">>> TMKNOD fid %d name %s mode %d major %d "
		"minor %d\n", fid->fid, name, mode, MAJOR(rdev), MINOR(rdev));
	req = p9_client_rpc(clnt, P9_TMKNOD, "dsdddg", fid->fid, name, mode,
		MAJOR(rdev), MINOR(rdev), gid);
	if (IS_ERR(req))
		return PTR_ERR(req);

	err = p9pdu_readf(req->rc, clnt->proto_version, "Q", qid);
	if (err) {
		trace_9p_protocol_dump(clnt, req->rc);
		goto error;
	}
	p9_debug(P9_DEBUG_9P, "<<< RMKNOD qid %x.%llx.%x\n", qid->type,
				(unsigned long long)qid->path, qid->version);

error:
	p9_free_req(clnt, req);
	return err;

}
EXPORT_SYMBOL(p9_client_mknod_dotl);

int p9_client_mkdir_dotl(struct p9_fid *fid, char *name, int mode,
				kgid_t gid, struct p9_qid *qid)
{
	int err;
	struct p9_client *clnt;
	struct p9_req_t *req;

	err = 0;
	clnt = fid->clnt;
	p9_debug(P9_DEBUG_9P, ">>> TMKDIR fid %d name %s mode %d gid %d\n",
		 fid->fid, name, mode, from_kgid(&init_user_ns, gid));
	req = p9_client_rpc(clnt, P9_TMKDIR, "dsdg", fid->fid, name, mode,
		gid);
	if (IS_ERR(req))
		return PTR_ERR(req);

	err = p9pdu_readf(req->rc, clnt->proto_version, "Q", qid);
	if (err) {
		trace_9p_protocol_dump(clnt, req->rc);
		goto error;
	}
	p9_debug(P9_DEBUG_9P, "<<< RMKDIR qid %x.%llx.%x\n", qid->type,
				(unsigned long long)qid->path, qid->version);

error:
	p9_free_req(clnt, req);
	return err;

}
EXPORT_SYMBOL(p9_client_mkdir_dotl);

int p9_client_lock_dotl(struct p9_fid *fid, struct p9_flock *flock, u8 *status)
{
	int err;
	struct p9_client *clnt;
	struct p9_req_t *req;

	err = 0;
	clnt = fid->clnt;
	p9_debug(P9_DEBUG_9P, ">>> TLOCK fid %d type %i flags %d "
			"start %lld length %lld proc_id %d client_id %s\n",
			fid->fid, flock->type, flock->flags, flock->start,
			flock->length, flock->proc_id, flock->client_id);

	req = p9_client_rpc(clnt, P9_TLOCK, "dbdqqds", fid->fid, flock->type,
				flock->flags, flock->start, flock->length,
					flock->proc_id, flock->client_id);

	if (IS_ERR(req))
		return PTR_ERR(req);

	err = p9pdu_readf(req->rc, clnt->proto_version, "b", status);
	if (err) {
		trace_9p_protocol_dump(clnt, req->rc);
		goto error;
	}
	p9_debug(P9_DEBUG_9P, "<<< RLOCK status %i\n", *status);
error:
	p9_free_req(clnt, req);
	return err;

}
EXPORT_SYMBOL(p9_client_lock_dotl);

int p9_client_getlock_dotl(struct p9_fid *fid, struct p9_getlock *glock)
{
	int err;
	struct p9_client *clnt;
	struct p9_req_t *req;

	err = 0;
	clnt = fid->clnt;
	p9_debug(P9_DEBUG_9P, ">>> TGETLOCK fid %d, type %i start %lld "
		"length %lld proc_id %d client_id %s\n", fid->fid, glock->type,
		glock->start, glock->length, glock->proc_id, glock->client_id);

	req = p9_client_rpc(clnt, P9_TGETLOCK, "dbqqds", fid->fid,  glock->type,
		glock->start, glock->length, glock->proc_id, glock->client_id);

	if (IS_ERR(req))
		return PTR_ERR(req);

	err = p9pdu_readf(req->rc, clnt->proto_version, "bqqds", &glock->type,
			&glock->start, &glock->length, &glock->proc_id,
			&glock->client_id);
	if (err) {
		trace_9p_protocol_dump(clnt, req->rc);
		goto error;
	}
	p9_debug(P9_DEBUG_9P, "<<< RGETLOCK type %i start %lld length %lld "
		"proc_id %d client_id %s\n", glock->type, glock->start,
		glock->length, glock->proc_id, glock->client_id);
error:
	p9_free_req(clnt, req);
	return err;
}
EXPORT_SYMBOL(p9_client_getlock_dotl);

int p9_client_readlink(struct p9_fid *fid, char **target)
{
	int err;
	struct p9_client *clnt;
	struct p9_req_t *req;

	err = 0;
	clnt = fid->clnt;
	p9_debug(P9_DEBUG_9P, ">>> TREADLINK fid %d\n", fid->fid);

	req = p9_client_rpc(clnt, P9_TREADLINK, "d", fid->fid);
	if (IS_ERR(req))
		return PTR_ERR(req);

	err = p9pdu_readf(req->rc, clnt->proto_version, "s", target);
	if (err) {
		trace_9p_protocol_dump(clnt, req->rc);
		goto error;
	}
	p9_debug(P9_DEBUG_9P, "<<< RREADLINK target %s\n", *target);
error:
	p9_free_req(clnt, req);
	return err;
}
EXPORT_SYMBOL(p9_client_readlink);<|MERGE_RESOLUTION|>--- conflicted
+++ resolved
@@ -1065,11 +1065,7 @@
 		p9_debug(P9_DEBUG_ERROR,
 			 "Please specify a msize of at least 4k\n");
 		err = -EINVAL;
-<<<<<<< HEAD
-		goto free_client;
-=======
 		goto close_trans;
->>>>>>> c7efb62b
 	}
 
 	err = p9_client_version(clnt);
