--- conflicted
+++ resolved
@@ -505,25 +505,16 @@
 	if (ifsta->assocreq_ies) {
 		memset(&wrqu, 0, sizeof(wrqu));
 		wrqu.data.length = ifsta->assocreq_ies_len;
-		wireless_send_event(dev, IWEVASSOCREQIE, &wrqu,
+		wireless_send_event(sdata->dev, IWEVASSOCREQIE, &wrqu,
 				    ifsta->assocreq_ies);
 	}
 
 	if (ifsta->assocresp_ies) {
 		memset(&wrqu, 0, sizeof(wrqu));
 		wrqu.data.length = ifsta->assocresp_ies_len;
-		wireless_send_event(dev, IWEVASSOCRESPIE, &wrqu,
+		wireless_send_event(sdata->dev, IWEVASSOCRESPIE, &wrqu,
 				    ifsta->assocresp_ies);
 	}
-<<<<<<< HEAD
-
-	memset(&wrqu, 0, sizeof(wrqu));
-	wrqu.data.length = len;
-	wireless_send_event(sdata->dev, IWEVCUSTOM, &wrqu, buf);
-
-	kfree(buf);
-=======
->>>>>>> 7c19a3d2
 }
 
 
