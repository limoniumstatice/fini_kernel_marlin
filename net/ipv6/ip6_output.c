/*
 *	IPv6 output functions
 *	Linux INET6 implementation
 *
 *	Authors:
 *	Pedro Roque		<roque@di.fc.ul.pt>
 *
 *	Based on linux/net/ipv4/ip_output.c
 *
 *	This program is free software; you can redistribute it and/or
 *      modify it under the terms of the GNU General Public License
 *      as published by the Free Software Foundation; either version
 *      2 of the License, or (at your option) any later version.
 *
 *	Changes:
 *	A.N.Kuznetsov	:	airthmetics in fragmentation.
 *				extension headers are implemented.
 *				route changes now work.
 *				ip6_forward does not confuse sniffers.
 *				etc.
 *
 *      H. von Brand    :       Added missing #include <linux/string.h>
 *	Imran Patel	: 	frag id should be in NBO
 *      Kazunori MIYAZAWA @USAGI
 *			:       add ip6_append_data and related functions
 *				for datagram xmit
 */

#include <linux/errno.h>
#include <linux/kernel.h>
#include <linux/string.h>
#include <linux/socket.h>
#include <linux/net.h>
#include <linux/netdevice.h>
#include <linux/if_arp.h>
#include <linux/in6.h>
#include <linux/tcp.h>
#include <linux/route.h>
#include <linux/module.h>
#include <linux/slab.h>

#include <linux/netfilter.h>
#include <linux/netfilter_ipv6.h>

#include <net/sock.h>
#include <net/snmp.h>

#include <net/ipv6.h>
#include <net/ndisc.h>
#include <net/protocol.h>
#include <net/ip6_route.h>
#include <net/addrconf.h>
#include <net/rawv6.h>
#include <net/icmp.h>
#include <net/xfrm.h>
#include <net/checksum.h>
#include <linux/mroute6.h>

static int ip6_finish_output2(struct sk_buff *skb)
{
	struct dst_entry *dst = skb_dst(skb);
	struct net_device *dev = dst->dev;
	struct neighbour *neigh;
	struct in6_addr *nexthop;
	int ret;

	skb->protocol = htons(ETH_P_IPV6);
	skb->dev = dev;

	if (ipv6_addr_is_multicast(&ipv6_hdr(skb)->daddr)) {
		struct inet6_dev *idev = ip6_dst_idev(skb_dst(skb));

		if (!(dev->flags & IFF_LOOPBACK) && sk_mc_loop(skb->sk) &&
		    ((mroute6_socket(dev_net(dev), skb) &&
		     !(IP6CB(skb)->flags & IP6SKB_FORWARDED)) ||
		     ipv6_chk_mcast_addr(dev, &ipv6_hdr(skb)->daddr,
					 &ipv6_hdr(skb)->saddr))) {
			struct sk_buff *newskb = skb_clone(skb, GFP_ATOMIC);

			/* Do not check for IFF_ALLMULTI; multicast routing
			   is not supported in any case.
			 */
			if (newskb)
				NF_HOOK(NFPROTO_IPV6, NF_INET_POST_ROUTING,
					newskb, NULL, newskb->dev,
					dev_loopback_xmit);

			if (ipv6_hdr(skb)->hop_limit == 0) {
				IP6_INC_STATS(dev_net(dev), idev,
					      IPSTATS_MIB_OUTDISCARDS);
				kfree_skb(skb);
				return 0;
			}
		}

		IP6_UPD_PO_STATS(dev_net(dev), idev, IPSTATS_MIB_OUTMCAST,
				skb->len);

		if (IPV6_ADDR_MC_SCOPE(&ipv6_hdr(skb)->daddr) <=
		    IPV6_ADDR_SCOPE_NODELOCAL &&
		    !(dev->flags & IFF_LOOPBACK)) {
			kfree_skb(skb);
			return 0;
		}
	}

	rcu_read_lock_bh();
	nexthop = rt6_nexthop((struct rt6_info *)dst);
	neigh = __ipv6_neigh_lookup_noref(dst->dev, nexthop);
	if (unlikely(!neigh))
		neigh = __neigh_create(&nd_tbl, nexthop, dst->dev, false);
	if (!IS_ERR(neigh)) {
		ret = dst_neigh_output(dst, neigh, skb);
		rcu_read_unlock_bh();
		return ret;
	}
	rcu_read_unlock_bh();

	IP6_INC_STATS(dev_net(dst->dev),
		      ip6_dst_idev(dst), IPSTATS_MIB_OUTNOROUTES);
	kfree_skb(skb);
	return -EINVAL;
}

static int ip6_finish_output(struct sk_buff *skb)
{
	if ((skb->len > ip6_skb_dst_mtu(skb) && !skb_is_gso(skb)) ||
	    dst_allfrag(skb_dst(skb)) ||
	    (IP6CB(skb)->frag_max_size && skb->len > IP6CB(skb)->frag_max_size))
		return ip6_fragment(skb, ip6_finish_output2);
	else
		return ip6_finish_output2(skb);
}

int ip6_output(struct sk_buff *skb)
{
	struct net_device *dev = skb_dst(skb)->dev;
	struct inet6_dev *idev = ip6_dst_idev(skb_dst(skb));
	if (unlikely(idev->cnf.disable_ipv6)) {
		IP6_INC_STATS(dev_net(dev), idev,
			      IPSTATS_MIB_OUTDISCARDS);
		kfree_skb(skb);
		return 0;
	}

	return NF_HOOK_COND(NFPROTO_IPV6, NF_INET_POST_ROUTING, skb, NULL, dev,
			    ip6_finish_output,
			    !(IP6CB(skb)->flags & IP6SKB_REROUTED));
}

/*
 *	xmit an sk_buff (used by TCP, SCTP and DCCP)
 */

int ip6_xmit(struct sock *sk, struct sk_buff *skb, struct flowi6 *fl6,
	     struct ipv6_txoptions *opt, int tclass)
{
	struct net *net = sock_net(sk);
	struct ipv6_pinfo *np = inet6_sk(sk);
	struct in6_addr *first_hop = &fl6->daddr;
	struct dst_entry *dst = skb_dst(skb);
	struct ipv6hdr *hdr;
	u8  proto = fl6->flowi6_proto;
	int seg_len = skb->len;
	int hlimit = -1;
	u32 mtu;

	if (opt) {
		unsigned int head_room;

		/* First: exthdrs may take lots of space (~8K for now)
		   MAX_HEADER is not enough.
		 */
		head_room = opt->opt_nflen + opt->opt_flen;
		seg_len += head_room;
		head_room += sizeof(struct ipv6hdr) + LL_RESERVED_SPACE(dst->dev);

		if (skb_headroom(skb) < head_room) {
			struct sk_buff *skb2 = skb_realloc_headroom(skb, head_room);
			if (skb2 == NULL) {
				IP6_INC_STATS(net, ip6_dst_idev(skb_dst(skb)),
					      IPSTATS_MIB_OUTDISCARDS);
				kfree_skb(skb);
				return -ENOBUFS;
			}
			consume_skb(skb);
			skb = skb2;
			skb_set_owner_w(skb, sk);
		}
		if (opt->opt_flen)
			ipv6_push_frag_opts(skb, opt, &proto);
		if (opt->opt_nflen)
			ipv6_push_nfrag_opts(skb, opt, &proto, &first_hop);
	}

	skb_push(skb, sizeof(struct ipv6hdr));
	skb_reset_network_header(skb);
	hdr = ipv6_hdr(skb);

	/*
	 *	Fill in the IPv6 header
	 */
	if (np)
		hlimit = np->hop_limit;
	if (hlimit < 0)
		hlimit = ip6_dst_hoplimit(dst);

	ip6_flow_hdr(hdr, tclass, fl6->flowlabel);

	hdr->payload_len = htons(seg_len);
	hdr->nexthdr = proto;
	hdr->hop_limit = hlimit;

	hdr->saddr = fl6->saddr;
	hdr->daddr = *first_hop;

	skb->protocol = htons(ETH_P_IPV6);
	skb->priority = sk->sk_priority;
	skb->mark = sk->sk_mark;

	mtu = dst_mtu(dst);
	if ((skb->len <= mtu) || skb->local_df || skb_is_gso(skb)) {
		IP6_UPD_PO_STATS(net, ip6_dst_idev(skb_dst(skb)),
			      IPSTATS_MIB_OUT, skb->len);
		return NF_HOOK(NFPROTO_IPV6, NF_INET_LOCAL_OUT, skb, NULL,
			       dst->dev, dst_output);
	}

	skb->dev = dst->dev;
	ipv6_local_error(sk, EMSGSIZE, fl6, mtu);
	IP6_INC_STATS(net, ip6_dst_idev(skb_dst(skb)), IPSTATS_MIB_FRAGFAILS);
	kfree_skb(skb);
	return -EMSGSIZE;
}

EXPORT_SYMBOL(ip6_xmit);

static int ip6_call_ra_chain(struct sk_buff *skb, int sel)
{
	struct ip6_ra_chain *ra;
	struct sock *last = NULL;

	read_lock(&ip6_ra_lock);
	for (ra = ip6_ra_chain; ra; ra = ra->next) {
		struct sock *sk = ra->sk;
		if (sk && ra->sel == sel &&
		    (!sk->sk_bound_dev_if ||
		     sk->sk_bound_dev_if == skb->dev->ifindex)) {
			if (last) {
				struct sk_buff *skb2 = skb_clone(skb, GFP_ATOMIC);
				if (skb2)
					rawv6_rcv(last, skb2);
			}
			last = sk;
		}
	}

	if (last) {
		rawv6_rcv(last, skb);
		read_unlock(&ip6_ra_lock);
		return 1;
	}
	read_unlock(&ip6_ra_lock);
	return 0;
}

static int ip6_forward_proxy_check(struct sk_buff *skb)
{
	struct ipv6hdr *hdr = ipv6_hdr(skb);
	u8 nexthdr = hdr->nexthdr;
	__be16 frag_off;
	int offset;

	if (ipv6_ext_hdr(nexthdr)) {
		offset = ipv6_skip_exthdr(skb, sizeof(*hdr), &nexthdr, &frag_off);
		if (offset < 0)
			return 0;
	} else
		offset = sizeof(struct ipv6hdr);

	if (nexthdr == IPPROTO_ICMPV6) {
		struct icmp6hdr *icmp6;

		if (!pskb_may_pull(skb, (skb_network_header(skb) +
					 offset + 1 - skb->data)))
			return 0;

		icmp6 = (struct icmp6hdr *)(skb_network_header(skb) + offset);

		switch (icmp6->icmp6_type) {
		case NDISC_ROUTER_SOLICITATION:
		case NDISC_ROUTER_ADVERTISEMENT:
		case NDISC_NEIGHBOUR_SOLICITATION:
		case NDISC_NEIGHBOUR_ADVERTISEMENT:
		case NDISC_REDIRECT:
			/* For reaction involving unicast neighbor discovery
			 * message destined to the proxied address, pass it to
			 * input function.
			 */
			return 1;
		default:
			break;
		}
	}

	/*
	 * The proxying router can't forward traffic sent to a link-local
	 * address, so signal the sender and discard the packet. This
	 * behavior is clarified by the MIPv6 specification.
	 */
	if (ipv6_addr_type(&hdr->daddr) & IPV6_ADDR_LINKLOCAL) {
		dst_link_failure(skb);
		return -1;
	}

	return 0;
}

static inline int ip6_forward_finish(struct sk_buff *skb)
{
	return dst_output(skb);
}

static unsigned int ip6_dst_mtu_forward(const struct dst_entry *dst)
{
	unsigned int mtu;
	struct inet6_dev *idev;

	if (dst_metric_locked(dst, RTAX_MTU)) {
		mtu = dst_metric_raw(dst, RTAX_MTU);
		if (mtu)
			return mtu;
	}

	mtu = IPV6_MIN_MTU;
	rcu_read_lock();
	idev = __in6_dev_get(dst->dev);
	if (idev)
		mtu = idev->cnf.mtu6;
	rcu_read_unlock();

	return mtu;
}

<<<<<<< HEAD
=======
static bool ip6_pkt_too_big(const struct sk_buff *skb, unsigned int mtu)
{
	if (skb->len <= mtu || skb->local_df)
		return false;

	if (IP6CB(skb)->frag_max_size && IP6CB(skb)->frag_max_size > mtu)
		return true;

	if (skb_is_gso(skb) && skb_gso_network_seglen(skb) <= mtu)
		return false;

	return true;
}

>>>>>>> e3703f8c
int ip6_forward(struct sk_buff *skb)
{
	struct dst_entry *dst = skb_dst(skb);
	struct ipv6hdr *hdr = ipv6_hdr(skb);
	struct inet6_skb_parm *opt = IP6CB(skb);
	struct net *net = dev_net(dst->dev);
	u32 mtu;

	if (net->ipv6.devconf_all->forwarding == 0)
		goto error;

	if (skb_warn_if_lro(skb))
		goto drop;

	if (!xfrm6_policy_check(NULL, XFRM_POLICY_FWD, skb)) {
		IP6_INC_STATS_BH(net, ip6_dst_idev(dst),
				 IPSTATS_MIB_INDISCARDS);
		goto drop;
	}

	if (skb->pkt_type != PACKET_HOST)
		goto drop;

	skb_forward_csum(skb);

	/*
	 *	We DO NOT make any processing on
	 *	RA packets, pushing them to user level AS IS
	 *	without ane WARRANTY that application will be able
	 *	to interpret them. The reason is that we
	 *	cannot make anything clever here.
	 *
	 *	We are not end-node, so that if packet contains
	 *	AH/ESP, we cannot make anything.
	 *	Defragmentation also would be mistake, RA packets
	 *	cannot be fragmented, because there is no warranty
	 *	that different fragments will go along one path. --ANK
	 */
	if (unlikely(opt->flags & IP6SKB_ROUTERALERT)) {
		if (ip6_call_ra_chain(skb, ntohs(opt->ra)))
			return 0;
	}

	/*
	 *	check and decrement ttl
	 */
	if (hdr->hop_limit <= 1) {
		/* Force OUTPUT device used as source address */
		skb->dev = dst->dev;
		icmpv6_send(skb, ICMPV6_TIME_EXCEED, ICMPV6_EXC_HOPLIMIT, 0);
		IP6_INC_STATS_BH(net, ip6_dst_idev(dst),
				 IPSTATS_MIB_INHDRERRORS);

		kfree_skb(skb);
		return -ETIMEDOUT;
	}

	/* XXX: idev->cnf.proxy_ndp? */
	if (net->ipv6.devconf_all->proxy_ndp &&
	    pneigh_lookup(&nd_tbl, net, &hdr->daddr, skb->dev, 0)) {
		int proxied = ip6_forward_proxy_check(skb);
		if (proxied > 0)
			return ip6_input(skb);
		else if (proxied < 0) {
			IP6_INC_STATS_BH(net, ip6_dst_idev(dst),
					 IPSTATS_MIB_INDISCARDS);
			goto drop;
		}
	}

	if (!xfrm6_route_forward(skb)) {
		IP6_INC_STATS_BH(net, ip6_dst_idev(dst),
				 IPSTATS_MIB_INDISCARDS);
		goto drop;
	}
	dst = skb_dst(skb);

	/* IPv6 specs say nothing about it, but it is clear that we cannot
	   send redirects to source routed frames.
	   We don't send redirects to frames decapsulated from IPsec.
	 */
	if (skb->dev == dst->dev && opt->srcrt == 0 && !skb_sec_path(skb)) {
		struct in6_addr *target = NULL;
		struct inet_peer *peer;
		struct rt6_info *rt;

		/*
		 *	incoming and outgoing devices are the same
		 *	send a redirect.
		 */

		rt = (struct rt6_info *) dst;
		if (rt->rt6i_flags & RTF_GATEWAY)
			target = &rt->rt6i_gateway;
		else
			target = &hdr->daddr;

		peer = inet_getpeer_v6(net->ipv6.peers, &rt->rt6i_dst.addr, 1);

		/* Limit redirects both by destination (here)
		   and by source (inside ndisc_send_redirect)
		 */
		if (inet_peer_xrlim_allow(peer, 1*HZ))
			ndisc_send_redirect(skb, target);
		if (peer)
			inet_putpeer(peer);
	} else {
		int addrtype = ipv6_addr_type(&hdr->saddr);

		/* This check is security critical. */
		if (addrtype == IPV6_ADDR_ANY ||
		    addrtype & (IPV6_ADDR_MULTICAST | IPV6_ADDR_LOOPBACK))
			goto error;
		if (addrtype & IPV6_ADDR_LINKLOCAL) {
			icmpv6_send(skb, ICMPV6_DEST_UNREACH,
				    ICMPV6_NOT_NEIGHBOUR, 0);
			goto error;
		}
	}

	mtu = ip6_dst_mtu_forward(dst);
	if (mtu < IPV6_MIN_MTU)
		mtu = IPV6_MIN_MTU;

	if (ip6_pkt_too_big(skb, mtu)) {
		/* Again, force OUTPUT device used as source address */
		skb->dev = dst->dev;
		icmpv6_send(skb, ICMPV6_PKT_TOOBIG, 0, mtu);
		IP6_INC_STATS_BH(net, ip6_dst_idev(dst),
				 IPSTATS_MIB_INTOOBIGERRORS);
		IP6_INC_STATS_BH(net, ip6_dst_idev(dst),
				 IPSTATS_MIB_FRAGFAILS);
		kfree_skb(skb);
		return -EMSGSIZE;
	}

	if (skb_cow(skb, dst->dev->hard_header_len)) {
		IP6_INC_STATS_BH(net, ip6_dst_idev(dst),
				 IPSTATS_MIB_OUTDISCARDS);
		goto drop;
	}

	hdr = ipv6_hdr(skb);

	/* Mangling hops number delayed to point after skb COW */

	hdr->hop_limit--;

	IP6_INC_STATS_BH(net, ip6_dst_idev(dst), IPSTATS_MIB_OUTFORWDATAGRAMS);
	IP6_ADD_STATS_BH(net, ip6_dst_idev(dst), IPSTATS_MIB_OUTOCTETS, skb->len);
	return NF_HOOK(NFPROTO_IPV6, NF_INET_FORWARD, skb, skb->dev, dst->dev,
		       ip6_forward_finish);

error:
	IP6_INC_STATS_BH(net, ip6_dst_idev(dst), IPSTATS_MIB_INADDRERRORS);
drop:
	kfree_skb(skb);
	return -EINVAL;
}

static void ip6_copy_metadata(struct sk_buff *to, struct sk_buff *from)
{
	to->pkt_type = from->pkt_type;
	to->priority = from->priority;
	to->protocol = from->protocol;
	skb_dst_drop(to);
	skb_dst_set(to, dst_clone(skb_dst(from)));
	to->dev = from->dev;
	to->mark = from->mark;

#ifdef CONFIG_NET_SCHED
	to->tc_index = from->tc_index;
#endif
	nf_copy(to, from);
#if IS_ENABLED(CONFIG_NETFILTER_XT_TARGET_TRACE)
	to->nf_trace = from->nf_trace;
#endif
	skb_copy_secmark(to, from);
}

int ip6_fragment(struct sk_buff *skb, int (*output)(struct sk_buff *))
{
	struct sk_buff *frag;
	struct rt6_info *rt = (struct rt6_info*)skb_dst(skb);
	struct ipv6_pinfo *np = skb->sk ? inet6_sk(skb->sk) : NULL;
	struct ipv6hdr *tmp_hdr;
	struct frag_hdr *fh;
	unsigned int mtu, hlen, left, len;
	int hroom, troom;
	__be32 frag_id = 0;
	int ptr, offset = 0, err=0;
	u8 *prevhdr, nexthdr = 0;
	struct net *net = dev_net(skb_dst(skb)->dev);

	hlen = ip6_find_1stfragopt(skb, &prevhdr);
	nexthdr = *prevhdr;

	mtu = ip6_skb_dst_mtu(skb);

	/* We must not fragment if the socket is set to force MTU discovery
	 * or if the skb it not generated by a local socket.
	 */
	if (unlikely(!skb->local_df && skb->len > mtu) ||
		     (IP6CB(skb)->frag_max_size &&
		      IP6CB(skb)->frag_max_size > mtu)) {
		if (skb->sk && dst_allfrag(skb_dst(skb)))
			sk_nocaps_add(skb->sk, NETIF_F_GSO_MASK);

		skb->dev = skb_dst(skb)->dev;
		icmpv6_send(skb, ICMPV6_PKT_TOOBIG, 0, mtu);
		IP6_INC_STATS(net, ip6_dst_idev(skb_dst(skb)),
			      IPSTATS_MIB_FRAGFAILS);
		kfree_skb(skb);
		return -EMSGSIZE;
	}

	if (np && np->frag_size < mtu) {
		if (np->frag_size)
			mtu = np->frag_size;
	}
	mtu -= hlen + sizeof(struct frag_hdr);

	if (skb_has_frag_list(skb)) {
		int first_len = skb_pagelen(skb);
		struct sk_buff *frag2;

		if (first_len - hlen > mtu ||
		    ((first_len - hlen) & 7) ||
		    skb_cloned(skb))
			goto slow_path;

		skb_walk_frags(skb, frag) {
			/* Correct geometry. */
			if (frag->len > mtu ||
			    ((frag->len & 7) && frag->next) ||
			    skb_headroom(frag) < hlen)
				goto slow_path_clean;

			/* Partially cloned skb? */
			if (skb_shared(frag))
				goto slow_path_clean;

			BUG_ON(frag->sk);
			if (skb->sk) {
				frag->sk = skb->sk;
				frag->destructor = sock_wfree;
			}
			skb->truesize -= frag->truesize;
		}

		err = 0;
		offset = 0;
		frag = skb_shinfo(skb)->frag_list;
		skb_frag_list_init(skb);
		/* BUILD HEADER */

		*prevhdr = NEXTHDR_FRAGMENT;
		tmp_hdr = kmemdup(skb_network_header(skb), hlen, GFP_ATOMIC);
		if (!tmp_hdr) {
			IP6_INC_STATS(net, ip6_dst_idev(skb_dst(skb)),
				      IPSTATS_MIB_FRAGFAILS);
			return -ENOMEM;
		}

		__skb_pull(skb, hlen);
		fh = (struct frag_hdr*)__skb_push(skb, sizeof(struct frag_hdr));
		__skb_push(skb, hlen);
		skb_reset_network_header(skb);
		memcpy(skb_network_header(skb), tmp_hdr, hlen);

		ipv6_select_ident(fh, rt);
		fh->nexthdr = nexthdr;
		fh->reserved = 0;
		fh->frag_off = htons(IP6_MF);
		frag_id = fh->identification;

		first_len = skb_pagelen(skb);
		skb->data_len = first_len - skb_headlen(skb);
		skb->len = first_len;
		ipv6_hdr(skb)->payload_len = htons(first_len -
						   sizeof(struct ipv6hdr));

		dst_hold(&rt->dst);

		for (;;) {
			/* Prepare header of the next frame,
			 * before previous one went down. */
			if (frag) {
				frag->ip_summed = CHECKSUM_NONE;
				skb_reset_transport_header(frag);
				fh = (struct frag_hdr*)__skb_push(frag, sizeof(struct frag_hdr));
				__skb_push(frag, hlen);
				skb_reset_network_header(frag);
				memcpy(skb_network_header(frag), tmp_hdr,
				       hlen);
				offset += skb->len - hlen - sizeof(struct frag_hdr);
				fh->nexthdr = nexthdr;
				fh->reserved = 0;
				fh->frag_off = htons(offset);
				if (frag->next != NULL)
					fh->frag_off |= htons(IP6_MF);
				fh->identification = frag_id;
				ipv6_hdr(frag)->payload_len =
						htons(frag->len -
						      sizeof(struct ipv6hdr));
				ip6_copy_metadata(frag, skb);
			}

			err = output(skb);
			if(!err)
				IP6_INC_STATS(net, ip6_dst_idev(&rt->dst),
					      IPSTATS_MIB_FRAGCREATES);

			if (err || !frag)
				break;

			skb = frag;
			frag = skb->next;
			skb->next = NULL;
		}

		kfree(tmp_hdr);

		if (err == 0) {
			IP6_INC_STATS(net, ip6_dst_idev(&rt->dst),
				      IPSTATS_MIB_FRAGOKS);
			ip6_rt_put(rt);
			return 0;
		}

		while (frag) {
			skb = frag->next;
			kfree_skb(frag);
			frag = skb;
		}

		IP6_INC_STATS(net, ip6_dst_idev(&rt->dst),
			      IPSTATS_MIB_FRAGFAILS);
		ip6_rt_put(rt);
		return err;

slow_path_clean:
		skb_walk_frags(skb, frag2) {
			if (frag2 == frag)
				break;
			frag2->sk = NULL;
			frag2->destructor = NULL;
			skb->truesize += frag2->truesize;
		}
	}

slow_path:
	if ((skb->ip_summed == CHECKSUM_PARTIAL) &&
	    skb_checksum_help(skb))
		goto fail;

	left = skb->len - hlen;		/* Space per frame */
	ptr = hlen;			/* Where to start from */

	/*
	 *	Fragment the datagram.
	 */

	*prevhdr = NEXTHDR_FRAGMENT;
	hroom = LL_RESERVED_SPACE(rt->dst.dev);
	troom = rt->dst.dev->needed_tailroom;

	/*
	 *	Keep copying data until we run out.
	 */
	while(left > 0)	{
		len = left;
		/* IF: it doesn't fit, use 'mtu' - the data space left */
		if (len > mtu)
			len = mtu;
		/* IF: we are not sending up to and including the packet end
		   then align the next start on an eight byte boundary */
		if (len < left)	{
			len &= ~7;
		}
		/*
		 *	Allocate buffer.
		 */

		if ((frag = alloc_skb(len + hlen + sizeof(struct frag_hdr) +
				      hroom + troom, GFP_ATOMIC)) == NULL) {
			NETDEBUG(KERN_INFO "IPv6: frag: no memory for new fragment!\n");
			IP6_INC_STATS(net, ip6_dst_idev(skb_dst(skb)),
				      IPSTATS_MIB_FRAGFAILS);
			err = -ENOMEM;
			goto fail;
		}

		/*
		 *	Set up data on packet
		 */

		ip6_copy_metadata(frag, skb);
		skb_reserve(frag, hroom);
		skb_put(frag, len + hlen + sizeof(struct frag_hdr));
		skb_reset_network_header(frag);
		fh = (struct frag_hdr *)(skb_network_header(frag) + hlen);
		frag->transport_header = (frag->network_header + hlen +
					  sizeof(struct frag_hdr));

		/*
		 *	Charge the memory for the fragment to any owner
		 *	it might possess
		 */
		if (skb->sk)
			skb_set_owner_w(frag, skb->sk);

		/*
		 *	Copy the packet header into the new buffer.
		 */
		skb_copy_from_linear_data(skb, skb_network_header(frag), hlen);

		/*
		 *	Build fragment header.
		 */
		fh->nexthdr = nexthdr;
		fh->reserved = 0;
		if (!frag_id) {
			ipv6_select_ident(fh, rt);
			frag_id = fh->identification;
		} else
			fh->identification = frag_id;

		/*
		 *	Copy a block of the IP datagram.
		 */
		if (skb_copy_bits(skb, ptr, skb_transport_header(frag), len))
			BUG();
		left -= len;

		fh->frag_off = htons(offset);
		if (left > 0)
			fh->frag_off |= htons(IP6_MF);
		ipv6_hdr(frag)->payload_len = htons(frag->len -
						    sizeof(struct ipv6hdr));

		ptr += len;
		offset += len;

		/*
		 *	Put this fragment into the sending queue.
		 */
		err = output(frag);
		if (err)
			goto fail;

		IP6_INC_STATS(net, ip6_dst_idev(skb_dst(skb)),
			      IPSTATS_MIB_FRAGCREATES);
	}
	IP6_INC_STATS(net, ip6_dst_idev(skb_dst(skb)),
		      IPSTATS_MIB_FRAGOKS);
	consume_skb(skb);
	return err;

fail:
	IP6_INC_STATS(net, ip6_dst_idev(skb_dst(skb)),
		      IPSTATS_MIB_FRAGFAILS);
	kfree_skb(skb);
	return err;
}

static inline int ip6_rt_check(const struct rt6key *rt_key,
			       const struct in6_addr *fl_addr,
			       const struct in6_addr *addr_cache)
{
	return (rt_key->plen != 128 || !ipv6_addr_equal(fl_addr, &rt_key->addr)) &&
		(addr_cache == NULL || !ipv6_addr_equal(fl_addr, addr_cache));
}

static struct dst_entry *ip6_sk_dst_check(struct sock *sk,
					  struct dst_entry *dst,
					  const struct flowi6 *fl6)
{
	struct ipv6_pinfo *np = inet6_sk(sk);
	struct rt6_info *rt;

	if (!dst)
		goto out;

	if (dst->ops->family != AF_INET6) {
		dst_release(dst);
		return NULL;
	}

	rt = (struct rt6_info *)dst;
	/* Yes, checking route validity in not connected
	 * case is not very simple. Take into account,
	 * that we do not support routing by source, TOS,
	 * and MSG_DONTROUTE 		--ANK (980726)
	 *
	 * 1. ip6_rt_check(): If route was host route,
	 *    check that cached destination is current.
	 *    If it is network route, we still may
	 *    check its validity using saved pointer
	 *    to the last used address: daddr_cache.
	 *    We do not want to save whole address now,
	 *    (because main consumer of this service
	 *    is tcp, which has not this problem),
	 *    so that the last trick works only on connected
	 *    sockets.
	 * 2. oif also should be the same.
	 */
	if (ip6_rt_check(&rt->rt6i_dst, &fl6->daddr, np->daddr_cache) ||
#ifdef CONFIG_IPV6_SUBTREES
	    ip6_rt_check(&rt->rt6i_src, &fl6->saddr, np->saddr_cache) ||
#endif
	    (fl6->flowi6_oif && fl6->flowi6_oif != dst->dev->ifindex)) {
		dst_release(dst);
		dst = NULL;
	}

out:
	return dst;
}

static int ip6_dst_lookup_tail(struct sock *sk,
			       struct dst_entry **dst, struct flowi6 *fl6)
{
	struct net *net = sock_net(sk);
#ifdef CONFIG_IPV6_OPTIMISTIC_DAD
	struct neighbour *n;
	struct rt6_info *rt;
#endif
	int err;

	if (*dst == NULL)
		*dst = ip6_route_output(net, sk, fl6);

	if ((err = (*dst)->error))
		goto out_err_release;

	if (ipv6_addr_any(&fl6->saddr)) {
		struct rt6_info *rt = (struct rt6_info *) *dst;
		err = ip6_route_get_saddr(net, rt, &fl6->daddr,
					  sk ? inet6_sk(sk)->srcprefs : 0,
					  &fl6->saddr);
		if (err)
			goto out_err_release;
	}

#ifdef CONFIG_IPV6_OPTIMISTIC_DAD
	/*
	 * Here if the dst entry we've looked up
	 * has a neighbour entry that is in the INCOMPLETE
	 * state and the src address from the flow is
	 * marked as OPTIMISTIC, we release the found
	 * dst entry and replace it instead with the
	 * dst entry of the nexthop router
	 */
	rt = (struct rt6_info *) *dst;
	rcu_read_lock_bh();
	n = __ipv6_neigh_lookup_noref(rt->dst.dev, rt6_nexthop(rt));
	err = n && !(n->nud_state & NUD_VALID) ? -EINVAL : 0;
	rcu_read_unlock_bh();

	if (err) {
		struct inet6_ifaddr *ifp;
		struct flowi6 fl_gw6;
		int redirect;

		ifp = ipv6_get_ifaddr(net, &fl6->saddr,
				      (*dst)->dev, 1);

		redirect = (ifp && ifp->flags & IFA_F_OPTIMISTIC);
		if (ifp)
			in6_ifa_put(ifp);

		if (redirect) {
			/*
			 * We need to get the dst entry for the
			 * default router instead
			 */
			dst_release(*dst);
			memcpy(&fl_gw6, fl6, sizeof(struct flowi6));
			memset(&fl_gw6.daddr, 0, sizeof(struct in6_addr));
			*dst = ip6_route_output(net, sk, &fl_gw6);
			if ((err = (*dst)->error))
				goto out_err_release;
		}
	}
#endif

	return 0;

out_err_release:
	if (err == -ENETUNREACH)
		IP6_INC_STATS(net, NULL, IPSTATS_MIB_OUTNOROUTES);
	dst_release(*dst);
	*dst = NULL;
	return err;
}

/**
 *	ip6_dst_lookup - perform route lookup on flow
 *	@sk: socket which provides route info
 *	@dst: pointer to dst_entry * for result
 *	@fl6: flow to lookup
 *
 *	This function performs a route lookup on the given flow.
 *
 *	It returns zero on success, or a standard errno code on error.
 */
int ip6_dst_lookup(struct sock *sk, struct dst_entry **dst, struct flowi6 *fl6)
{
	*dst = NULL;
	return ip6_dst_lookup_tail(sk, dst, fl6);
}
EXPORT_SYMBOL_GPL(ip6_dst_lookup);

/**
 *	ip6_dst_lookup_flow - perform route lookup on flow with ipsec
 *	@sk: socket which provides route info
 *	@fl6: flow to lookup
 *	@final_dst: final destination address for ipsec lookup
 *
 *	This function performs a route lookup on the given flow.
 *
 *	It returns a valid dst pointer on success, or a pointer encoded
 *	error code.
 */
struct dst_entry *ip6_dst_lookup_flow(struct sock *sk, struct flowi6 *fl6,
				      const struct in6_addr *final_dst)
{
	struct dst_entry *dst = NULL;
	int err;

	err = ip6_dst_lookup_tail(sk, &dst, fl6);
	if (err)
		return ERR_PTR(err);
	if (final_dst)
		fl6->daddr = *final_dst;

	return xfrm_lookup(sock_net(sk), dst, flowi6_to_flowi(fl6), sk, 0);
}
EXPORT_SYMBOL_GPL(ip6_dst_lookup_flow);

/**
 *	ip6_sk_dst_lookup_flow - perform socket cached route lookup on flow
 *	@sk: socket which provides the dst cache and route info
 *	@fl6: flow to lookup
 *	@final_dst: final destination address for ipsec lookup
 *
 *	This function performs a route lookup on the given flow with the
 *	possibility of using the cached route in the socket if it is valid.
 *	It will take the socket dst lock when operating on the dst cache.
 *	As a result, this function can only be used in process context.
 *
 *	It returns a valid dst pointer on success, or a pointer encoded
 *	error code.
 */
struct dst_entry *ip6_sk_dst_lookup_flow(struct sock *sk, struct flowi6 *fl6,
					 const struct in6_addr *final_dst)
{
	struct dst_entry *dst = sk_dst_check(sk, inet6_sk(sk)->dst_cookie);
	int err;

	dst = ip6_sk_dst_check(sk, dst, fl6);

	err = ip6_dst_lookup_tail(sk, &dst, fl6);
	if (err)
		return ERR_PTR(err);
	if (final_dst)
		fl6->daddr = *final_dst;

	return xfrm_lookup(sock_net(sk), dst, flowi6_to_flowi(fl6), sk, 0);
}
EXPORT_SYMBOL_GPL(ip6_sk_dst_lookup_flow);

static inline int ip6_ufo_append_data(struct sock *sk,
			int getfrag(void *from, char *to, int offset, int len,
			int odd, struct sk_buff *skb),
			void *from, int length, int hh_len, int fragheaderlen,
			int transhdrlen, int mtu,unsigned int flags,
			struct rt6_info *rt)

{
	struct sk_buff *skb;
	struct frag_hdr fhdr;
	int err;

	/* There is support for UDP large send offload by network
	 * device, so create one single skb packet containing complete
	 * udp datagram
	 */
	if ((skb = skb_peek_tail(&sk->sk_write_queue)) == NULL) {
		skb = sock_alloc_send_skb(sk,
			hh_len + fragheaderlen + transhdrlen + 20,
			(flags & MSG_DONTWAIT), &err);
		if (skb == NULL)
			return err;

		/* reserve space for Hardware header */
		skb_reserve(skb, hh_len);

		/* create space for UDP/IP header */
		skb_put(skb,fragheaderlen + transhdrlen);

		/* initialize network header pointer */
		skb_reset_network_header(skb);

		/* initialize protocol header pointer */
		skb->transport_header = skb->network_header + fragheaderlen;

		skb->protocol = htons(ETH_P_IPV6);
		skb->csum = 0;

		__skb_queue_tail(&sk->sk_write_queue, skb);
	} else if (skb_is_gso(skb)) {
		goto append;
	}

	skb->ip_summed = CHECKSUM_PARTIAL;
	/* Specify the length of each IPv6 datagram fragment.
	 * It has to be a multiple of 8.
	 */
	skb_shinfo(skb)->gso_size = (mtu - fragheaderlen -
				     sizeof(struct frag_hdr)) & ~7;
	skb_shinfo(skb)->gso_type = SKB_GSO_UDP;
	ipv6_select_ident(&fhdr, rt);
	skb_shinfo(skb)->ip6_frag_id = fhdr.identification;

append:
	return skb_append_datato_frags(sk, skb, getfrag, from,
				       (length - transhdrlen));
}

static inline struct ipv6_opt_hdr *ip6_opt_dup(struct ipv6_opt_hdr *src,
					       gfp_t gfp)
{
	return src ? kmemdup(src, (src->hdrlen + 1) * 8, gfp) : NULL;
}

static inline struct ipv6_rt_hdr *ip6_rthdr_dup(struct ipv6_rt_hdr *src,
						gfp_t gfp)
{
	return src ? kmemdup(src, (src->hdrlen + 1) * 8, gfp) : NULL;
}

static void ip6_append_data_mtu(unsigned int *mtu,
				int *maxfraglen,
				unsigned int fragheaderlen,
				struct sk_buff *skb,
				struct rt6_info *rt,
				bool pmtuprobe)
{
	if (!(rt->dst.flags & DST_XFRM_TUNNEL)) {
		if (skb == NULL) {
			/* first fragment, reserve header_len */
			*mtu = *mtu - rt->dst.header_len;

		} else {
			/*
			 * this fragment is not first, the headers
			 * space is regarded as data space.
			 */
			*mtu = min(*mtu, pmtuprobe ?
				   rt->dst.dev->mtu :
				   dst_mtu(rt->dst.path));
		}
		*maxfraglen = ((*mtu - fragheaderlen) & ~7)
			      + fragheaderlen - sizeof(struct frag_hdr);
	}
}

int ip6_append_data(struct sock *sk, int getfrag(void *from, char *to,
	int offset, int len, int odd, struct sk_buff *skb),
	void *from, int length, int transhdrlen,
	int hlimit, int tclass, struct ipv6_txoptions *opt, struct flowi6 *fl6,
	struct rt6_info *rt, unsigned int flags, int dontfrag)
{
	struct inet_sock *inet = inet_sk(sk);
	struct ipv6_pinfo *np = inet6_sk(sk);
	struct inet_cork *cork;
	struct sk_buff *skb, *skb_prev = NULL;
	unsigned int maxfraglen, fragheaderlen, mtu;
	int exthdrlen;
	int dst_exthdrlen;
	int hh_len;
	int copy;
	int err;
	int offset = 0;
	__u8 tx_flags = 0;

	if (flags&MSG_PROBE)
		return 0;
	cork = &inet->cork.base;
	if (skb_queue_empty(&sk->sk_write_queue)) {
		/*
		 * setup for corking
		 */
		if (opt) {
			if (WARN_ON(np->cork.opt))
				return -EINVAL;

			np->cork.opt = kzalloc(opt->tot_len, sk->sk_allocation);
			if (unlikely(np->cork.opt == NULL))
				return -ENOBUFS;

			np->cork.opt->tot_len = opt->tot_len;
			np->cork.opt->opt_flen = opt->opt_flen;
			np->cork.opt->opt_nflen = opt->opt_nflen;

			np->cork.opt->dst0opt = ip6_opt_dup(opt->dst0opt,
							    sk->sk_allocation);
			if (opt->dst0opt && !np->cork.opt->dst0opt)
				return -ENOBUFS;

			np->cork.opt->dst1opt = ip6_opt_dup(opt->dst1opt,
							    sk->sk_allocation);
			if (opt->dst1opt && !np->cork.opt->dst1opt)
				return -ENOBUFS;

			np->cork.opt->hopopt = ip6_opt_dup(opt->hopopt,
							   sk->sk_allocation);
			if (opt->hopopt && !np->cork.opt->hopopt)
				return -ENOBUFS;

			np->cork.opt->srcrt = ip6_rthdr_dup(opt->srcrt,
							    sk->sk_allocation);
			if (opt->srcrt && !np->cork.opt->srcrt)
				return -ENOBUFS;

			/* need source address above miyazawa*/
		}
		dst_hold(&rt->dst);
		cork->dst = &rt->dst;
		inet->cork.fl.u.ip6 = *fl6;
		np->cork.hop_limit = hlimit;
		np->cork.tclass = tclass;
		if (rt->dst.flags & DST_XFRM_TUNNEL)
			mtu = np->pmtudisc >= IPV6_PMTUDISC_PROBE ?
			      rt->dst.dev->mtu : dst_mtu(&rt->dst);
		else
			mtu = np->pmtudisc >= IPV6_PMTUDISC_PROBE ?
			      rt->dst.dev->mtu : dst_mtu(rt->dst.path);
		if (np->frag_size < mtu) {
			if (np->frag_size)
				mtu = np->frag_size;
		}
		cork->fragsize = mtu;
		if (dst_allfrag(rt->dst.path))
			cork->flags |= IPCORK_ALLFRAG;
		cork->length = 0;
		exthdrlen = (opt ? opt->opt_flen : 0);
		length += exthdrlen;
		transhdrlen += exthdrlen;
		dst_exthdrlen = rt->dst.header_len - rt->rt6i_nfheader_len;
	} else {
		rt = (struct rt6_info *)cork->dst;
		fl6 = &inet->cork.fl.u.ip6;
		opt = np->cork.opt;
		transhdrlen = 0;
		exthdrlen = 0;
		dst_exthdrlen = 0;
		mtu = cork->fragsize;
	}

	hh_len = LL_RESERVED_SPACE(rt->dst.dev);

	fragheaderlen = sizeof(struct ipv6hdr) + rt->rt6i_nfheader_len +
			(opt ? opt->opt_nflen : 0);
	maxfraglen = ((mtu - fragheaderlen) & ~7) + fragheaderlen -
		     sizeof(struct frag_hdr);

	if (mtu <= sizeof(struct ipv6hdr) + IPV6_MAXPLEN) {
		unsigned int maxnonfragsize, headersize;

		headersize = sizeof(struct ipv6hdr) +
			     (opt ? opt->tot_len : 0) +
			     (dst_allfrag(&rt->dst) ?
			      sizeof(struct frag_hdr) : 0) +
			     rt->rt6i_nfheader_len;

		maxnonfragsize = (np->pmtudisc >= IPV6_PMTUDISC_DO) ?
				 mtu : sizeof(struct ipv6hdr) + IPV6_MAXPLEN;

		/* dontfrag active */
		if ((cork->length + length > mtu - headersize) && dontfrag &&
		    (sk->sk_protocol == IPPROTO_UDP ||
		     sk->sk_protocol == IPPROTO_RAW)) {
			ipv6_local_rxpmtu(sk, fl6, mtu - headersize +
						   sizeof(struct ipv6hdr));
			goto emsgsize;
		}

		if (cork->length + length > maxnonfragsize - headersize) {
emsgsize:
			ipv6_local_error(sk, EMSGSIZE, fl6,
					 mtu - headersize +
					 sizeof(struct ipv6hdr));
			return -EMSGSIZE;
		}
	}

	/* For UDP, check if TX timestamp is enabled */
	if (sk->sk_type == SOCK_DGRAM)
		sock_tx_timestamp(sk, &tx_flags);

	/*
	 * Let's try using as much space as possible.
	 * Use MTU if total length of the message fits into the MTU.
	 * Otherwise, we need to reserve fragment header and
	 * fragment alignment (= 8-15 octects, in total).
	 *
	 * Note that we may need to "move" the data from the tail of
	 * of the buffer to the new fragment when we split
	 * the message.
	 *
	 * FIXME: It may be fragmented into multiple chunks
	 *        at once if non-fragmentable extension headers
	 *        are too large.
	 * --yoshfuji
	 */

	skb = skb_peek_tail(&sk->sk_write_queue);
	cork->length += length;
	if (((length > mtu) ||
	     (skb && skb_is_gso(skb))) &&
	    (sk->sk_protocol == IPPROTO_UDP) &&
	    (rt->dst.dev->features & NETIF_F_UFO)) {
		err = ip6_ufo_append_data(sk, getfrag, from, length,
					  hh_len, fragheaderlen,
					  transhdrlen, mtu, flags, rt);
		if (err)
			goto error;
		return 0;
	}

	if (!skb)
		goto alloc_new_skb;

	while (length > 0) {
		/* Check if the remaining data fits into current packet. */
		copy = (cork->length <= mtu && !(cork->flags & IPCORK_ALLFRAG) ? mtu : maxfraglen) - skb->len;
		if (copy < length)
			copy = maxfraglen - skb->len;

		if (copy <= 0) {
			char *data;
			unsigned int datalen;
			unsigned int fraglen;
			unsigned int fraggap;
			unsigned int alloclen;
alloc_new_skb:
			/* There's no room in the current skb */
			if (skb)
				fraggap = skb->len - maxfraglen;
			else
				fraggap = 0;
			/* update mtu and maxfraglen if necessary */
			if (skb == NULL || skb_prev == NULL)
				ip6_append_data_mtu(&mtu, &maxfraglen,
						    fragheaderlen, skb, rt,
						    np->pmtudisc >=
						    IPV6_PMTUDISC_PROBE);

			skb_prev = skb;

			/*
			 * If remaining data exceeds the mtu,
			 * we know we need more fragment(s).
			 */
			datalen = length + fraggap;

			if (datalen > (cork->length <= mtu && !(cork->flags & IPCORK_ALLFRAG) ? mtu : maxfraglen) - fragheaderlen)
				datalen = maxfraglen - fragheaderlen - rt->dst.trailer_len;
			if ((flags & MSG_MORE) &&
			    !(rt->dst.dev->features&NETIF_F_SG))
				alloclen = mtu;
			else
				alloclen = datalen + fragheaderlen;

			alloclen += dst_exthdrlen;

			if (datalen != length + fraggap) {
				/*
				 * this is not the last fragment, the trailer
				 * space is regarded as data space.
				 */
				datalen += rt->dst.trailer_len;
			}

			alloclen += rt->dst.trailer_len;
			fraglen = datalen + fragheaderlen;

			/*
			 * We just reserve space for fragment header.
			 * Note: this may be overallocation if the message
			 * (without MSG_MORE) fits into the MTU.
			 */
			alloclen += sizeof(struct frag_hdr);

			if (transhdrlen) {
				skb = sock_alloc_send_skb(sk,
						alloclen + hh_len,
						(flags & MSG_DONTWAIT), &err);
			} else {
				skb = NULL;
				if (atomic_read(&sk->sk_wmem_alloc) <=
				    2 * sk->sk_sndbuf)
					skb = sock_wmalloc(sk,
							   alloclen + hh_len, 1,
							   sk->sk_allocation);
				if (unlikely(skb == NULL))
					err = -ENOBUFS;
				else {
					/* Only the initial fragment
					 * is time stamped.
					 */
					tx_flags = 0;
				}
			}
			if (skb == NULL)
				goto error;
			/*
			 *	Fill in the control structures
			 */
			skb->protocol = htons(ETH_P_IPV6);
			skb->ip_summed = CHECKSUM_NONE;
			skb->csum = 0;
			/* reserve for fragmentation and ipsec header */
			skb_reserve(skb, hh_len + sizeof(struct frag_hdr) +
				    dst_exthdrlen);

			if (sk->sk_type == SOCK_DGRAM)
				skb_shinfo(skb)->tx_flags = tx_flags;

			/*
			 *	Find where to start putting bytes
			 */
			data = skb_put(skb, fraglen);
			skb_set_network_header(skb, exthdrlen);
			data += fragheaderlen;
			skb->transport_header = (skb->network_header +
						 fragheaderlen);
			if (fraggap) {
				skb->csum = skb_copy_and_csum_bits(
					skb_prev, maxfraglen,
					data + transhdrlen, fraggap, 0);
				skb_prev->csum = csum_sub(skb_prev->csum,
							  skb->csum);
				data += fraggap;
				pskb_trim_unique(skb_prev, maxfraglen);
			}
			copy = datalen - transhdrlen - fraggap;

			if (copy < 0) {
				err = -EINVAL;
				kfree_skb(skb);
				goto error;
			} else if (copy > 0 && getfrag(from, data + transhdrlen, offset, copy, fraggap, skb) < 0) {
				err = -EFAULT;
				kfree_skb(skb);
				goto error;
			}

			offset += copy;
			length -= datalen - fraggap;
			transhdrlen = 0;
			exthdrlen = 0;
			dst_exthdrlen = 0;

			/*
			 * Put the packet on the pending queue
			 */
			__skb_queue_tail(&sk->sk_write_queue, skb);
			continue;
		}

		if (copy > length)
			copy = length;

		if (!(rt->dst.dev->features&NETIF_F_SG)) {
			unsigned int off;

			off = skb->len;
			if (getfrag(from, skb_put(skb, copy),
						offset, copy, off, skb) < 0) {
				__skb_trim(skb, off);
				err = -EFAULT;
				goto error;
			}
		} else {
			int i = skb_shinfo(skb)->nr_frags;
			struct page_frag *pfrag = sk_page_frag(sk);

			err = -ENOMEM;
			if (!sk_page_frag_refill(sk, pfrag))
				goto error;

			if (!skb_can_coalesce(skb, i, pfrag->page,
					      pfrag->offset)) {
				err = -EMSGSIZE;
				if (i == MAX_SKB_FRAGS)
					goto error;

				__skb_fill_page_desc(skb, i, pfrag->page,
						     pfrag->offset, 0);
				skb_shinfo(skb)->nr_frags = ++i;
				get_page(pfrag->page);
			}
			copy = min_t(int, copy, pfrag->size - pfrag->offset);
			if (getfrag(from,
				    page_address(pfrag->page) + pfrag->offset,
				    offset, copy, skb->len, skb) < 0)
				goto error_efault;

			pfrag->offset += copy;
			skb_frag_size_add(&skb_shinfo(skb)->frags[i - 1], copy);
			skb->len += copy;
			skb->data_len += copy;
			skb->truesize += copy;
			atomic_add(copy, &sk->sk_wmem_alloc);
		}
		offset += copy;
		length -= copy;
	}

	return 0;

error_efault:
	err = -EFAULT;
error:
	cork->length -= length;
	IP6_INC_STATS(sock_net(sk), rt->rt6i_idev, IPSTATS_MIB_OUTDISCARDS);
	return err;
}
EXPORT_SYMBOL_GPL(ip6_append_data);

static void ip6_cork_release(struct inet_sock *inet, struct ipv6_pinfo *np)
{
	if (np->cork.opt) {
		kfree(np->cork.opt->dst0opt);
		kfree(np->cork.opt->dst1opt);
		kfree(np->cork.opt->hopopt);
		kfree(np->cork.opt->srcrt);
		kfree(np->cork.opt);
		np->cork.opt = NULL;
	}

	if (inet->cork.base.dst) {
		dst_release(inet->cork.base.dst);
		inet->cork.base.dst = NULL;
		inet->cork.base.flags &= ~IPCORK_ALLFRAG;
	}
	memset(&inet->cork.fl, 0, sizeof(inet->cork.fl));
}

int ip6_push_pending_frames(struct sock *sk)
{
	struct sk_buff *skb, *tmp_skb;
	struct sk_buff **tail_skb;
	struct in6_addr final_dst_buf, *final_dst = &final_dst_buf;
	struct inet_sock *inet = inet_sk(sk);
	struct ipv6_pinfo *np = inet6_sk(sk);
	struct net *net = sock_net(sk);
	struct ipv6hdr *hdr;
	struct ipv6_txoptions *opt = np->cork.opt;
	struct rt6_info *rt = (struct rt6_info *)inet->cork.base.dst;
	struct flowi6 *fl6 = &inet->cork.fl.u.ip6;
	unsigned char proto = fl6->flowi6_proto;
	int err = 0;

	if ((skb = __skb_dequeue(&sk->sk_write_queue)) == NULL)
		goto out;
	tail_skb = &(skb_shinfo(skb)->frag_list);

	/* move skb->data to ip header from ext header */
	if (skb->data < skb_network_header(skb))
		__skb_pull(skb, skb_network_offset(skb));
	while ((tmp_skb = __skb_dequeue(&sk->sk_write_queue)) != NULL) {
		__skb_pull(tmp_skb, skb_network_header_len(skb));
		*tail_skb = tmp_skb;
		tail_skb = &(tmp_skb->next);
		skb->len += tmp_skb->len;
		skb->data_len += tmp_skb->len;
		skb->truesize += tmp_skb->truesize;
		tmp_skb->destructor = NULL;
		tmp_skb->sk = NULL;
	}

	/* Allow local fragmentation. */
	if (np->pmtudisc < IPV6_PMTUDISC_DO)
		skb->local_df = 1;

	*final_dst = fl6->daddr;
	__skb_pull(skb, skb_network_header_len(skb));
	if (opt && opt->opt_flen)
		ipv6_push_frag_opts(skb, opt, &proto);
	if (opt && opt->opt_nflen)
		ipv6_push_nfrag_opts(skb, opt, &proto, &final_dst);

	skb_push(skb, sizeof(struct ipv6hdr));
	skb_reset_network_header(skb);
	hdr = ipv6_hdr(skb);

	ip6_flow_hdr(hdr, np->cork.tclass, fl6->flowlabel);
	hdr->hop_limit = np->cork.hop_limit;
	hdr->nexthdr = proto;
	hdr->saddr = fl6->saddr;
	hdr->daddr = *final_dst;

	skb->priority = sk->sk_priority;
	skb->mark = sk->sk_mark;

	skb_dst_set(skb, dst_clone(&rt->dst));
	IP6_UPD_PO_STATS(net, rt->rt6i_idev, IPSTATS_MIB_OUT, skb->len);
	if (proto == IPPROTO_ICMPV6) {
		struct inet6_dev *idev = ip6_dst_idev(skb_dst(skb));

		ICMP6MSGOUT_INC_STATS_BH(net, idev, icmp6_hdr(skb)->icmp6_type);
		ICMP6_INC_STATS_BH(net, idev, ICMP6_MIB_OUTMSGS);
	}

	err = ip6_local_out(skb);
	if (err) {
		if (err > 0)
			err = net_xmit_errno(err);
		if (err)
			goto error;
	}

out:
	ip6_cork_release(inet, np);
	return err;
error:
	IP6_INC_STATS(net, rt->rt6i_idev, IPSTATS_MIB_OUTDISCARDS);
	goto out;
}
EXPORT_SYMBOL_GPL(ip6_push_pending_frames);

void ip6_flush_pending_frames(struct sock *sk)
{
	struct sk_buff *skb;

	while ((skb = __skb_dequeue_tail(&sk->sk_write_queue)) != NULL) {
		if (skb_dst(skb))
			IP6_INC_STATS(sock_net(sk), ip6_dst_idev(skb_dst(skb)),
				      IPSTATS_MIB_OUTDISCARDS);
		kfree_skb(skb);
	}

	ip6_cork_release(inet_sk(sk), inet6_sk(sk));
}
EXPORT_SYMBOL_GPL(ip6_flush_pending_frames);<|MERGE_RESOLUTION|>--- conflicted
+++ resolved
@@ -342,8 +342,6 @@
 	return mtu;
 }
 
-<<<<<<< HEAD
-=======
 static bool ip6_pkt_too_big(const struct sk_buff *skb, unsigned int mtu)
 {
 	if (skb->len <= mtu || skb->local_df)
@@ -358,7 +356,6 @@
 	return true;
 }
 
->>>>>>> e3703f8c
 int ip6_forward(struct sk_buff *skb)
 {
 	struct dst_entry *dst = skb_dst(skb);
