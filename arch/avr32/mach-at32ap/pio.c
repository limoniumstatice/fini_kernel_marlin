--- conflicted
+++ resolved
@@ -257,11 +257,7 @@
 	pio_writel(pio, IDR, 1 << (gpio & 0x1f));
 }
 
-<<<<<<< HEAD
-static void gpio_irq_unmask(struct irq_data *d))
-=======
 static void gpio_irq_unmask(struct irq_data *d)
->>>>>>> d762f438
 {
 	unsigned		gpio = irq_to_gpio(d->irq);
 	struct pio_device	*pio = &pio_dev[gpio >> 5];
