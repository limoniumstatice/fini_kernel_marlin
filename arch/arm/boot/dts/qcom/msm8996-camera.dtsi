/*
 * Copyright (c) 2014-2016, The Linux Foundation. All rights reserved.
 *
 * This program is free software; you can redistribute it and/or modify
 * it under the terms of the GNU General Public License version 2 and
 * only version 2 as published by the Free Software Foundation.
 *
 * This program is distributed in the hope that it will be useful,
 * but WITHOUT ANY WARRANTY; without even the implied warranty of
 * MERCHANTABILITY or FITNESS FOR A PARTICULAR PURPOSE.  See the
 * GNU General Public License for more details.
 */

&soc {
	qcom,msm-cam@8c0000 {
		compatible = "qcom,msm-cam";
		reg = <0x8c0000 0x40000>;
		reg-names = "msm-cam";
		status = "ok";
		bus-vectors = "suspend", "svs", "nominal", "turbo";
		qcom,bus-votes = <0 300000000 640000000 640000000>;
	};

	qcom,csiphy@a34000 {
		cell-index = <0>;
		compatible = "qcom,csiphy-v3.5", "qcom,csiphy";
		reg = <0xa34000 0x1000>, <0xA00030 0x4>;
		reg-names = "csiphy", "csiphy_clk_mux";
		interrupts = <0 78 0>;
		interrupt-names = "csiphy";
		clocks = <&clock_mmss clk_camss_top_ahb_clk>,
			<&clock_mmss clk_camss_ispif_ahb_clk>,
			<&clock_mmss clk_csi0phytimer_clk_src>,
			<&clock_mmss clk_camss_csi0phytimer_clk>,
			<&clock_mmss clk_camss_ahb_clk>,
			<&clock_mmss clk_csiphy0_3p_clk_src>,
			<&clock_mmss clk_camss_csiphy0_3p_clk>;
		clock-names = "camss_top_ahb_clk",
			"ispif_ahb_clk", "csiphy_timer_src_clk",
			"csiphy_timer_clk", "camss_ahb_clk",
			"csiphy_3p_clk_src", "csi_phy_3p_clk";
		qcom,clock-rates = <0 0 266670000 0 0 320000000 0>;
	};

	qcom,csiphy@a35000 {
		cell-index = <1>;
		compatible = "qcom,csiphy-v3.5", "qcom,csiphy";
		reg = <0xa35000 0x1000>, <0xA00038 0x4>;
		reg-names = "csiphy", "csiphy_clk_mux";
		interrupts = <0 79 0>;
		interrupt-names = "csiphy";
		clocks = <&clock_mmss clk_camss_top_ahb_clk>,
			<&clock_mmss clk_camss_ispif_ahb_clk>,
			<&clock_mmss clk_csi1phytimer_clk_src>,
			<&clock_mmss clk_camss_csi1phytimer_clk>,
			<&clock_mmss clk_camss_ahb_clk>,
			<&clock_mmss clk_csiphy1_3p_clk_src>,
			<&clock_mmss clk_camss_csiphy1_3p_clk>;
		clock-names = "camss_top_ahb_clk",
			"ispif_ahb_clk", "csiphy_timer_src_clk",
			"csiphy_timer_clk", "camss_ahb_clk",
			"csiphy_3p_clk_src", "csi_phy_3p_clk";
		qcom,clock-rates = <0 0 266670000 0 0 320000000 0>;
	};

	qcom,csiphy@a36000 {
		cell-index = <2>;
		compatible = "qcom,csiphy-v3.5", "qcom,csiphy";
		reg = <0xa36000 0x1000>, <0xA00040 0x4>;
		reg-names = "csiphy", "csiphy_clk_mux";
		interrupts = <0 80 0>;
		interrupt-names = "csiphy";
		clocks = <&clock_mmss clk_camss_top_ahb_clk>,
			<&clock_mmss clk_camss_ispif_ahb_clk>,
			<&clock_mmss clk_csi2phytimer_clk_src>,
			<&clock_mmss clk_camss_csi2phytimer_clk>,
			<&clock_mmss clk_camss_ahb_clk>,
			<&clock_mmss clk_csiphy2_3p_clk_src>,
			<&clock_mmss clk_camss_csiphy2_3p_clk>;
		clock-names = "camss_top_ahb_clk",
			"ispif_ahb_clk", "csiphy_timer_src_clk",
			"csiphy_timer_clk", "camss_ahb_clk",
			"csiphy_3p_clk_src", "csi_phy_3p_clk";
		qcom,clock-rates = <0 0 266670000 0 0 320000000 0>;
	};

	qcom,csid@a30000  {
		cell-index = <0>;
		compatible = "qcom,csid-v3.5", "qcom,csid";
		reg = <0xa30000 0x400>;
		reg-names = "csid";
		interrupts = <0 296 0>;
		interrupt-names = "csid";
		qcom,csi-vdd-voltage = <1250000>;
		qcom,mipi-csi-vdd-supply = <&pm8994_l2>;
		mmagic-supply = <&gdsc_mmagic_camss>;
		gdscr-supply = <&gdsc_camss_top>;
		qcom,cam-vreg-name = "mmagic", "gdscr";
		clocks = <&clock_mmss clk_mmss_mmagic_ahb_clk>,
			<&clock_mmss clk_camss_top_ahb_clk>,
			<&clock_mmss clk_camss_ispif_ahb_clk>,
			<&clock_mmss clk_csi0_clk_src>,
			<&clock_mmss clk_camss_csi0_clk>,
			<&clock_mmss clk_camss_csi0phy_clk>,
			<&clock_mmss clk_camss_csi0_ahb_clk>,
			<&clock_mmss clk_camss_csi0rdi_clk>,
			<&clock_mmss clk_camss_csi0pix_clk>,
			<&clock_mmss clk_camss_ahb_clk>;
		clock-names = "mmagic_camss_ahb_clk", "camss_top_ahb_clk",
			"ispif_ahb_clk", "csi_src_clk", "csi_clk",
			"csi_phy_clk", "csi_ahb_clk", "csi_rdi_clk",
			"csi_pix_clk", "camss_ahb_clk";
		qcom,clock-rates = <0 0 0 320000000 0 0 0 0 0 0>;
		status = "ok";
	};

	qcom,csid@a30400 {
		cell-index = <1>;
		compatible = "qcom,csid-v3.5", "qcom,csid";
		reg = <0xa30400 0x400>;
		reg-names = "csid";
		interrupts = <0 297 0>;
		interrupt-names = "csid";
		qcom,csi-vdd-voltage = <1250000>;
		qcom,mipi-csi-vdd-supply = <&pm8994_l2>;
		mmagic-supply = <&gdsc_mmagic_camss>;
		gdscr-supply = <&gdsc_camss_top>;
		qcom,cam-vreg-name = "mmagic", "gdscr";
		clocks = <&clock_mmss clk_mmss_mmagic_ahb_clk>,
			<&clock_mmss clk_camss_top_ahb_clk>,
			<&clock_mmss clk_camss_ispif_ahb_clk>,
			<&clock_mmss clk_csi1_clk_src>,
			<&clock_mmss clk_camss_csi1_clk>,
			<&clock_mmss clk_camss_csi1phy_clk>,
			<&clock_mmss clk_camss_csi1_ahb_clk>,
			<&clock_mmss clk_camss_csi1rdi_clk>,
			<&clock_mmss clk_camss_csi1pix_clk>,
			<&clock_mmss clk_camss_ahb_clk>;
		clock-names = "mmagic_camss_ahb_clk", "camss_top_ahb_clk",
			"ispif_ahb_clk", "csi_src_clk", "csi_clk",
			"csi_phy_clk", "csi_ahb_clk", "csi_rdi_clk",
			"csi_pix_clk", "camss_ahb_clk";
		qcom,clock-rates = <0 0 0 320000000 0 0 0 0 0 0>;
	};

	qcom,csid@a30800 {
		cell-index = <2>;
		compatible = "qcom,csid-v3.5", "qcom,csid";
		reg = <0xa30800 0x400>;
		reg-names = "csid";
		interrupts = <0 298 0>;
		interrupt-names = "csid";
		qcom,csi-vdd-voltage = <1250000>;
		qcom,mipi-csi-vdd-supply = <&pm8994_l2>;
		mmagic-supply = <&gdsc_mmagic_camss>;
		gdscr-supply = <&gdsc_camss_top>;
		qcom,cam-vreg-name = "mmagic", "gdscr";
		clocks = <&clock_mmss clk_mmss_mmagic_ahb_clk>,
			<&clock_mmss clk_camss_top_ahb_clk>,
			<&clock_mmss clk_camss_ispif_ahb_clk>,
			<&clock_mmss clk_csi2_clk_src>,
			<&clock_mmss clk_camss_csi2_clk>,
			<&clock_mmss clk_camss_csi2phy_clk>,
			<&clock_mmss clk_camss_csi2_ahb_clk>,
			<&clock_mmss clk_camss_csi2rdi_clk>,
			<&clock_mmss clk_camss_csi2pix_clk>,
			<&clock_mmss clk_camss_ahb_clk>;
		clock-names = "mmagic_camss_ahb_clk", "camss_top_ahb_clk",
			"ispif_ahb_clk", "csi_src_clk", "csi_clk",
			"csi_phy_clk", "csi_ahb_clk", "csi_rdi_clk",
			"csi_pix_clk", "camss_ahb_clk";
		qcom,clock-rates = <0 0 0 320000000 0 0 0 0 0 0>;
	};

	qcom,csid@a30c00 {
		cell-index = <3>;
		compatible = "qcom,csid-v3.5", "qcom,csid";
		reg = <0xa30c00 0x400>;
		reg-names = "csid";
		interrupts = <0 299 0>;
		interrupt-names = "csid";
		qcom,csi-vdd-voltage = <1250000>;
		qcom,mipi-csi-vdd-supply = <&pm8994_l2>;
		mmagic-supply = <&gdsc_mmagic_camss>;
		gdscr-supply = <&gdsc_camss_top>;
		qcom,cam-vreg-name = "mmagic", "gdscr";
		clocks = <&clock_mmss clk_mmss_mmagic_ahb_clk>,
			<&clock_mmss clk_camss_top_ahb_clk>,
			<&clock_mmss clk_camss_ispif_ahb_clk>,
			<&clock_mmss clk_csi3_clk_src>,
			<&clock_mmss clk_camss_csi3_clk>,
			<&clock_mmss clk_camss_csi3phy_clk>,
			<&clock_mmss clk_camss_csi3_ahb_clk>,
			<&clock_mmss clk_camss_csi3rdi_clk>,
			<&clock_mmss clk_camss_csi3pix_clk>,
			<&clock_mmss clk_camss_ahb_clk>;
		clock-names = "mmagic_camss_ahb_clk", "camss_top_ahb_clk",
			"ispif_ahb_clk", "csi_src_clk", "csi_clk",
			"csi_phy_clk", "csi_ahb_clk", "csi_rdi_clk",
			"csi_pix_clk", "camss_ahb_clk";
		qcom,clock-rates = <0 0 0 320000000 0 0 0 0 0 0>;
	};

	qcom,ispif@a31000 {
		cell-index = <0>;
		compatible = "qcom,ispif-v3.0", "qcom,ispif";
		reg = <0xa31000 0xc00>,
			<0xa00020 0x4>;
		reg-names = "ispif", "csi_clk_mux";
		interrupts = <0 309 0>;
		interrupt-names = "ispif";
		qcom,num-isps = <0x2>;
		camss-vdd-supply = <&gdsc_camss_top>;
		mmagic-vdd-supply = <&gdsc_mmagic_camss>;
		vfe0-vdd-supply = <&gdsc_vfe0>;
		vfe1-vdd-supply = <&gdsc_vfe1>;
		qcom,vdd-names = "camss-vdd", "mmagic-vdd", "vfe0-vdd",
				"vfe1-vdd";
		clocks = <&clock_mmss clk_mmss_mmagic_ahb_clk>,
			<&clock_mmss clk_camss_top_ahb_clk>,
			<&clock_mmss clk_camss_ahb_clk>,
			<&clock_mmss clk_camss_ispif_ahb_clk>,
			<&clock_mmss clk_csi0_clk_src>,
			<&clock_mmss clk_camss_csi0_clk>,
			<&clock_mmss clk_camss_csi0rdi_clk>,
			<&clock_mmss clk_camss_csi0pix_clk>,
			<&clock_mmss clk_csi1_clk_src>,
			<&clock_mmss clk_camss_csi1_clk>,
			<&clock_mmss clk_camss_csi1rdi_clk>,
			<&clock_mmss clk_camss_csi1pix_clk>,
			<&clock_mmss clk_csi2_clk_src>,
			<&clock_mmss clk_camss_csi2_clk>,
			<&clock_mmss clk_camss_csi2rdi_clk>,
			<&clock_mmss clk_camss_csi2pix_clk>,
			<&clock_mmss clk_csi3_clk_src>,
			<&clock_mmss clk_camss_csi3_clk>,
			<&clock_mmss clk_camss_csi3rdi_clk>,
			<&clock_mmss clk_camss_csi3pix_clk>,
			<&clock_mmss clk_vfe0_clk_src>,
			<&clock_mmss clk_camss_vfe0_clk>,
			<&clock_mmss clk_camss_csi_vfe0_clk>,
			<&clock_mmss clk_vfe1_clk_src>,
			<&clock_mmss clk_camss_vfe1_clk>,
			<&clock_mmss clk_camss_csi_vfe1_clk>;
		clock-names = "mmagic_camss_ahb_clk",
			"camss_top_ahb_clk",
			"camss_ahb_clk", "ispif_ahb_clk",
			"csi0_src_clk", "csi0_clk",
			"csi0_pix_clk", "csi0_rdi_clk",
			"csi1_src_clk", "csi1_clk",
			"csi1_pix_clk", "csi1_rdi_clk",
			"csi2_src_clk", "csi2_clk",
			"csi2_pix_clk", "csi2_rdi_clk",
			"csi3_src_clk", "csi3_clk",
			"csi3_pix_clk", "csi3_rdi_clk",
			"vfe0_clk_src", "camss_vfe_vfe0_clk", "camss_csi_vfe0_clk",
			"vfe1_clk_src", "camss_vfe_vfe1_clk", "camss_csi_vfe1_clk";
		qcom,clock-rates = <0 0 0 0
<<<<<<< HEAD
			320000000 0 0 0
			320000000 0 0 0
			320000000 0 0 0
			320000000 0 0 0
=======
			0 0 0 0
			0 0 0 0
			0 0 0 0
			0 0 0 0
>>>>>>> 43cf82d6
			0 0 0
			0 0 0>;
		qcom,clock-control = "NO_SET_RATE", "NO_SET_RATE",
			"NO_SET_RATE", "NO_SET_RATE",
			"INIT_RATE",
			"NO_SET_RATE", "NO_SET_RATE", "NO_SET_RATE",
			"INIT_RATE",
			"NO_SET_RATE", "NO_SET_RATE", "NO_SET_RATE",
			"INIT_RATE",
			"NO_SET_RATE", "NO_SET_RATE", "NO_SET_RATE",
			"INIT_RATE",
			"NO_SET_RATE", "NO_SET_RATE", "NO_SET_RATE",
			"INIT_RATE", "NO_SET_RATE", "NO_SET_RATE",
			"INIT_RATE", "NO_SET_RATE", "NO_SET_RATE";
		status = "ok";
	};

	vfe0: qcom,vfe0@a10000 {
		cell-index = <0>;
		compatible = "qcom,vfe47";
		reg = <0xa10000 0x4000>,
			<0xa40000 0x3000>;
		reg-names = "vfe", "vfe_vbif";
		interrupts = <0 314 0>;
		interrupt-names = "vfe";
		vdd-supply = <&gdsc_vfe0>;
		mmagic-vdd-supply = <&gdsc_mmagic_camss>;
		camss-vdd-supply = <&gdsc_camss_top>;
		clocks = <&clock_mmss clk_mmss_mmagic_ahb_clk>,
			<&clock_mmss clk_mmagic_camss_axi_clk>,
			<&clock_mmss clk_camss_top_ahb_clk>,
			<&clock_mmss clk_camss_ahb_clk>,
			<&clock_mmss clk_vfe0_clk_src>,
			<&clock_mmss clk_camss_vfe0_clk>,
			<&clock_mmss clk_camss_csi_vfe0_clk>,
			<&clock_mmss clk_camss_vfe_ahb_clk>,
			<&clock_mmss clk_camss_vfe0_ahb_clk>,
			<&clock_mmss clk_camss_vfe_axi_clk>,
			<&clock_mmss clk_camss_vfe0_stream_clk>,
			<&clock_mmss clk_smmu_vfe_axi_clk>;
		clock-names = "mmagic_ahb_clk",
			"camss_axi_clk",
			"camss_top_ahb_clk" , "camss_ahb_clk",
			"vfe_clk_src", "camss_vfe_clk",
			"camss_csi_vfe_clk",
			"vfe_vbif_ahb_clk", "vfe_ahb_clk",
			"bus_clk", "vfe_stream_clk", "smmu_vfe_axi_clk";
		qcom,clock-rates = <0 0 0 0 320000000 0 0 0 0 0 0 0>;
		status = "ok";
		qos-entries = <8>;
		qos-regs = <0x404 0x408 0x40c 0x410 0x414 0x418
			0x41c 0x420>;
		qos-settings = <0xaaa9aaa9
			0xaaa9aaa9
			0xaaa9aaa9
			0xaaa9aaa9
			0xaaa9aaa9
			0xaaa9aaa9
			0xaaa9aaa9
			0x0001aaa9>;
		vbif-entries = <1>;
		vbif-regs = <0x124>;
		vbif-settings = <0x3>;
		ds-entries = <17>;
		ds-regs = <0x424 0x428 0x42c 0x430 0x434
			0x438 0x43c 0x440 0x444 0x448 0x44c
			0x450 0x454 0x458 0x45c 0x460 0x464>;
		ds-settings = <0xcccc0011
			0xcccc0011
			0xcccc0011
			0xcccc0011
			0xcccc0011
			0xcccc0011
			0xcccc0011
			0xcccc0011
			0xcccc0011
			0xcccc0011
			0xcccc0011
			0xcccc0011
			0xcccc0011
			0xcccc0011
			0xcccc0011
			0xcccc0011
			0x40000103>;
		max-clk-svs = <300000000>;
		max-clk-nominal = <480000000>;
		max-clk-turbo = <600000000>;
	};

	vfe1: qcom,vfe1@a14000 {
		cell-index = <1>;
		compatible = "qcom,vfe47";
		reg = <0xa14000 0x4000>,
			<0xa40000 0x3000>;
		reg-names = "vfe", "vfe_vbif";
		interrupts = <0 315 0>;
		interrupt-names = "vfe";
		vdd-supply = <&gdsc_vfe1>;
		mmagic-vdd-supply = <&gdsc_mmagic_camss>;
		camss-vdd-supply = <&gdsc_camss_top>;
		clocks = <&clock_mmss clk_mmss_mmagic_ahb_clk>,
			<&clock_mmss clk_mmagic_camss_axi_clk>,
			<&clock_mmss clk_camss_top_ahb_clk>,
			<&clock_mmss clk_camss_ahb_clk>,
			<&clock_mmss clk_vfe1_clk_src>,
			<&clock_mmss clk_camss_vfe1_clk>,
			<&clock_mmss clk_camss_csi_vfe1_clk>,
			<&clock_mmss clk_camss_vfe_ahb_clk>,
			<&clock_mmss clk_camss_vfe1_ahb_clk>,
			<&clock_mmss clk_camss_vfe_axi_clk>,
			<&clock_mmss clk_camss_vfe1_stream_clk>,
			<&clock_mmss clk_smmu_vfe_axi_clk>;
		clock-names = "mmagic_ahb_clk",
			"camss_axi_clk",
			"camss_top_ahb_clk" , "camss_ahb_clk",
			"vfe_clk_src", "camss_vfe_clk",
			"camss_csi_vfe_clk",
			"vfe_vbif_ahb_clk", "vfe_ahb_clk",
			"bus_clk", "vfe_stream_clk", "smmu_vfe_axi_clk";
		qcom,clock-rates = <0 0 0 0 320000000 0 0 0 0 0 0 0>;
		status = "ok";
		qos-entries = <8>;
		qos-regs = <0x404 0x408 0x40c 0x410 0x414 0x418
			0x41c 0x420>;
		qos-settings = <0xaaa9aaa9
			0xaaa9aaa9
			0xaaa9aaa9
			0xaaa9aaa9
			0xaaa9aaa9
			0xaaa9aaa9
			0xaaa9aaa9
			0x0001aaa9>;
		vbif-entries = <1>;
		vbif-regs = <0x124>;
		vbif-settings = <0x3>;
		ds-entries = <17>;
		ds-regs = <0x424 0x428 0x42c 0x430 0x434
			0x438 0x43c 0x440 0x444 0x448 0x44c
			0x450 0x454 0x458 0x45c 0x460 0x464>;
		ds-settings = <0xcccc0011
			0xcccc0011
			0xcccc0011
			0xcccc0011
			0xcccc0011
			0xcccc0011
			0xcccc0011
			0xcccc0011
			0xcccc0011
			0xcccc0011
			0xcccc0011
			0xcccc0011
			0xcccc0011
			0xcccc0011
			0xcccc0011
			0xcccc0011
			0x40000103>;
		max-clk-svs = <300000000>;
		max-clk-nominal = <480000000>;
		max-clk-turbo = <600000000>;
	};

	qcom,vfe {
		compatible = "qcom,vfe";
		num_child = <2>;
	};

	qcom,cam_smmu {
		compatible = "qcom,msm-cam-smmu";

		msm_cam_smmu_cb1 {
			compatible = "qcom,msm-cam-smmu-cb";
			iommus = <&vfe_smmu 0>,
					<&vfe_smmu 1>,
					<&vfe_smmu 2>,
					<&vfe_smmu 3>;
			label = "vfe";
			qcom,scratch-buf-support;
		};

		msm_cam_smmu_cb3 {
			compatible = "qcom,msm-cam-smmu-cb";
			iommus = <&cpp_fd_smmu 0>;
			label = "cpp";
		};

		msm_cam_smmu_cb4 {
			compatible = "qcom,msm-cam-smmu-cb";
			iommus = <&cpp_fd_smmu 1>;
			label = "camera_fd";
		};

		msm_cam_smmu_cb5 {
			compatible = "qcom,msm-cam-smmu-cb";
			iommus = <&jpeg_smmu 0>;
			label = "jpeg_enc0";
		};

		msm_cam_smmu_cb6 {
			compatible = "qcom,msm-cam-smmu-cb";
			iommus = <&jpeg_smmu 1>;
			label = "jpeg_dma";
		};

		msm_cam_smmu_cb7 {
			compatible = "qcom,msm-cam-smmu-cb";
			iommus = <&jpeg_smmu 2>;
			label = "jpeg_dec";
		};
	};

	qcom,jpeg@a1c000 {
		cell-index = <0>;
		compatible = "qcom,jpeg";
		reg = <0xa1c000 0x4000>,
			<0xa60000 0x3000>;
		reg-names = "jpeg_hw", "jpeg_vbif";
		interrupts = <0 316 0>;
		interrupt-names = "jpeg";
		mmagic-vdd-supply = <&gdsc_mmagic_camss>;
		camss-vdd-supply = <&gdsc_camss_top>;
		vdd-supply = <&gdsc_jpeg>;
		qcom,vdd-names = "mmagic-vdd", "camss-vdd", "vdd";
		clock-names = "mmss_mmagic_ahb_clk",
			      "core_clk", "iface_clk", "bus_clk0",
			      "camss_top_ahb_clk", "camss_ahb_clk",
			      "smmu_jpeg_axi_clk", "mmagic_camss_axi_clk";
		clocks = <&clock_mmss clk_mmss_mmagic_ahb_clk>,
			<&clock_mmss clk_camss_jpeg0_clk>,
			<&clock_mmss clk_camss_jpeg_ahb_clk>,
			<&clock_mmss clk_camss_jpeg_axi_clk>,
			<&clock_mmss clk_camss_top_ahb_clk>,
			<&clock_mmss clk_camss_ahb_clk>,
			<&clock_mmss clk_smmu_jpeg_axi_clk>,
			<&clock_mmss clk_mmagic_camss_axi_clk>;
		qcom,clock-rates = <0 320000000 0 0 0 0 0 0>;
		qcom,vbif-reg-settings = <0x4 0x1>;
		qcom,prefetch-reg-settings = <0x30c 0x1111>,
			<0x318 0x31>,
			<0x324 0x31>,
			<0x330 0x31>,
			<0x33c 0x0>;
		qcom,msm-bus,name = "msm_camera_jpeg0";
		qcom,msm-bus,num-cases = <2>;
		qcom,msm-bus,num-paths = <1>;
		qcom,msm-bus,vectors-KBps = <62 512 0 0>,
			<62 512 666675 666675>;
		status = "ok";
	};

	qcom,jpeg@a24000 {
		cell-index = <2>;
		compatible = "qcom,jpeg";
		reg = <0xa24000 0x4000>,
			<0xa60000 0x3000>;
		reg-names = "jpeg_hw", "jpeg_vbif";
		interrupts = <0 318 0>;
		interrupt-names = "jpeg";
		mmagic-vdd-supply = <&gdsc_mmagic_camss>;
		camss-vdd-supply = <&gdsc_camss_top>;
		vdd-supply = <&gdsc_jpeg>;
		qcom,vdd-names = "mmagic-vdd", "camss-vdd", "vdd";
		clock-names =  "mmss_mmagic_ahb_clk",
				"core_clk", "iface_clk", "bus_clk0",
				"camss_top_ahb_clk", "camss_ahb_clk",
				"smmu_jpeg_axi_clk", "mmagic_camss_axi_clk";
		clocks = <&clock_mmss clk_mmss_mmagic_ahb_clk>,
			<&clock_mmss clk_camss_jpeg2_clk>,
			<&clock_mmss clk_camss_jpeg_ahb_clk>,
			<&clock_mmss clk_camss_jpeg_axi_clk>,
			<&clock_mmss clk_camss_top_ahb_clk>,
			<&clock_mmss clk_camss_ahb_clk>,
			<&clock_mmss clk_smmu_jpeg_axi_clk>,
			<&clock_mmss clk_mmagic_camss_axi_clk>;
		qcom,clock-rates = <0 266670000 0 0 0 0 0 0>;
		qcom,vbif-reg-settings = <0x4 0x1>;
		qcom,prefetch-reg-settings = <0x30c 0x1111>,
			<0x318 0x0>,
			<0x324 0x31>,
			<0x330 0x31>,
			<0x33c 0x31>;
		qcom,msm-bus,name = "msm_camera_jpeg2";
		qcom,msm-bus,num-cases = <2>;
		qcom,msm-bus,num-paths = <1>;
		qcom,msm-bus,vectors-KBps = <62 512 0 0>,
			<62 512 666675 666675>;
		status = "ok";
	};

	qcom,jpeg@aa0000 {
		cell-index = <3>;
		compatible = "qcom,jpeg_dma";
		reg = <0xaa0000 0x4000>,
			<0xa60000 0x3000>;
		reg-names = "jpeg_hw", "jpeg_vbif";
		interrupts = <0 304 0>;
		interrupt-names = "jpeg";
		mmagic-vdd-supply = <&gdsc_mmagic_camss>;
		camss-vdd-supply = <&gdsc_camss_top>;
		vdd-supply = <&gdsc_jpeg>;
		qcom,vdd-names = "mmagic-vdd", "camss-vdd", "vdd";
		clock-names =  "mmss_mmagic_ahb_clk",
				"core_clk", "iface_clk", "bus_clk0",
				"camss_top_ahb_clk", "camss_ahb_clk",
				"smmu_jpeg_axi_clk", "mmagic_camss_axi_clk";
		clocks = <&clock_mmss clk_mmss_mmagic_ahb_clk>,
			<&clock_mmss clk_camss_jpeg_dma_clk>,
			<&clock_mmss clk_camss_jpeg_ahb_clk>,
			<&clock_mmss clk_camss_jpeg_axi_clk>,
			<&clock_mmss clk_camss_top_ahb_clk>,
			<&clock_mmss clk_camss_ahb_clk>,
			<&clock_mmss clk_smmu_jpeg_axi_clk>,
			<&clock_mmss clk_mmagic_camss_axi_clk>;
		qcom,clock-rates = <0 266670000 0 0 0 0 0 0>;
		qcom,vbif-reg-settings = <0x4 0x1>;
		qcom,prefetch-reg-settings = <0x18c 0x11>,
			<0x1a0 0x31>,
			<0x1b0 0x31>;
		qcom,msm-bus,name = "msm_camera_jpeg_dma";
		qcom,msm-bus,num-cases = <2>;
		qcom,msm-bus,num-paths = <1>;
		qcom,msm-bus,vectors-KBps = <62 512 0 0>,
			<62 512 666675 666675>;
		status = "ok";
	};

	qcom,irqrouter@a00000 {
		cell-index = <0>;
		compatible = "qcom,irqrouter";
		reg = <0xa00000 0x4000>;
		reg-names = "irqrouter";
	};

	cpp: qcom,cpp@a04000 {
		cell-index = <0>;
		compatible = "qcom,cpp";
		reg = <0xa04000 0x100>,
			<0xa80000 0x3000>,
			<0xa18000 0x3000>,
			<0x8c36D4 0x4>;
		reg-names = "cpp", "cpp_vbif", "cpp_hw", "camss_cpp";
		interrupts = <0 294 0>;
		interrupt-names = "cpp";
		mmagic-vdd-supply = <&gdsc_mmagic_camss>;
		camss-vdd-supply = <&gdsc_camss_top>;
		vdd-supply = <&gdsc_cpp>;
		qcom,vdd-names = "mmagic-vdd", "camss-vdd", "vdd";
		clocks = <&clock_mmss clk_mmss_mmagic_ahb_clk>,
			<&clock_mmss clk_mmagic_camss_axi_clk>,
			<&clock_mmss clk_camss_top_ahb_clk>,
			<&clock_mmss clk_cpp_clk_src>,
			<&clock_mmss clk_camss_cpp_ahb_clk>,
			<&clock_mmss clk_camss_cpp_axi_clk>,
			<&clock_mmss clk_camss_cpp_clk>,
			<&clock_mmss clk_camss_micro_ahb_clk>,
			<&clock_mmss clk_camss_ahb_clk>,
			<&clock_mmss clk_smmu_cpp_axi_clk>,
			<&clock_mmss clk_camss_cpp_vbif_ahb_clk>;
		clock-names = "mmss_mmagic_ahb_clk",
			"mmagic_camss_axi_clk", "camss_top_ahb_clk",
			"cpp_core_clk",	"camss_cpp_ahb_clk",
			"camss_cpp_axi_clk", "camss_cpp_clk",
			"micro_iface_clk", "camss_ahb_clk",
			"smmu_cpp_axi_clk", "cpp_vbif_ahb_clk";
		qcom,clock-rates = <0 0 0 480000000 0 0 480000000 0 0 0 0>;
		qcom,min-clock-rate = <200000000>;
		qcom,bus-master = <1>;
		qcom,vbif-qos-setting = <0x20 0x10000000>,
			<0x24 0x10000000>,
			<0x28 0x10000000>,
			<0x2C 0x10000000>;
		status = "ok";
		qcom,msm-bus,name = "msm_camera_cpp";
		qcom,msm-bus,num-cases = <2>;
		qcom,msm-bus,num-paths = <1>;
		qcom,msm-bus,vectors-KBps =
			<106 512 0 0>,
			<106 512 0 0>;
		qcom,msm-bus-vector-dyn-vote;
		qcom,cpp-fw-payload-info {
			qcom,stripe-base = <553>;
			qcom,plane-base = <481>;
			qcom,stripe-size = <61>;
			qcom,plane-size = <24>;
			qcom,fe-ptr-off = <11>;
			qcom,we-ptr-off = <23>;
			qcom,ref-fe-ptr-off = <17>;
			qcom,ref-we-ptr-off = <36>;
			qcom,we-meta-ptr-off = <42>;
			qcom,fe-mmu-pf-ptr-off = <6>;
			qcom,ref-fe-mmu-pf-ptr-off = <9>;
			qcom,we-mmu-pf-ptr-off = <12>;
			qcom,dup-we-mmu-pf-ptr-off = <17>;
			qcom,ref-we-mmu-pf-ptr-off = <22>;
			qcom,set-group-buffer-len = <135>;
			qcom,dup-frame-indicator-off = <70>;
		};
	};

	qcom,fd@aa4000 {
		cell-index = <0>;
		compatible = "qcom,face-detection";
		reg = <0xaa4000 0x800>,
			<0xaa5000 0x400>,
			<0xa80000 0x3000>;
		reg-names = "fd_core", "fd_misc", "fd_vbif";
		interrupts = <0 293 0>;
		interrupt-names = "fd";
		mmagic-vdd-supply = <&gdsc_mmagic_camss>;
		camss-vdd-supply = <&gdsc_camss_top>;
		vdd-supply = <&gdsc_fd>;
		qcom,vdd-names = "mmagic-vdd", "camss-vdd", "vdd";
		clocks = <&clock_mmss clk_mmss_mmagic_ahb_clk>,
			<&clock_mmss clk_mmagic_camss_axi_clk>,
			<&clock_mmss clk_camss_top_ahb_clk>,
			<&clock_mmss clk_fd_core_clk_src>,
			<&clock_mmss clk_fd_core_clk>,
			<&clock_mmss clk_fd_core_uar_clk>,
			<&clock_mmss clk_fd_ahb_clk>,
			<&clock_mmss clk_smmu_cpp_axi_clk>,
			<&clock_mmss clk_camss_ahb_clk>,
			<&clock_mmss clk_camss_cpp_axi_clk>,
			<&clock_mmss clk_camss_cpp_vbif_ahb_clk>,
			<&clock_mmss clk_smmu_cpp_ahb_clk>;
		clock-names = "mmss_mmagic_ahb_clk",
			"mmagic_camss_axi_clk", "camss_top_ahb_clk",
			"fd_core_clk_src", "fd_core_clk",
			"fd_core_uar_clk", "fd_ahb_clk",
			"smmu_cpp_axi_clk", "camss_ahb_clk",
			"camss_cpp_axi_clk", "cpp_vbif_ahb_clk",
			"smmu_cpp_ahb_clk";
		qcom,clock-rates =
			<0 0 0 400000000 400000000 0 0 0 0 0 0 0>,
			<0 0 0 400000000 400000000 0 0 0 0 0 0 0>,
			<0 0 0 200000000 200000000 0 0 0 0 0 0 0>,
			<0 0 0 100000000 100000000 0 0 0 0 0 0 0>;
		qcom,msm-bus,name = "msm_camera_fd";
		qcom,msm-bus,num-cases = <4>;
		qcom,msm-bus,num-paths = <1>;
		qcom,msm-bus,vectors-KBps = <106 512 0 0>,
			<106 512 13000 13000>,
			<106 512 13000 13000>,
			<106 512 13000 13000>;
		qcom,fd-vbif-reg-settings = <0x20 0x10000000 0x30000000>,
			<0x24 0x10000000 0x30000000>,
			<0x28 0x10000000 0x30000000>,
			<0x2c 0x10000000 0x30000000>;
		qcom,fd-misc-reg-settings = <0x20 0x2 0x3>,
			<0x24 0x2 0x3>;
		status = "ok";
	};

	cci: qcom,cci@a0c000 {
		cell-index = <0>;
		compatible = "qcom,cci";
		reg = <0xa0c000 0x4000>;
		#address-cells = <1>;
		#size-cells = <0>;
		reg-names = "cci";
		interrupts = <0 295 0>;
		interrupt-names = "cci";
		status = "ok";
		mmagic-supply = <&gdsc_mmagic_camss>;
		gdscr-supply = <&gdsc_camss_top>;
		qcom,cam-vreg-name = "mmagic", "gdscr";
		clocks = <&clock_mmss clk_mmss_mmagic_ahb_clk>,
			<&clock_mmss clk_camss_top_ahb_clk>,
			<&clock_mmss clk_cci_clk_src>,
			<&clock_mmss clk_camss_cci_ahb_clk>,
			<&clock_mmss clk_camss_cci_clk>,
			<&clock_mmss clk_camss_ahb_clk>;
		clock-names = "mmagic_camss_ahb_clk", "camss_top_ahb_clk",
                        "cci_src_clk", "cci_ahb_clk", "camss_cci_clk",
			"camss_ahb_clk";
		qcom,clock-rates = <0 0 19200000 0 0 0>,
			<0 0 37500000 0 0 0>;
		pinctrl-names = "cci_default", "cci_suspend";
			pinctrl-0 = <&cci0_active &cci1_active>;
			pinctrl-1 = <&cci0_suspend &cci1_suspend>;
		gpios = <&tlmm 17 0>,
			<&tlmm 18 0>,
			<&tlmm 19 0>,
			<&tlmm 20 0>;
		qcom,gpio-tbl-num = <0 1 2 3>;
		qcom,gpio-tbl-flags = <1 1 1 1>;
		qcom,gpio-tbl-label = "CCI_I2C_DATA0",
				      "CCI_I2C_CLK0",
				      "CCI_I2C_DATA1",
				      "CCI_I2C_CLK1";
		i2c_freq_100Khz: qcom,i2c_standard_mode {
			status = "disabled";
		};
		i2c_freq_400Khz: qcom,i2c_fast_mode {
			status = "disabled";
		};
		i2c_freq_custom: qcom,i2c_custom_mode {
			status = "disabled";
		};
		i2c_freq_1Mhz: qcom,i2c_fast_plus_mode {
			status = "disabled";
		};
	};
};

&i2c_freq_100Khz {
	qcom,hw-thigh = <201>;
	qcom,hw-tlow = <174>;
	qcom,hw-tsu-sto = <204>;
	qcom,hw-tsu-sta = <231>;
	qcom,hw-thd-dat = <22>;
	qcom,hw-thd-sta = <162>;
	qcom,hw-tbuf = <227>;
	qcom,hw-scl-stretch-en = <0>;
	qcom,hw-trdhld = <6>;
	qcom,hw-tsp = <3>;
	qcom,cci-clk-src = <37500000>;
	status = "ok";
};

&i2c_freq_400Khz {
	qcom,hw-thigh = <38>;
	qcom,hw-tlow = <56>;
	qcom,hw-tsu-sto = <40>;
	qcom,hw-tsu-sta = <40>;
	qcom,hw-thd-dat = <22>;
	qcom,hw-thd-sta = <35>;
	qcom,hw-tbuf = <62>;
	qcom,hw-scl-stretch-en = <0>;
	qcom,hw-trdhld = <6>;
	qcom,hw-tsp = <3>;
	qcom,cci-clk-src = <37500000>;
	status = "ok";
};

&i2c_freq_custom {
	qcom,hw-thigh = <38>;
	qcom,hw-tlow = <56>;
	qcom,hw-tsu-sto = <40>;
	qcom,hw-tsu-sta = <40>;
	qcom,hw-thd-dat = <22>;
	qcom,hw-thd-sta = <35>;
	qcom,hw-tbuf = <62>;
	qcom,hw-scl-stretch-en = <1>;
	qcom,hw-trdhld = <6>;
	qcom,hw-tsp = <3>;
	qcom,cci-clk-src = <37500000>;
	status = "ok";
};

&i2c_freq_1Mhz {
	qcom,hw-thigh = <16>;
	qcom,hw-tlow = <22>;
	qcom,hw-tsu-sto = <17>;
	qcom,hw-tsu-sta = <18>;
	qcom,hw-thd-dat = <16>;
	qcom,hw-thd-sta = <15>;
	qcom,hw-tbuf = <24>;
	qcom,hw-scl-stretch-en = <0>;
	qcom,hw-trdhld = <3>;
	qcom,hw-tsp = <3>;
	qcom,cci-clk-src = <37500000>;
	status = "ok";
};<|MERGE_RESOLUTION|>--- conflicted
+++ resolved
@@ -256,17 +256,10 @@
 			"vfe0_clk_src", "camss_vfe_vfe0_clk", "camss_csi_vfe0_clk",
 			"vfe1_clk_src", "camss_vfe_vfe1_clk", "camss_csi_vfe1_clk";
 		qcom,clock-rates = <0 0 0 0
-<<<<<<< HEAD
 			320000000 0 0 0
 			320000000 0 0 0
 			320000000 0 0 0
 			320000000 0 0 0
-=======
-			0 0 0 0
-			0 0 0 0
-			0 0 0 0
-			0 0 0 0
->>>>>>> 43cf82d6
 			0 0 0
 			0 0 0>;
 		qcom,clock-control = "NO_SET_RATE", "NO_SET_RATE",
