/*
 * Copyright IBM Corp. 2012
 *
 * Author(s):
 *   Jan Glauber <jang@linux.vnet.ibm.com>
 */

#define COMPONENT "zPCI"
#define pr_fmt(fmt) COMPONENT ": " fmt

#include <linux/kernel.h>
#include <linux/stat.h>
#include <linux/pci.h>

#define zpci_attr(name, fmt, member)					\
static ssize_t name##_show(struct device *dev,				\
			   struct device_attribute *attr, char *buf)	\
{									\
	struct zpci_dev *zdev = get_zdev(to_pci_dev(dev));		\
									\
	return sprintf(buf, fmt, zdev->member);				\
}									\
static DEVICE_ATTR_RO(name)

zpci_attr(function_id, "0x%08x\n", fid);
zpci_attr(function_handle, "0x%08x\n", fh);
zpci_attr(pchid, "0x%04x\n", pchid);
zpci_attr(pfgid, "0x%02x\n", pfgid);
zpci_attr(vfn, "0x%04x\n", vfn);
zpci_attr(pft, "0x%02x\n", pft);
zpci_attr(uid, "0x%x\n", uid);
zpci_attr(segment0, "0x%02x\n", pfip[0]);
zpci_attr(segment1, "0x%02x\n", pfip[1]);
zpci_attr(segment2, "0x%02x\n", pfip[2]);
zpci_attr(segment3, "0x%02x\n", pfip[3]);

static ssize_t recover_store(struct device *dev, struct device_attribute *attr,
			     const char *buf, size_t count)
{
	struct pci_dev *pdev = to_pci_dev(dev);
	struct zpci_dev *zdev = get_zdev(pdev);
	int ret;

	if (!device_remove_file_self(dev, attr))
		return count;

	pci_stop_and_remove_bus_device(pdev);
	ret = zpci_disable_device(zdev);
	if (ret)
		return ret;

	ret = zpci_enable_device(zdev);
	if (ret)
		return ret;

	pci_rescan_bus(zdev->bus);
	return count;
}
static DEVICE_ATTR_WO(recover);

<<<<<<< HEAD
=======
static ssize_t util_string_read(struct file *filp, struct kobject *kobj,
				struct bin_attribute *attr, char *buf,
				loff_t off, size_t count)
{
	struct device *dev = kobj_to_dev(kobj);
	struct pci_dev *pdev = to_pci_dev(dev);
	struct zpci_dev *zdev = get_zdev(pdev);

	return memory_read_from_buffer(buf, count, &off, zdev->util_str,
				       sizeof(zdev->util_str));
}
static BIN_ATTR_RO(util_string, CLP_UTIL_STR_LEN);
static struct bin_attribute *zpci_bin_attrs[] = {
	&bin_attr_util_string,
	NULL,
};

>>>>>>> 63aef00b
static struct attribute *zpci_dev_attrs[] = {
	&dev_attr_function_id.attr,
	&dev_attr_function_handle.attr,
	&dev_attr_pchid.attr,
	&dev_attr_pfgid.attr,
<<<<<<< HEAD
=======
	&dev_attr_pft.attr,
	&dev_attr_vfn.attr,
	&dev_attr_uid.attr,
>>>>>>> 63aef00b
	&dev_attr_recover.attr,
	NULL,
};
static struct attribute_group zpci_attr_group = {
	.attrs = zpci_dev_attrs,
<<<<<<< HEAD
};
const struct attribute_group *zpci_attr_groups[] = {
	&zpci_attr_group,
=======
	.bin_attrs = zpci_bin_attrs,
};

static struct attribute *pfip_attrs[] = {
	&dev_attr_segment0.attr,
	&dev_attr_segment1.attr,
	&dev_attr_segment2.attr,
	&dev_attr_segment3.attr,
	NULL,
};
static struct attribute_group pfip_attr_group = {
	.name = "pfip",
	.attrs = pfip_attrs,
};

const struct attribute_group *zpci_attr_groups[] = {
	&zpci_attr_group,
	&pfip_attr_group,
>>>>>>> 63aef00b
	NULL,
};<|MERGE_RESOLUTION|>--- conflicted
+++ resolved
@@ -58,8 +58,6 @@
 }
 static DEVICE_ATTR_WO(recover);
 
-<<<<<<< HEAD
-=======
 static ssize_t util_string_read(struct file *filp, struct kobject *kobj,
 				struct bin_attribute *attr, char *buf,
 				loff_t off, size_t count)
@@ -77,28 +75,19 @@
 	NULL,
 };
 
->>>>>>> 63aef00b
 static struct attribute *zpci_dev_attrs[] = {
 	&dev_attr_function_id.attr,
 	&dev_attr_function_handle.attr,
 	&dev_attr_pchid.attr,
 	&dev_attr_pfgid.attr,
-<<<<<<< HEAD
-=======
 	&dev_attr_pft.attr,
 	&dev_attr_vfn.attr,
 	&dev_attr_uid.attr,
->>>>>>> 63aef00b
 	&dev_attr_recover.attr,
 	NULL,
 };
 static struct attribute_group zpci_attr_group = {
 	.attrs = zpci_dev_attrs,
-<<<<<<< HEAD
-};
-const struct attribute_group *zpci_attr_groups[] = {
-	&zpci_attr_group,
-=======
 	.bin_attrs = zpci_bin_attrs,
 };
 
@@ -117,6 +106,5 @@
 const struct attribute_group *zpci_attr_groups[] = {
 	&zpci_attr_group,
 	&pfip_attr_group,
->>>>>>> 63aef00b
 	NULL,
 };