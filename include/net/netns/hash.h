--- conflicted
+++ resolved
@@ -3,11 +3,7 @@
 
 #include <net/net_namespace.h>
 
-<<<<<<< HEAD
-static inline u32 net_hash_mix(const struct net *net)
-=======
 static inline unsigned int net_hash_mix(struct net *net)
->>>>>>> dc3e913e
 {
 	return net->hash_mix;
 }
