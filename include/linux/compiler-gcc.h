--- conflicted
+++ resolved
@@ -114,7 +114,6 @@
  * would be.
  * [...]
  */
-<<<<<<< HEAD
 #define __pure			__attribute__((pure))
 #define __aligned(x)		__attribute__((aligned(x)))
 #define __printf(a, b)		__attribute__((format(printf, a, b)))
@@ -122,16 +121,6 @@
 #define __attribute_const__	__attribute__((__const__))
 #define __maybe_unused		__attribute__((unused))
 #define __always_unused		__attribute__((unused))
-=======
-#define __pure				__attribute__((pure))
-#define __aligned(x)			__attribute__((aligned(x)))
-#define __printf(a, b)			__attribute__((format(printf, a, b)))
-#define __scanf(a, b)			__attribute__((format(scanf, a, b)))
-#define  noinline			__attribute__((noinline))
-#define __attribute_const__		__attribute__((__const__))
-#define __maybe_unused			__attribute__((unused))
-#define __always_unused			__attribute__((unused))
->>>>>>> 83412555
 
 /* gcc version specific checks */
 
@@ -210,11 +199,7 @@
 #define unreachable() __builtin_unreachable()
 
 /* Mark a function definition as prohibited from being cloned. */
-<<<<<<< HEAD
-#define __noclone	__attribute__((__noclone__))
-=======
 #define __noclone	__attribute__((__noclone__, __optimize__("no-tracer")))
->>>>>>> 83412555
 
 #endif /* GCC_VERSION >= 40500 */
 
@@ -252,7 +237,6 @@
 #define KASAN_ABI_VERSION 3
 #endif
 
-<<<<<<< HEAD
 #if GCC_VERSION >= 40902
 /*
  * Tell the compiler that address safety instrumentation (KASAN)
@@ -262,8 +246,6 @@
 #define __no_sanitize_address __attribute__((no_sanitize_address))
 #endif
 
-=======
->>>>>>> 83412555
 #endif	/* gcc version >= 40000 specific checks */
 
 #if !defined(__noclone)
