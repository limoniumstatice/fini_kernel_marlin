#ifndef __LINUX_COMPILER_H
#error "Please don't include <linux/compiler-gcc.h> directly, include <linux/compiler.h> instead."
#endif

/*
 * Common definitions for all gcc versions go here.
 */
<<<<<<< HEAD
#define GCC_VERSION (__GNUC__ * 10000		\
		     + __GNUC_MINOR__ * 100	\
		     + __GNUC_PATCHLEVEL__)
=======
#define GCC_VERSION (__GNUC__ * 10000 \
		   + __GNUC_MINOR__ * 100 \
		   + __GNUC_PATCHLEVEL__)
>>>>>>> 78e0897d

/* Optimization barrier */

/* The "volatile" is due to gcc bugs */
#define barrier() __asm__ __volatile__("": : :"memory")
/*
 * This version is i.e. to prevent dead stores elimination on @ptr
 * where gcc and llvm may behave differently when otherwise using
 * normal barrier(): while gcc behavior gets along with a normal
 * barrier(), llvm needs an explicit input variable to be assumed
 * clobbered. The issue is as follows: while the inline asm might
 * access any memory it wants, the compiler could have fit all of
 * @ptr into memory registers instead, and since @ptr never escaped
 * from that, it proofed that the inline asm wasn't touching any of
 * it. This version works well with both compilers, i.e. we're telling
 * the compiler that the inline asm absolutely may see the contents
 * of @ptr. See also: https://llvm.org/bugs/show_bug.cgi?id=15495
 */
#define barrier_data(ptr) __asm__ __volatile__("": :"r"(ptr) :"memory")

/*
 * This macro obfuscates arithmetic on a variable address so that gcc
 * shouldn't recognize the original var, and make assumptions about it.
 *
 * This is needed because the C standard makes it undefined to do
 * pointer arithmetic on "objects" outside their boundaries and the
 * gcc optimizers assume this is the case. In particular they
 * assume such arithmetic does not wrap.
 *
 * A miscompilation has been observed because of this on PPC.
 * To work around it we hide the relationship of the pointer and the object
 * using this macro.
 *
 * Versions of the ppc64 compiler before 4.1 had a bug where use of
 * RELOC_HIDE could trash r30. The bug can be worked around by changing
 * the inline assembly constraint from =g to =r, in this particular
 * case either is valid.
 */
#define RELOC_HIDE(ptr, off)						\
({									\
	unsigned long __ptr;						\
	__asm__ ("" : "=r"(__ptr) : "0"(ptr));				\
	(typeof(ptr)) (__ptr + (off));					\
})

/* Make the optimizer believe the variable can be manipulated arbitrarily. */
#define OPTIMIZER_HIDE_VAR(var)						\
	__asm__ ("" : "=r" (var) : "0" (var))

#ifdef __CHECKER__
#define __must_be_array(a)	0
#else
/* &a[0] degrades to a pointer: a different type from an array */
#define __must_be_array(a)	BUILD_BUG_ON_ZERO(__same_type((a), &(a)[0]))
#endif

/*
 * Force always-inline if the user requests it so via the .config,
 * or if gcc is too old:
 */
#if !defined(CONFIG_ARCH_SUPPORTS_OPTIMIZED_INLINING) ||		\
    !defined(CONFIG_OPTIMIZE_INLINING) || (__GNUC__ < 4)
#define inline		inline		__attribute__((always_inline)) notrace
#define __inline__	__inline__	__attribute__((always_inline)) notrace
#define __inline	__inline	__attribute__((always_inline)) notrace
#else
/* A lot of inline functions can cause havoc with function tracing */
#define inline		inline		notrace
#define __inline__	__inline__	notrace
#define __inline	__inline	notrace
#endif

#define __always_inline	inline __attribute__((always_inline))
#define  noinline	__attribute__((noinline))

#define __deprecated	__attribute__((deprecated))
#define __packed	__attribute__((packed))
#define __weak		__attribute__((weak))
#define __alias(symbol)	__attribute__((alias(#symbol)))

/*
 * it doesn't make sense on ARM (currently the only user of __naked)
 * to trace naked functions because then mcount is called without
 * stack and frame pointer being set up and there is no chance to
 * restore the lr register to the value before mcount was called.
 *
 * The asm() bodies of naked functions often depend on standard calling
 * conventions, therefore they must be noinline and noclone.
 *
 * GCC 4.[56] currently fail to enforce this, so we must do so ourselves.
 * See GCC PR44290.
 */
#define __naked		__attribute__((naked)) noinline __noclone notrace

#define __noreturn	__attribute__((noreturn))

/*
 * From the GCC manual:
 *
 * Many functions have no effects except the return value and their
 * return value depends only on the parameters and/or global
 * variables.  Such a function can be subject to common subexpression
 * elimination and loop optimization just as an arithmetic operator
 * would be.
 * [...]
 */
#define __pure			__attribute__((pure))
#define __aligned(x)		__attribute__((aligned(x)))
#define __printf(a, b)		__attribute__((format(printf, a, b)))
#define __scanf(a, b)		__attribute__((format(scanf, a, b)))
#define __attribute_const__	__attribute__((__const__))
#define __maybe_unused		__attribute__((unused))
#define __always_unused		__attribute__((unused))

/* gcc version specific checks */

#if GCC_VERSION < 30200
# error Sorry, your compiler is too old - please upgrade it.
#endif

#if GCC_VERSION < 30300
# define __used			__attribute__((__unused__))
#else
# define __used			__attribute__((__used__))
#endif

#ifdef CONFIG_GCOV_KERNEL
# if GCC_VERSION < 30400
#   error "GCOV profiling support for gcc versions below 3.4 not included"
# endif /* __GNUC_MINOR__ */
#endif /* CONFIG_GCOV_KERNEL */

#if GCC_VERSION >= 30400
#define __must_check		__attribute__((warn_unused_result))
#endif

#if GCC_VERSION >= 40000

/* GCC 4.1.[01] miscompiles __weak */
#ifdef __KERNEL__
# if GCC_VERSION >= 40100 &&  GCC_VERSION <= 40101
#  error Your version of gcc miscompiles the __weak directive
# endif
#endif

#define __used			__attribute__((__used__))
#define __compiler_offsetof(a, b)					\
	__builtin_offsetof(a, b)

#if GCC_VERSION >= 40100 && GCC_VERSION < 40600
# define __compiletime_object_size(obj) __builtin_object_size(obj, 0)
#endif

#if GCC_VERSION >= 40300
/* Mark functions as cold. gcc will assume any path leading to a call
 * to them will be unlikely.  This means a lot of manual unlikely()s
 * are unnecessary now for any paths leading to the usual suspects
 * like BUG(), printk(), panic() etc. [but let's keep them for now for
 * older compilers]
 *
 * Early snapshots of gcc 4.3 don't support this and we can't detect this
 * in the preprocessor, but we can live with this because they're unreleased.
 * Maketime probing would be overkill here.
 *
 * gcc also has a __attribute__((__hot__)) to move hot functions into
 * a special section, but I don't see any sense in this right now in
 * the kernel context
 */
#define __cold			__attribute__((__cold__))

#define __UNIQUE_ID(prefix) __PASTE(__PASTE(__UNIQUE_ID_, prefix), __COUNTER__)

#ifndef __CHECKER__
# define __compiletime_warning(message) __attribute__((warning(message)))
# define __compiletime_error(message) __attribute__((error(message)))
#endif /* __CHECKER__ */
#endif /* GCC_VERSION >= 40300 */

#if GCC_VERSION >= 40500
/*
 * Mark a position in code as unreachable.  This can be used to
 * suppress control flow warnings after asm blocks that transfer
 * control elsewhere.
 *
 * Early snapshots of gcc 4.5 don't support this and we can't detect
 * this in the preprocessor, but we can live with this because they're
 * unreleased.  Really, we need to have autoconf for the kernel.
 */
#define unreachable() __builtin_unreachable()

/* Mark a function definition as prohibited from being cloned. */
#define __noclone	__attribute__((__noclone__, __optimize__("no-tracer")))

#endif /* GCC_VERSION >= 40500 */

#if GCC_VERSION >= 40600
/*
 * Tell the optimizer that something else uses this function or variable.
 */
#define __visible	__attribute__((externally_visible))
#endif

/*
 * GCC 'asm goto' miscompiles certain code sequences:
 *
 *   http://gcc.gnu.org/bugzilla/show_bug.cgi?id=58670
 *
 * Work it around via a compiler barrier quirk suggested by Jakub Jelinek.
 *
 * (asm goto is automatically volatile - the naming reflects this.)
 */
#define asm_volatile_goto(x...)	do { asm goto(x); asm (""); } while (0)

#ifdef CONFIG_ARCH_USE_BUILTIN_BSWAP
#if GCC_VERSION >= 40400
#define __HAVE_BUILTIN_BSWAP32__
#define __HAVE_BUILTIN_BSWAP64__
#endif
#if GCC_VERSION >= 40800 || (defined(__powerpc__) && GCC_VERSION >= 40600)
#define __HAVE_BUILTIN_BSWAP16__
#endif
#endif /* CONFIG_ARCH_USE_BUILTIN_BSWAP */

#if GCC_VERSION >= 50000
#define KASAN_ABI_VERSION 4
#elif GCC_VERSION >= 40902
#define KASAN_ABI_VERSION 3
#endif

#if GCC_VERSION >= 40902
/*
 * Tell the compiler that address safety instrumentation (KASAN)
 * should not be applied to that function.
 * Conflicts with inlining: https://gcc.gnu.org/bugzilla/show_bug.cgi?id=67368
 */
#define __no_sanitize_address __attribute__((no_sanitize_address))
#endif

#endif	/* gcc version >= 40000 specific checks */

#if !defined(__noclone)
#define __noclone	/* not needed */
#endif

#if !defined(__no_sanitize_address)
#define __no_sanitize_address
#endif

/*
 * A trick to suppress uninitialized variable warning without generating any
 * code
 */
#define uninitialized_var(x) x = x<|MERGE_RESOLUTION|>--- conflicted
+++ resolved
@@ -5,15 +5,9 @@
 /*
  * Common definitions for all gcc versions go here.
  */
-<<<<<<< HEAD
-#define GCC_VERSION (__GNUC__ * 10000		\
-		     + __GNUC_MINOR__ * 100	\
-		     + __GNUC_PATCHLEVEL__)
-=======
 #define GCC_VERSION (__GNUC__ * 10000 \
 		   + __GNUC_MINOR__ * 100 \
 		   + __GNUC_PATCHLEVEL__)
->>>>>>> 78e0897d
 
 /* Optimization barrier */
 
