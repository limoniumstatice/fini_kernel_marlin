/*
 *  thermal.h  ($Revision: 0 $)
 *
 *  Copyright (C) 2008  Intel Corp
 *  Copyright (C) 2008  Zhang Rui <rui.zhang@intel.com>
 *  Copyright (C) 2008  Sujith Thomas <sujith.thomas@intel.com>
 *
 * ~~~~~~~~~~~~~~~~~~~~~~~~~~~~~~~~~~~~~~~~~~~~~~~~~~~~~~~~~~~~~~~~~~~~~~~~~~
 *  This program is free software; you can redistribute it and/or modify
 *  it under the terms of the GNU General Public License as published by
 *  the Free Software Foundation; version 2 of the License.
 *
 *  This program is distributed in the hope that it will be useful, but
 *  WITHOUT ANY WARRANTY; without even the implied warranty of
 *  MERCHANTABILITY or FITNESS FOR A PARTICULAR PURPOSE.  See the GNU
 *  General Public License for more details.
 *
 *  You should have received a copy of the GNU General Public License along
 *  with this program; if not, write to the Free Software Foundation, Inc.,
 *  59 Temple Place, Suite 330, Boston, MA 02111-1307 USA.
 *
 * ~~~~~~~~~~~~~~~~~~~~~~~~~~~~~~~~~~~~~~~~~~~~~~~~~~~~~~~~~~~~~~~~~~~~~~~~~~
 */

#ifndef __THERMAL_H__
#define __THERMAL_H__

#include <linux/of.h>
#include <linux/idr.h>
#include <linux/device.h>
#include <linux/workqueue.h>
#include <uapi/linux/thermal.h>

#define THERMAL_TRIPS_NONE	-1
#define THERMAL_MAX_TRIPS	12

/* invalid cooling state */
#define THERMAL_CSTATE_INVALID -1UL

/* No upper/lower limit requirement */
#define THERMAL_NO_LIMIT	((u32)~0)

/* Default weight of a bound cooling device */
#define THERMAL_WEIGHT_DEFAULT 0

/* Unit conversion macros */
#define KELVIN_TO_CELSIUS(t)	(long)(((long)t-2732 >= 0) ?	\
				((long)t-2732+5)/10 : ((long)t-2732-5)/10)
#define CELSIUS_TO_KELVIN(t)	((t)*10+2732)
#define DECI_KELVIN_TO_MILLICELSIUS_WITH_OFFSET(t, off) (((t) - (off)) * 100)
#define DECI_KELVIN_TO_MILLICELSIUS(t) DECI_KELVIN_TO_MILLICELSIUS_WITH_OFFSET(t, 2732)
#define MILLICELSIUS_TO_DECI_KELVIN_WITH_OFFSET(t, off) (((t) / 100) + (off))
#define MILLICELSIUS_TO_DECI_KELVIN(t) MILLICELSIUS_TO_DECI_KELVIN_WITH_OFFSET(t, 2732)

/* Default Thermal Governor */
#if defined(CONFIG_THERMAL_DEFAULT_GOV_STEP_WISE)
#define DEFAULT_THERMAL_GOVERNOR       "step_wise"
#elif defined(CONFIG_THERMAL_DEFAULT_GOV_FAIR_SHARE)
#define DEFAULT_THERMAL_GOVERNOR       "fair_share"
#elif defined(CONFIG_THERMAL_DEFAULT_GOV_USER_SPACE)
#define DEFAULT_THERMAL_GOVERNOR       "user_space"
#elif defined(CONFIG_THERMAL_DEFAULT_GOV_POWER_ALLOCATOR)
#define DEFAULT_THERMAL_GOVERNOR       "power_allocator"
#endif

struct thermal_zone_device;
struct thermal_cooling_device;
struct thermal_instance;

enum thermal_device_mode {
	THERMAL_DEVICE_DISABLED = 0,
	THERMAL_DEVICE_ENABLED,
};

enum thermal_trip_activation_mode {
	THERMAL_TRIP_ACTIVATION_DISABLED = 0,
	THERMAL_TRIP_ACTIVATION_ENABLED,
};

enum thermal_trip_type {
	THERMAL_TRIP_ACTIVE = 0,
	THERMAL_TRIP_PASSIVE,
	THERMAL_TRIP_HOT,
	THERMAL_TRIP_CRITICAL,
	THERMAL_TRIP_CONFIGURABLE_HI,
	THERMAL_TRIP_CONFIGURABLE_LOW,
	THERMAL_TRIP_CRITICAL_LOW,
};

enum thermal_trend {
	THERMAL_TREND_STABLE, /* temperature is stable */
	THERMAL_TREND_RAISING, /* temperature is raising */
	THERMAL_TREND_DROPPING, /* temperature is dropping */
	THERMAL_TREND_RAISE_FULL, /* apply highest cooling action */
	THERMAL_TREND_DROP_FULL, /* apply lowest cooling action */
};

struct thermal_zone_device_ops {
	int (*bind) (struct thermal_zone_device *,
		     struct thermal_cooling_device *);
	int (*unbind) (struct thermal_zone_device *,
		       struct thermal_cooling_device *);
	int (*get_temp) (struct thermal_zone_device *, unsigned long *);
	int (*get_mode) (struct thermal_zone_device *,
			 enum thermal_device_mode *);
	int (*set_mode) (struct thermal_zone_device *,
		enum thermal_device_mode);
	int (*get_trip_type) (struct thermal_zone_device *, int,
		enum thermal_trip_type *);
	int (*activate_trip_type) (struct thermal_zone_device *, int,
		enum thermal_trip_activation_mode);
	int (*get_trip_temp) (struct thermal_zone_device *, int,
			      unsigned long *);
	int (*set_trip_temp) (struct thermal_zone_device *, int,
			      unsigned long);
	int (*get_trip_hyst) (struct thermal_zone_device *, int,
			      unsigned long *);
	int (*set_trip_hyst) (struct thermal_zone_device *, int,
			      unsigned long);
	int (*get_crit_temp) (struct thermal_zone_device *, unsigned long *);
	int (*set_emul_temp) (struct thermal_zone_device *, unsigned long);
	int (*get_trend) (struct thermal_zone_device *, int,
			  enum thermal_trend *);
	int (*notify) (struct thermal_zone_device *, int,
		       enum thermal_trip_type);
};

struct thermal_cooling_device_ops {
	int (*get_max_state) (struct thermal_cooling_device *, unsigned long *);
	int (*get_cur_state) (struct thermal_cooling_device *, unsigned long *);
	int (*set_cur_state) (struct thermal_cooling_device *, unsigned long);
	int (*get_requested_power)(struct thermal_cooling_device *,
				   struct thermal_zone_device *, u32 *);
	int (*state2power)(struct thermal_cooling_device *,
			   struct thermal_zone_device *, unsigned long, u32 *);
	int (*power2state)(struct thermal_cooling_device *,
			   struct thermal_zone_device *, u32, unsigned long *);
};

struct thermal_cooling_device {
	int id;
	char type[THERMAL_NAME_LENGTH];
	struct device device;
	struct device_node *np;
	void *devdata;
	const struct thermal_cooling_device_ops *ops;
	bool updated; /* true if the cooling device does not need update */
	struct mutex lock; /* protect thermal_instances list */
	struct list_head thermal_instances;
	struct list_head node;
};

struct thermal_attr {
	struct device_attribute attr;
	char name[THERMAL_NAME_LENGTH];
};

<<<<<<< HEAD
struct sensor_threshold {
	long temp;
	enum thermal_trip_type trip;
	int (*notify)(enum thermal_trip_type type, int temp, void *data);
	void *data;
	uint8_t active;
	struct list_head list;
};

struct sensor_info {
	uint32_t sensor_id;
	struct thermal_zone_device *tz;
	long threshold_min;
	long threshold_max;
	int max_idx;
	int min_idx;
	struct list_head sensor_list;
	struct list_head threshold_list;
	struct mutex lock;
	struct work_struct work;
	struct task_struct *sysfs_notify_thread;
	struct completion sysfs_notify_complete;
};

=======
/**
 * struct thermal_zone_device - structure for a thermal zone
 * @id:		unique id number for each thermal zone
 * @type:	the thermal zone device type
 * @device:	&struct device for this thermal zone
 * @trip_temp_attrs:	attributes for trip points for sysfs: trip temperature
 * @trip_type_attrs:	attributes for trip points for sysfs: trip type
 * @trip_hyst_attrs:	attributes for trip points for sysfs: trip hysteresis
 * @devdata:	private pointer for device private data
 * @trips:	number of trip points the thermal zone supports
 * @passive_delay:	number of milliseconds to wait between polls when
 *			performing passive cooling.
 * @polling_delay:	number of milliseconds to wait between polls when
 *			checking whether trip points have been crossed (0 for
 *			interrupt driven systems)
 * @temperature:	current temperature.  This is only for core code,
 *			drivers should use thermal_zone_get_temp() to get the
 *			current temperature
 * @last_temperature:	previous temperature read
 * @emul_temperature:	emulated temperature when using CONFIG_THERMAL_EMULATION
 * @passive:		1 if you've crossed a passive trip point, 0 otherwise.
 * @forced_passive:	If > 0, temperature at which to switch on all ACPI
 *			processor cooling devices.  Currently only used by the
 *			step-wise governor.
 * @ops:	operations this &thermal_zone_device supports
 * @tzp:	thermal zone parameters
 * @governor:	pointer to the governor for this thermal zone
 * @governor_data:	private pointer for governor data
 * @thermal_instances:	list of &struct thermal_instance of this thermal zone
 * @idr:	&struct idr to generate unique id for this zone's cooling
 *		devices
 * @lock:	lock to protect thermal_instances list
 * @node:	node in thermal_tz_list (in thermal_core.c)
 * @poll_queue:	delayed work for polling
 */
>>>>>>> b67eed8e
struct thermal_zone_device {
	int id;
	char type[THERMAL_NAME_LENGTH];
	struct device device;
	struct thermal_attr *trip_temp_attrs;
	struct thermal_attr *trip_type_attrs;
	struct thermal_attr *trip_hyst_attrs;
	void *devdata;
	int trips;
	int passive_delay;
	int polling_delay;
	int temperature;
	int last_temperature;
	int emul_temperature;
	int passive;
	unsigned int forced_passive;
	struct thermal_zone_device_ops *ops;
	struct thermal_zone_params *tzp;
	struct thermal_governor *governor;
	void *governor_data;
	struct list_head thermal_instances;
	struct idr idr;
	struct mutex lock;
	struct list_head node;
	struct delayed_work poll_queue;
	struct sensor_threshold tz_threshold[2];
	struct sensor_info sensor;
};

/**
 * struct thermal_governor - structure that holds thermal governor information
 * @name:	name of the governor
 * @bind_to_tz: callback called when binding to a thermal zone.  If it
 *		returns 0, the governor is bound to the thermal zone,
 *		otherwise it fails.
 * @unbind_from_tz:	callback called when a governor is unbound from a
 *			thermal zone.
 * @throttle:	callback called for every trip point even if temperature is
 *		below the trip point temperature
 * @governor_list:	node in thermal_governor_list (in thermal_core.c)
 */
struct thermal_governor {
	char name[THERMAL_NAME_LENGTH];
	int (*bind_to_tz)(struct thermal_zone_device *tz);
	void (*unbind_from_tz)(struct thermal_zone_device *tz);
	int (*throttle)(struct thermal_zone_device *tz, int trip);
	struct list_head	governor_list;
};

/* Structure that holds binding parameters for a zone */
struct thermal_bind_params {
	struct thermal_cooling_device *cdev;

	/*
	 * This is a measure of 'how effectively these devices can
	 * cool 'this' thermal zone. It shall be determined by
	 * platform characterization. This value is relative to the
	 * rest of the weights so a cooling device whose weight is
	 * double that of another cooling device is twice as
	 * effective. See Documentation/thermal/sysfs-api.txt for more
	 * information.
	 */
	int weight;

	/*
	 * This is a bit mask that gives the binding relation between this
	 * thermal zone and cdev, for a particular trip point.
	 * See Documentation/thermal/sysfs-api.txt for more information.
	 */
	int trip_mask;

	/*
	 * This is an array of cooling state limits. Must have exactly
	 * 2 * thermal_zone.number_of_trip_points. It is an array consisting
	 * of tuples <lower-state upper-state> of state limits. Each trip
	 * will be associated with one state limit tuple when binding.
	 * A NULL pointer means <THERMAL_NO_LIMITS THERMAL_NO_LIMITS>
	 * on all trips.
	 */
	unsigned long *binding_limits;
	int (*match) (struct thermal_zone_device *tz,
			struct thermal_cooling_device *cdev);
};

/* Structure to define Thermal Zone parameters */
struct thermal_zone_params {
	char governor_name[THERMAL_NAME_LENGTH];

	/*
	 * a boolean to indicate if the thermal to hwmon sysfs interface
	 * is required. when no_hwmon == false, a hwmon sysfs interface
	 * will be created. when no_hwmon == true, nothing will be done
	 */
	bool no_hwmon;

	int num_tbps;	/* Number of tbp entries */
	struct thermal_bind_params *tbp;

	/*
	 * Sustainable power (heat) that this thermal zone can dissipate in
	 * mW
	 */
	u32 sustainable_power;

	/*
	 * Proportional parameter of the PID controller when
	 * overshooting (i.e., when temperature is below the target)
	 */
	s32 k_po;

	/*
	 * Proportional parameter of the PID controller when
	 * undershooting
	 */
	s32 k_pu;

	/* Integral parameter of the PID controller */
	s32 k_i;

	/* Derivative parameter of the PID controller */
	s32 k_d;

	/* threshold below which the error is no longer accumulated */
	s32 integral_cutoff;

	/*
	 * @slope:	slope of a linear temperature adjustment curve.
	 * 		Used by thermal zone drivers.
	 */
	int slope;
	/*
	 * @offset:	offset of a linear temperature adjustment curve.
	 * 		Used by thermal zone drivers (default 0).
	 */
	int offset;
};

struct thermal_genl_event {
	u32 orig;
	enum events event;
};

/**
 * struct thermal_zone_of_device_ops - scallbacks for handling DT based zones
 *
 * Mandatory:
 * @get_temp: a pointer to a function that reads the sensor temperature.
 *
 * Optional:
 * @get_trend: a pointer to a function that reads the sensor temperature trend.
 * @set_emul_temp: a pointer to a function that sets sensor emulated
 *		   temperature.
 */
struct thermal_zone_of_device_ops {
	int (*get_temp)(void *, long *);
	int (*get_trend)(void *, long *);
	int (*set_emul_temp)(void *, unsigned long);
};

/**
 * struct thermal_trip - representation of a point in temperature domain
 * @np: pointer to struct device_node that this trip point was created from
 * @temperature: temperature value in miliCelsius
 * @hysteresis: relative hysteresis in miliCelsius
 * @type: trip point type
 */

struct thermal_trip {
	struct device_node *np;
	unsigned long int temperature;
	unsigned long int hysteresis;
	enum thermal_trip_type type;
};

/* Function declarations */
#ifdef CONFIG_THERMAL_OF
struct thermal_zone_device *
thermal_zone_of_sensor_register(struct device *dev, int id, void *data,
				const struct thermal_zone_of_device_ops *ops);
void thermal_zone_of_sensor_unregister(struct device *dev,
				       struct thermal_zone_device *tz);
#else
static inline struct thermal_zone_device *
thermal_zone_of_sensor_register(struct device *dev, int id, void *data,
				const struct thermal_zone_of_device_ops *ops)
{
	return NULL;
}

static inline
void thermal_zone_of_sensor_unregister(struct device *dev,
				       struct thermal_zone_device *tz)
{
}

#endif

#if IS_ENABLED(CONFIG_THERMAL)
static inline bool cdev_is_power_actor(struct thermal_cooling_device *cdev)
{
	return cdev->ops->get_requested_power && cdev->ops->state2power &&
		cdev->ops->power2state;
}

int power_actor_get_max_power(struct thermal_cooling_device *,
			      struct thermal_zone_device *tz, u32 *max_power);
int power_actor_set_power(struct thermal_cooling_device *,
			  struct thermal_instance *, u32);
struct thermal_zone_device *thermal_zone_device_register(const char *, int, int,
		void *, struct thermal_zone_device_ops *,
		struct thermal_zone_params *, int, int);
void thermal_zone_device_unregister(struct thermal_zone_device *);

int thermal_zone_bind_cooling_device(struct thermal_zone_device *, int,
				     struct thermal_cooling_device *,
				     unsigned long, unsigned long,
				     unsigned int);
int thermal_zone_unbind_cooling_device(struct thermal_zone_device *, int,
				       struct thermal_cooling_device *);
void thermal_zone_device_update(struct thermal_zone_device *);

struct thermal_cooling_device *thermal_cooling_device_register(char *, void *,
		const struct thermal_cooling_device_ops *);
struct thermal_cooling_device *
thermal_of_cooling_device_register(struct device_node *np, char *, void *,
				   const struct thermal_cooling_device_ops *);
void thermal_cooling_device_unregister(struct thermal_cooling_device *);
struct thermal_zone_device *thermal_zone_get_zone_by_name(const char *name);
int thermal_zone_get_temp(struct thermal_zone_device *tz, unsigned long *temp);

int get_tz_trend(struct thermal_zone_device *, int);
struct thermal_instance *get_thermal_instance(struct thermal_zone_device *,
		struct thermal_cooling_device *, int);
void thermal_cdev_update(struct thermal_cooling_device *);
void thermal_notify_framework(struct thermal_zone_device *, int);
<<<<<<< HEAD

int sensor_get_temp(uint32_t sensor_id, long *temp);
int sensor_get_id(char *name);
int sensor_set_trip(uint32_t sensor_id, struct sensor_threshold *threshold);
int sensor_cancel_trip(uint32_t sensor_id, struct sensor_threshold *threshold);
int sensor_activate_trip(uint32_t sensor_id, struct sensor_threshold *threshold,
		bool enable);
int thermal_sensor_trip(struct thermal_zone_device *tz,
		enum thermal_trip_type trip, long temp);

#ifdef CONFIG_NET
=======
#else
static inline bool cdev_is_power_actor(struct thermal_cooling_device *cdev)
{ return false; }
static inline int power_actor_get_max_power(struct thermal_cooling_device *cdev,
			      struct thermal_zone_device *tz, u32 *max_power)
{ return 0; }
static inline int power_actor_set_power(struct thermal_cooling_device *cdev,
			  struct thermal_instance *tz, u32 power)
{ return 0; }
static inline struct thermal_zone_device *thermal_zone_device_register(
	const char *type, int trips, int mask, void *devdata,
	struct thermal_zone_device_ops *ops,
	const struct thermal_zone_params *tzp,
	int passive_delay, int polling_delay)
{ return ERR_PTR(-ENODEV); }
static inline void thermal_zone_device_unregister(
	struct thermal_zone_device *tz)
{ }
static inline int thermal_zone_bind_cooling_device(
	struct thermal_zone_device *tz, int trip,
	struct thermal_cooling_device *cdev,
	unsigned long upper, unsigned long lower)
{ return -ENODEV; }
static inline int thermal_zone_unbind_cooling_device(
	struct thermal_zone_device *tz, int trip,
	struct thermal_cooling_device *cdev)
{ return -ENODEV; }
static inline void thermal_zone_device_update(struct thermal_zone_device *tz)
{ }
static inline struct thermal_cooling_device *
thermal_cooling_device_register(char *type, void *devdata,
	const struct thermal_cooling_device_ops *ops)
{ return ERR_PTR(-ENODEV); }
static inline struct thermal_cooling_device *
thermal_of_cooling_device_register(struct device_node *np,
	char *type, void *devdata, const struct thermal_cooling_device_ops *ops)
{ return ERR_PTR(-ENODEV); }
static inline void thermal_cooling_device_unregister(
	struct thermal_cooling_device *cdev)
{ }
static inline struct thermal_zone_device *thermal_zone_get_zone_by_name(
		const char *name)
{ return ERR_PTR(-ENODEV); }
static inline int thermal_zone_get_temp(
		struct thermal_zone_device *tz, unsigned long *temp)
{ return -ENODEV; }
static inline int get_tz_trend(struct thermal_zone_device *tz, int trip)
{ return -ENODEV; }
static inline struct thermal_instance *
get_thermal_instance(struct thermal_zone_device *tz,
	struct thermal_cooling_device *cdev, int trip)
{ return ERR_PTR(-ENODEV); }
static inline void thermal_cdev_update(struct thermal_cooling_device *cdev)
{ }
static inline void thermal_notify_framework(struct thermal_zone_device *tz,
	int trip)
{ }
#endif /* CONFIG_THERMAL */

#if defined(CONFIG_NET) && IS_ENABLED(CONFIG_THERMAL)
>>>>>>> b67eed8e
extern int thermal_generate_netlink_event(struct thermal_zone_device *tz,
						enum events event);
#else
static inline int thermal_generate_netlink_event(struct thermal_zone_device *tz,
						enum events event)
{
	return 0;
}
#endif

#endif /* __THERMAL_H__ */<|MERGE_RESOLUTION|>--- conflicted
+++ resolved
@@ -155,7 +155,6 @@
 	char name[THERMAL_NAME_LENGTH];
 };
 
-<<<<<<< HEAD
 struct sensor_threshold {
 	long temp;
 	enum thermal_trip_type trip;
@@ -180,7 +179,6 @@
 	struct completion sysfs_notify_complete;
 };
 
-=======
 /**
  * struct thermal_zone_device - structure for a thermal zone
  * @id:		unique id number for each thermal zone
@@ -216,7 +214,6 @@
  * @node:	node in thermal_tz_list (in thermal_core.c)
  * @poll_queue:	delayed work for polling
  */
->>>>>>> b67eed8e
 struct thermal_zone_device {
 	int id;
 	char type[THERMAL_NAME_LENGTH];
@@ -452,7 +449,6 @@
 		struct thermal_cooling_device *, int);
 void thermal_cdev_update(struct thermal_cooling_device *);
 void thermal_notify_framework(struct thermal_zone_device *, int);
-<<<<<<< HEAD
 
 int sensor_get_temp(uint32_t sensor_id, long *temp);
 int sensor_get_id(char *name);
@@ -463,8 +459,6 @@
 int thermal_sensor_trip(struct thermal_zone_device *tz,
 		enum thermal_trip_type trip, long temp);
 
-#ifdef CONFIG_NET
-=======
 #else
 static inline bool cdev_is_power_actor(struct thermal_cooling_device *cdev)
 { return false; }
@@ -522,10 +516,25 @@
 static inline void thermal_notify_framework(struct thermal_zone_device *tz,
 	int trip)
 { }
+
+static inline int sensor_get_temp(uint32_t sensor_id, long *temp)
+{ return -ENODEV; }
+static inline int sensor_get_id(char *name)
+{ return -ENODEV; }
+static inline int sensor_set_trip(uint32_t sensor_id, struct sensor_threshold *threshold)
+{ return -ENODEV; }
+static inline int sensor_cancel_trip(uint32_t sensor_id, struct sensor_threshold *threshold)
+{ return -ENODEV; }
+static inline int sensor_activate_trip(uint32_t sensor_id, struct sensor_threshold *threshold,
+		bool enable)
+{ return -ENODEV; }
+static inline int thermal_sensor_trip(struct thermal_zone_device *tz,
+		enum thermal_trip_type trip, long temp)
+{ return -ENODEV; }
+
 #endif /* CONFIG_THERMAL */
 
 #if defined(CONFIG_NET) && IS_ENABLED(CONFIG_THERMAL)
->>>>>>> b67eed8e
 extern int thermal_generate_netlink_event(struct thermal_zone_device *tz,
 						enum events event);
 #else
