--- conflicted
+++ resolved
@@ -590,24 +590,15 @@
 
 config DEVPORT
 	bool "/dev/port character device"
-<<<<<<< HEAD
-	depends on !M68K
 	depends on ISA || PCI
 	default y
 	help
-	  Say Y here if you want to support the /dev/port device. The
-	  /dev/port device is similar to /dev/mem, but for I/O ports.
+	  Say Y here if you want to support the /dev/port device. The /dev/port
+	  device is similar to /dev/mem, but for I/O ports.
 
 config DCC_TTY
 	tristate "DCC tty driver"
 	depends on ARM
-=======
-	depends on ISA || PCI
-	default y
-	help
-	  Say Y here if you want to support the /dev/port device. The /dev/port
-	  device is similar to /dev/mem, but for I/O ports.
->>>>>>> 68e50dad
 
 source "drivers/s390/char/Kconfig"
 
