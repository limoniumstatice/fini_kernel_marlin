--- conflicted
+++ resolved
@@ -19,12 +19,6 @@
 {
 	void *ret;
 
-<<<<<<< HEAD
-	ret = kmalloc(LZO1X_MEM_COMPRESS, flags);
-	if (!ret)
-		ret = __vmalloc(LZO1X_MEM_COMPRESS,
-				flags | __GFP_HIGHMEM,
-=======
 	/*
 	 * This function can be called in swapout/fs write path
 	 * so we can't use GFP_FS|IO. And it assumes we already
@@ -39,7 +33,6 @@
 		ret = __vmalloc(LZO1X_MEM_COMPRESS,
 				GFP_NOIO | __GFP_NORETRY | __GFP_NOWARN |
 				__GFP_ZERO | __GFP_HIGHMEM,
->>>>>>> 719694ad
 				PAGE_KERNEL);
 	return ret;
 }
