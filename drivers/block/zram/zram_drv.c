/*
 * Compressed RAM block device
 *
 * Copyright (C) 2008, 2009, 2010  Nitin Gupta
 *               2012, 2013 Minchan Kim
 *
 * This code is released using a dual license strategy: BSD/GPL
 * You can choose the licence that better fits your requirements.
 *
 * Released under the terms of 3-clause BSD License
 * Released under the terms of GNU General Public License Version 2.0
 *
 */

#define KMSG_COMPONENT "zram"
#define pr_fmt(fmt) KMSG_COMPONENT ": " fmt

#ifdef CONFIG_ZRAM_DEBUG
#define DEBUG
#endif

#include <linux/module.h>
#include <linux/kernel.h>
#include <linux/bio.h>
#include <linux/bitops.h>
#include <linux/blkdev.h>
#include <linux/buffer_head.h>
#include <linux/device.h>
#include <linux/genhd.h>
#include <linux/highmem.h>
#include <linux/slab.h>
#include <linux/string.h>
#include <linux/vmalloc.h>
#include <linux/err.h>
#include <linux/show_mem_notifier.h>
#include <linux/ratelimit.h>

#include "zram_drv.h"

/* Globals */
static int zram_major;
static struct zram *zram_devices;
static const char *default_compressor = "lzo";

/*
 * We don't need to see memory allocation errors more than once every 1
 * second to know that a problem is occurring.
 */
#define ALLOC_ERROR_LOG_RATE_MS 1000

/* Module params (documentation at end) */
static unsigned int num_devices = 1;

static inline void deprecated_attr_warn(const char *name)
{
	pr_warn_once("%d (%s) Attribute %s (and others) will be removed. %s\n",
			task_pid_nr(current),
			current->comm,
			name,
			"See zram documentation.");
}

#define ZRAM_ATTR_RO(name)						\
static ssize_t name##_show(struct device *d,		\
				struct device_attribute *attr, char *b)	\
{									\
	struct zram *zram = dev_to_zram(d);				\
									\
	deprecated_attr_warn(__stringify(name));			\
	return scnprintf(b, PAGE_SIZE, "%llu\n",			\
		(u64)atomic64_read(&zram->stats.name));			\
}									\
static DEVICE_ATTR_RO(name);

static inline bool init_done(struct zram *zram)
{
	return zram->disksize;
}

static int zram_show_mem_notifier(struct notifier_block *nb,
				unsigned long action,
				void *data)
{
	int i;

	if (!zram_devices)
		return 0;

	for (i = 0; i < num_devices; i++) {
		struct zram *zram = &zram_devices[i];
		struct zram_meta *meta = zram->meta;

		if (!down_read_trylock(&zram->init_lock))
			continue;

		if (init_done(zram)) {
			u64 val;
			u64 data_size;
			u64 orig_data_size;

			val = zs_get_total_pages(meta->mem_pool);
			data_size = atomic64_read(&zram->stats.compr_data_size);
			orig_data_size = atomic64_read(
						&zram->stats.pages_stored);
			pr_info("Zram[%d] mem_used_total = %llu\n", i,
							val << PAGE_SHIFT);
			pr_info("Zram[%d] compr_data_size = %llu\n", i,
				(unsigned long long)data_size);
			pr_info("Zram[%d] orig_data_size = %llu\n", i,
				(unsigned long long)orig_data_size);
		}

		up_read(&zram->init_lock);
	}

	return 0;
}

static struct notifier_block zram_show_mem_notifier_block = {
	.notifier_call = zram_show_mem_notifier
};

static inline struct zram *dev_to_zram(struct device *dev)
{
	return (struct zram *)dev_to_disk(dev)->private_data;
}

static ssize_t compact_store(struct device *dev,
		struct device_attribute *attr, const char *buf, size_t len)
{
	unsigned long nr_migrated;
	struct zram *zram = dev_to_zram(dev);
	struct zram_meta *meta;

	down_read(&zram->init_lock);
	if (!init_done(zram)) {
		up_read(&zram->init_lock);
		return -EINVAL;
	}

	meta = zram->meta;
	nr_migrated = zs_compact(meta->mem_pool);
	atomic64_add(nr_migrated, &zram->stats.num_migrated);
	up_read(&zram->init_lock);

	return len;
}

static ssize_t disksize_show(struct device *dev,
		struct device_attribute *attr, char *buf)
{
	struct zram *zram = dev_to_zram(dev);

	return scnprintf(buf, PAGE_SIZE, "%llu\n", zram->disksize);
}

static ssize_t initstate_show(struct device *dev,
		struct device_attribute *attr, char *buf)
{
	u32 val;
	struct zram *zram = dev_to_zram(dev);

	down_read(&zram->init_lock);
	val = init_done(zram);
	up_read(&zram->init_lock);

	return scnprintf(buf, PAGE_SIZE, "%u\n", val);
}

static ssize_t orig_data_size_show(struct device *dev,
		struct device_attribute *attr, char *buf)
{
	struct zram *zram = dev_to_zram(dev);

	deprecated_attr_warn("orig_data_size");
	return scnprintf(buf, PAGE_SIZE, "%llu\n",
		(u64)(atomic64_read(&zram->stats.pages_stored)) << PAGE_SHIFT);
}

static ssize_t mem_used_total_show(struct device *dev,
		struct device_attribute *attr, char *buf)
{
	u64 val = 0;
	struct zram *zram = dev_to_zram(dev);

	deprecated_attr_warn("mem_used_total");
	down_read(&zram->init_lock);
	if (init_done(zram)) {
		struct zram_meta *meta = zram->meta;
		val = zs_get_total_pages(meta->mem_pool);
	}
	up_read(&zram->init_lock);

	return scnprintf(buf, PAGE_SIZE, "%llu\n", val << PAGE_SHIFT);
}

static ssize_t max_comp_streams_show(struct device *dev,
		struct device_attribute *attr, char *buf)
{
	int val;
	struct zram *zram = dev_to_zram(dev);

	down_read(&zram->init_lock);
	val = zram->max_comp_streams;
	up_read(&zram->init_lock);

	return scnprintf(buf, PAGE_SIZE, "%d\n", val);
}

static ssize_t mem_limit_show(struct device *dev,
		struct device_attribute *attr, char *buf)
{
	u64 val;
	struct zram *zram = dev_to_zram(dev);

	deprecated_attr_warn("mem_limit");
	down_read(&zram->init_lock);
	val = zram->limit_pages;
	up_read(&zram->init_lock);

	return scnprintf(buf, PAGE_SIZE, "%llu\n", val << PAGE_SHIFT);
}

static ssize_t mem_limit_store(struct device *dev,
		struct device_attribute *attr, const char *buf, size_t len)
{
	u64 limit;
	char *tmp;
	struct zram *zram = dev_to_zram(dev);

	limit = memparse(buf, &tmp);
	if (buf == tmp) /* no chars parsed, invalid input */
		return -EINVAL;

	down_write(&zram->init_lock);
	zram->limit_pages = PAGE_ALIGN(limit) >> PAGE_SHIFT;
	up_write(&zram->init_lock);

	return len;
}

static ssize_t mem_used_max_show(struct device *dev,
		struct device_attribute *attr, char *buf)
{
	u64 val = 0;
	struct zram *zram = dev_to_zram(dev);

	deprecated_attr_warn("mem_used_max");
	down_read(&zram->init_lock);
	if (init_done(zram))
		val = atomic_long_read(&zram->stats.max_used_pages);
	up_read(&zram->init_lock);

	return scnprintf(buf, PAGE_SIZE, "%llu\n", val << PAGE_SHIFT);
}

static ssize_t mem_used_max_store(struct device *dev,
		struct device_attribute *attr, const char *buf, size_t len)
{
	int err;
	unsigned long val;
	struct zram *zram = dev_to_zram(dev);

	err = kstrtoul(buf, 10, &val);
	if (err || val != 0)
		return -EINVAL;

	down_read(&zram->init_lock);
	if (init_done(zram)) {
		struct zram_meta *meta = zram->meta;
		atomic_long_set(&zram->stats.max_used_pages,
				zs_get_total_pages(meta->mem_pool));
	}
	up_read(&zram->init_lock);

	return len;
}

static ssize_t max_comp_streams_store(struct device *dev,
		struct device_attribute *attr, const char *buf, size_t len)
{
	int num;
	struct zram *zram = dev_to_zram(dev);
	int ret;

	ret = kstrtoint(buf, 0, &num);
	if (ret < 0)
		return ret;
	if (num < 1)
		return -EINVAL;

	down_write(&zram->init_lock);
	if (init_done(zram)) {
		if (!zcomp_set_max_streams(zram->comp, num)) {
			pr_info("Cannot change max compression streams\n");
			ret = -EINVAL;
			goto out;
		}
	}

	zram->max_comp_streams = num;
	ret = len;
out:
	up_write(&zram->init_lock);
	return ret;
}

static ssize_t comp_algorithm_show(struct device *dev,
		struct device_attribute *attr, char *buf)
{
	size_t sz;
	struct zram *zram = dev_to_zram(dev);

	down_read(&zram->init_lock);
	sz = zcomp_available_show(zram->compressor, buf);
	up_read(&zram->init_lock);

	return sz;
}

static ssize_t comp_algorithm_store(struct device *dev,
		struct device_attribute *attr, const char *buf, size_t len)
{
	struct zram *zram = dev_to_zram(dev);
	down_write(&zram->init_lock);
	if (init_done(zram)) {
		up_write(&zram->init_lock);
		pr_info("Can't change algorithm for initialized device\n");
		return -EBUSY;
	}
	strlcpy(zram->compressor, buf, sizeof(zram->compressor));
	up_write(&zram->init_lock);
	return len;
}

/* flag operations needs meta->tb_lock */
static int zram_test_flag(struct zram_meta *meta, u32 index,
			enum zram_pageflags flag)
{
	return meta->table[index].value & BIT(flag);
}

static void zram_set_flag(struct zram_meta *meta, u32 index,
			enum zram_pageflags flag)
{
	meta->table[index].value |= BIT(flag);
}

static void zram_clear_flag(struct zram_meta *meta, u32 index,
			enum zram_pageflags flag)
{
	meta->table[index].value &= ~BIT(flag);
}

static size_t zram_get_obj_size(struct zram_meta *meta, u32 index)
{
	return meta->table[index].value & (BIT(ZRAM_FLAG_SHIFT) - 1);
}

static void zram_set_obj_size(struct zram_meta *meta,
					u32 index, size_t size)
{
	unsigned long flags = meta->table[index].value >> ZRAM_FLAG_SHIFT;

	meta->table[index].value = (flags << ZRAM_FLAG_SHIFT) | size;
}

static inline int is_partial_io(struct bio_vec *bvec)
{
	return bvec->bv_len != PAGE_SIZE;
}

/*
 * Check if request is within bounds and aligned on zram logical blocks.
 */
static inline int valid_io_request(struct zram *zram,
		sector_t start, unsigned int size)
{
	u64 end, bound;

	/* unaligned request */
	if (unlikely(start & (ZRAM_SECTOR_PER_LOGICAL_BLOCK - 1)))
		return 0;
	if (unlikely(size & (ZRAM_LOGICAL_BLOCK_SIZE - 1)))
		return 0;

	end = start + (size >> SECTOR_SHIFT);
	bound = zram->disksize >> SECTOR_SHIFT;
	/* out of range range */
	if (unlikely(start >= bound || end > bound || start > end))
		return 0;

	/* I/O request is valid */
	return 1;
}

static void zram_meta_free(struct zram_meta *meta, u64 disksize)
{
	size_t num_pages = disksize >> PAGE_SHIFT;
	size_t index;

	/* Free all pages that are still in this zram device */
	for (index = 0; index < num_pages; index++) {
		unsigned long handle = meta->table[index].handle;

		if (!handle)
			continue;

		zs_free(meta->mem_pool, handle);
	}

	zs_destroy_pool(meta->mem_pool);
	vfree(meta->table);
	kfree(meta);
}

static struct zram_meta *zram_meta_alloc(int device_id, u64 disksize)
{
	size_t num_pages;
	char pool_name[8];
	struct zram_meta *meta = kmalloc(sizeof(*meta), GFP_KERNEL);

	if (!meta)
		return NULL;

	num_pages = disksize >> PAGE_SHIFT;
	meta->table = vzalloc(num_pages * sizeof(*meta->table));
	if (!meta->table) {
		pr_err("Error allocating zram address table\n");
		goto out_error;
	}

	snprintf(pool_name, sizeof(pool_name), "zram%d", device_id);
	meta->mem_pool = zs_create_pool(pool_name, GFP_NOIO | __GFP_HIGHMEM);
	if (!meta->mem_pool) {
		pr_err("Error creating memory pool\n");
		goto out_error;
	}

	return meta;

out_error:
	vfree(meta->table);
	kfree(meta);
	return NULL;
}

static inline bool zram_meta_get(struct zram *zram)
{
	if (atomic_inc_not_zero(&zram->refcount))
		return true;
	return false;
}

static inline void zram_meta_put(struct zram *zram)
{
	atomic_dec(&zram->refcount);
}

static void update_position(u32 *index, int *offset, struct bio_vec *bvec)
{
	if (*offset + bvec->bv_len >= PAGE_SIZE)
		(*index)++;
	*offset = (*offset + bvec->bv_len) % PAGE_SIZE;
}

static int page_zero_filled(void *ptr)
{
	unsigned int pos;
	unsigned long *page;

	page = (unsigned long *)ptr;

	for (pos = 0; pos != PAGE_SIZE / sizeof(*page); pos++) {
		if (page[pos])
			return 0;
	}

	return 1;
}

static void handle_zero_page(struct bio_vec *bvec)
{
	struct page *page = bvec->bv_page;
	void *user_mem;

	user_mem = kmap_atomic(page);
	if (is_partial_io(bvec))
		memset(user_mem + bvec->bv_offset, 0, bvec->bv_len);
	else
		clear_page(user_mem);
	kunmap_atomic(user_mem);

	flush_dcache_page(page);
}


/*
 * To protect concurrent access to the same index entry,
 * caller should hold this table index entry's bit_spinlock to
 * indicate this index entry is accessing.
 */
static void zram_free_page(struct zram *zram, size_t index)
{
	struct zram_meta *meta = zram->meta;
	unsigned long handle = meta->table[index].handle;

	if (unlikely(!handle)) {
		/*
		 * No memory is allocated for zero filled pages.
		 * Simply clear zero page flag.
		 */
		if (zram_test_flag(meta, index, ZRAM_ZERO)) {
			zram_clear_flag(meta, index, ZRAM_ZERO);
			atomic64_dec(&zram->stats.zero_pages);
		}
		return;
	}

	zs_free(meta->mem_pool, handle);

	atomic64_sub(zram_get_obj_size(meta, index),
			&zram->stats.compr_data_size);
	atomic64_dec(&zram->stats.pages_stored);

	meta->table[index].handle = 0;
	zram_set_obj_size(meta, index, 0);
}

static int zram_decompress_page(struct zram *zram, char *mem, u32 index)
{
	int ret = 0;
	unsigned char *cmem;
	struct zram_meta *meta = zram->meta;
	unsigned long handle;
	size_t size;

	bit_spin_lock(ZRAM_ACCESS, &meta->table[index].value);
	handle = meta->table[index].handle;
	size = zram_get_obj_size(meta, index);

	if (!handle || zram_test_flag(meta, index, ZRAM_ZERO)) {
		bit_spin_unlock(ZRAM_ACCESS, &meta->table[index].value);
		clear_page(mem);
		return 0;
	}

	cmem = zs_map_object(meta->mem_pool, handle, ZS_MM_RO);
	if (size == PAGE_SIZE)
		copy_page(mem, cmem);
	else
		ret = zcomp_decompress(zram->comp, cmem, size, mem);
	zs_unmap_object(meta->mem_pool, handle);
	bit_spin_unlock(ZRAM_ACCESS, &meta->table[index].value);

	/* Should NEVER happen. Return bio error if it does. */
	if (unlikely(ret)) {
		pr_err("Decompression failed! err=%d, page=%u\n", ret, index);
		return ret;
	}

	return 0;
}

static int zram_bvec_read(struct zram *zram, struct bio_vec *bvec,
			  u32 index, int offset)
{
	int ret;
	struct page *page;
	unsigned char *user_mem, *uncmem = NULL;
	struct zram_meta *meta = zram->meta;
	page = bvec->bv_page;

	bit_spin_lock(ZRAM_ACCESS, &meta->table[index].value);
	if (unlikely(!meta->table[index].handle) ||
			zram_test_flag(meta, index, ZRAM_ZERO)) {
		bit_spin_unlock(ZRAM_ACCESS, &meta->table[index].value);
		handle_zero_page(bvec);
		return 0;
	}
	bit_spin_unlock(ZRAM_ACCESS, &meta->table[index].value);

	if (is_partial_io(bvec))
		/* Use  a temporary buffer to decompress the page */
		uncmem = kmalloc(PAGE_SIZE, GFP_NOIO);

	user_mem = kmap_atomic(page);
	if (!is_partial_io(bvec))
		uncmem = user_mem;

	if (!uncmem) {
		pr_info("Unable to allocate temp memory\n");
		ret = -ENOMEM;
		goto out_cleanup;
	}

	ret = zram_decompress_page(zram, uncmem, index);
	/* Should NEVER happen. Return bio error if it does. */
	if (unlikely(ret))
		goto out_cleanup;

	if (is_partial_io(bvec))
		memcpy(user_mem + bvec->bv_offset, uncmem + offset,
				bvec->bv_len);

	flush_dcache_page(page);
	ret = 0;
out_cleanup:
	kunmap_atomic(user_mem);
	if (is_partial_io(bvec))
		kfree(uncmem);
	return ret;
}

static inline void update_used_max(struct zram *zram,
					const unsigned long pages)
{
	unsigned long old_max, cur_max;

	old_max = atomic_long_read(&zram->stats.max_used_pages);

	do {
		cur_max = old_max;
		if (pages > cur_max)
			old_max = atomic_long_cmpxchg(
				&zram->stats.max_used_pages, cur_max, pages);
	} while (old_max != cur_max);
}

static int zram_bvec_write(struct zram *zram, struct bio_vec *bvec, u32 index,
			   int offset)
{
	int ret = 0;
	size_t clen;
	unsigned long handle;
	struct page *page;
	unsigned char *user_mem, *cmem, *src, *uncmem = NULL;
	struct zram_meta *meta = zram->meta;
	struct zcomp_strm *zstrm;
	bool locked = false;
	unsigned long alloced_pages;
	static unsigned long zram_rs_time;

	page = bvec->bv_page;
	if (is_partial_io(bvec)) {
		/*
		 * This is a partial IO. We need to read the full page
		 * before to write the changes.
		 */
		uncmem = kmalloc(PAGE_SIZE, GFP_NOIO);
		if (!uncmem) {
			ret = -ENOMEM;
			goto out;
		}
		ret = zram_decompress_page(zram, uncmem, index);
		if (ret)
			goto out;
	}

	zstrm = zcomp_strm_find(zram->comp);
	locked = true;
	user_mem = kmap_atomic(page);

	if (is_partial_io(bvec)) {
		memcpy(uncmem + offset, user_mem + bvec->bv_offset,
		       bvec->bv_len);
		kunmap_atomic(user_mem);
		user_mem = NULL;
	} else {
		uncmem = user_mem;
	}

	if (page_zero_filled(uncmem)) {
		if (user_mem)
			kunmap_atomic(user_mem);
		/* Free memory associated with this sector now. */
		bit_spin_lock(ZRAM_ACCESS, &meta->table[index].value);
		zram_free_page(zram, index);
		zram_set_flag(meta, index, ZRAM_ZERO);
		bit_spin_unlock(ZRAM_ACCESS, &meta->table[index].value);

		atomic64_inc(&zram->stats.zero_pages);
		ret = 0;
		goto out;
	}

	ret = zcomp_compress(zram->comp, zstrm, uncmem, &clen);
	if (!is_partial_io(bvec)) {
		kunmap_atomic(user_mem);
		user_mem = NULL;
		uncmem = NULL;
	}

	if (unlikely(ret)) {
		pr_err("Compression failed! err=%d\n", ret);
		goto out;
	}
	src = zstrm->buffer;
	if (unlikely(clen > max_zpage_size)) {
		clen = PAGE_SIZE;
		if (is_partial_io(bvec))
			src = uncmem;
	}

	handle = zs_malloc(meta->mem_pool, clen);
	if (!handle) {
		if (printk_timed_ratelimit(&zram_rs_time,
					   ALLOC_ERROR_LOG_RATE_MS))
			pr_info("Error allocating memory for compressed page: %u, size=%zu\n",
				index, clen);

		ret = -ENOMEM;
		goto out;
	}

	alloced_pages = zs_get_total_pages(meta->mem_pool);
	if (zram->limit_pages && alloced_pages > zram->limit_pages) {
		zs_free(meta->mem_pool, handle);
		ret = -ENOMEM;
		goto out;
	}

	update_used_max(zram, alloced_pages);

	cmem = zs_map_object(meta->mem_pool, handle, ZS_MM_WO);

	if ((clen == PAGE_SIZE) && !is_partial_io(bvec)) {
		src = kmap_atomic(page);
		copy_page(cmem, src);
		kunmap_atomic(src);
	} else {
		memcpy(cmem, src, clen);
	}

	zcomp_strm_release(zram->comp, zstrm);
	locked = false;
	zs_unmap_object(meta->mem_pool, handle);

	/*
	 * Free memory associated with this sector
	 * before overwriting unused sectors.
	 */
	bit_spin_lock(ZRAM_ACCESS, &meta->table[index].value);
	zram_free_page(zram, index);

	meta->table[index].handle = handle;
	zram_set_obj_size(meta, index, clen);
	bit_spin_unlock(ZRAM_ACCESS, &meta->table[index].value);

	/* Update stats */
	atomic64_add(clen, &zram->stats.compr_data_size);
	atomic64_inc(&zram->stats.pages_stored);
out:
	if (locked)
		zcomp_strm_release(zram->comp, zstrm);
	if (is_partial_io(bvec))
		kfree(uncmem);
	return ret;
}

static int zram_bvec_rw(struct zram *zram, struct bio_vec *bvec, u32 index,
			int offset, int rw)
{
	int ret;

	if (rw == READ) {
		atomic64_inc(&zram->stats.num_reads);
		ret = zram_bvec_read(zram, bvec, index, offset);
	} else {
		atomic64_inc(&zram->stats.num_writes);
		ret = zram_bvec_write(zram, bvec, index, offset);
	}

	if (unlikely(ret)) {
		if (rw == READ)
			atomic64_inc(&zram->stats.failed_reads);
		else
			atomic64_inc(&zram->stats.failed_writes);
	}

	return ret;
}

/*
 * zram_bio_discard - handler on discard request
 * @index: physical block index in PAGE_SIZE units
 * @offset: byte offset within physical block
 */
static void zram_bio_discard(struct zram *zram, u32 index,
			     int offset, struct bio *bio)
{
	size_t n = bio->bi_iter.bi_size;
	struct zram_meta *meta = zram->meta;

	/*
	 * zram manages data in physical block size units. Because logical block
	 * size isn't identical with physical block size on some arch, we
	 * could get a discard request pointing to a specific offset within a
	 * certain physical block.  Although we can handle this request by
	 * reading that physiclal block and decompressing and partially zeroing
	 * and re-compressing and then re-storing it, this isn't reasonable
	 * because our intent with a discard request is to save memory.  So
	 * skipping this logical block is appropriate here.
	 */
	if (offset) {
		if (n <= (PAGE_SIZE - offset))
			return;

		n -= (PAGE_SIZE - offset);
		index++;
	}

	while (n >= PAGE_SIZE) {
		bit_spin_lock(ZRAM_ACCESS, &meta->table[index].value);
		zram_free_page(zram, index);
		bit_spin_unlock(ZRAM_ACCESS, &meta->table[index].value);
		atomic64_inc(&zram->stats.notify_free);
		index++;
		n -= PAGE_SIZE;
	}
}

static void zram_reset_device(struct zram *zram)
{
	struct zram_meta *meta;
	struct zcomp *comp;
	u64 disksize;

	down_write(&zram->init_lock);

	zram->limit_pages = 0;

	if (!init_done(zram)) {
		up_write(&zram->init_lock);
		return;
	}

	meta = zram->meta;
	comp = zram->comp;
	disksize = zram->disksize;
	/*
	 * Refcount will go down to 0 eventually and r/w handler
	 * cannot handle further I/O so it will bail out by
	 * check zram_meta_get.
	 */
	zram_meta_put(zram);
	/*
	 * We want to free zram_meta in process context to avoid
	 * deadlock between reclaim path and any other locks.
	 */
	wait_event(zram->io_done, atomic_read(&zram->refcount) == 0);

	/* Reset stats */
	memset(&zram->stats, 0, sizeof(zram->stats));
	zram->disksize = 0;
	zram->max_comp_streams = 1;

	set_capacity(zram->disk, 0);
	part_stat_set_all(&zram->disk->part0, 0);

	up_write(&zram->init_lock);
	/* I/O operation under all of CPU are done so let's free */
	zram_meta_free(meta, disksize);
	zcomp_destroy(comp);
}

static ssize_t disksize_store(struct device *dev,
		struct device_attribute *attr, const char *buf, size_t len)
{
	u64 disksize;
	struct zcomp *comp;
	struct zram_meta *meta;
	struct zram *zram = dev_to_zram(dev);
	int err;

	disksize = memparse(buf, NULL);
	if (!disksize)
		return -EINVAL;

	disksize = PAGE_ALIGN(disksize);
	meta = zram_meta_alloc(zram->disk->first_minor, disksize);
	if (!meta)
		return -ENOMEM;

	comp = zcomp_create(zram->compressor, zram->max_comp_streams);
	if (IS_ERR(comp)) {
		pr_info("Cannot initialise %s compressing backend\n",
				zram->compressor);
		err = PTR_ERR(comp);
		goto out_free_meta;
	}

	down_write(&zram->init_lock);
	if (init_done(zram)) {
		pr_info("Cannot change disksize for initialized device\n");
		err = -EBUSY;
		goto out_destroy_comp;
	}

	init_waitqueue_head(&zram->io_done);
	atomic_set(&zram->refcount, 1);
	zram->meta = meta;
	zram->comp = comp;
	zram->disksize = disksize;
	set_capacity(zram->disk, zram->disksize >> SECTOR_SHIFT);
	up_write(&zram->init_lock);

	/*
	 * Revalidate disk out of the init_lock to avoid lockdep splat.
	 * It's okay because disk's capacity is protected by init_lock
	 * so that revalidate_disk always sees up-to-date capacity.
	 */
	revalidate_disk(zram->disk);

	return len;

out_destroy_comp:
	up_write(&zram->init_lock);
	zcomp_destroy(comp);
out_free_meta:
	zram_meta_free(meta, disksize);
	return err;
}

static ssize_t reset_store(struct device *dev,
		struct device_attribute *attr, const char *buf, size_t len)
{
	int ret;
	unsigned short do_reset;
	struct zram *zram;
	struct block_device *bdev;

	zram = dev_to_zram(dev);
	bdev = bdget_disk(zram->disk, 0);

	if (!bdev)
		return -ENOMEM;

	mutex_lock(&bdev->bd_mutex);
	/* Do not reset an active device! */
	if (bdev->bd_openers) {
		ret = -EBUSY;
		goto out;
	}

	ret = kstrtou16(buf, 10, &do_reset);
	if (ret)
		goto out;

	if (!do_reset) {
		ret = -EINVAL;
		goto out;
	}

	/* Make sure all pending I/O is finished */
	fsync_bdev(bdev);
	zram_reset_device(zram);

	mutex_unlock(&bdev->bd_mutex);
	revalidate_disk(zram->disk);
	bdput(bdev);

	return len;

out:
	mutex_unlock(&bdev->bd_mutex);
	bdput(bdev);
	return ret;
}

static void __zram_make_request(struct zram *zram, struct bio *bio)
{
	int offset, rw;
	u32 index;
	struct bio_vec bvec;
	struct bvec_iter iter;

	index = bio->bi_iter.bi_sector >> SECTORS_PER_PAGE_SHIFT;
	offset = (bio->bi_iter.bi_sector &
		  (SECTORS_PER_PAGE - 1)) << SECTOR_SHIFT;

	if (unlikely(bio->bi_rw & REQ_DISCARD)) {
		zram_bio_discard(zram, index, offset, bio);
		bio_endio(bio, 0);
		return;
	}

	rw = bio_data_dir(bio);
	bio_for_each_segment(bvec, bio, iter) {
		int max_transfer_size = PAGE_SIZE - offset;

		if (bvec.bv_len > max_transfer_size) {
			/*
			 * zram_bvec_rw() can only make operation on a single
			 * zram page. Split the bio vector.
			 */
			struct bio_vec bv;

			bv.bv_page = bvec.bv_page;
			bv.bv_len = max_transfer_size;
			bv.bv_offset = bvec.bv_offset;

			if (zram_bvec_rw(zram, &bv, index, offset, rw) < 0)
				goto out;

			bv.bv_len = bvec.bv_len - max_transfer_size;
			bv.bv_offset += max_transfer_size;
			if (zram_bvec_rw(zram, &bv, index + 1, 0, rw) < 0)
				goto out;
		} else
			if (zram_bvec_rw(zram, &bvec, index, offset, rw) < 0)
				goto out;

		update_position(&index, &offset, &bvec);
	}

	set_bit(BIO_UPTODATE, &bio->bi_flags);
	bio_endio(bio, 0);
	return;

out:
	bio_io_error(bio);
}

/*
 * Handler function for all zram I/O requests.
 */
static void zram_make_request(struct request_queue *queue, struct bio *bio)
{
	struct zram *zram = queue->queuedata;

	if (unlikely(!zram_meta_get(zram)))
		goto error;

	if (!valid_io_request(zram, bio->bi_iter.bi_sector,
					bio->bi_iter.bi_size)) {
		atomic64_inc(&zram->stats.invalid_io);
		goto put_zram;
	}

	__zram_make_request(zram, bio);
	zram_meta_put(zram);
	return;
put_zram:
	zram_meta_put(zram);
error:
	bio_io_error(bio);
}

static void zram_slot_free_notify(struct block_device *bdev,
				unsigned long index)
{
	struct zram *zram;
	struct zram_meta *meta;

	zram = bdev->bd_disk->private_data;
	meta = zram->meta;

	bit_spin_lock(ZRAM_ACCESS, &meta->table[index].value);
	zram_free_page(zram, index);
	bit_spin_unlock(ZRAM_ACCESS, &meta->table[index].value);
	atomic64_inc(&zram->stats.notify_free);
}

static int zram_rw_page(struct block_device *bdev, sector_t sector,
		       struct page *page, int rw)
{
	int offset, err = -EIO;
	u32 index;
	struct zram *zram;
	struct bio_vec bv;

	zram = bdev->bd_disk->private_data;
	if (unlikely(!zram_meta_get(zram)))
		goto out;

	if (!valid_io_request(zram, sector, PAGE_SIZE)) {
		atomic64_inc(&zram->stats.invalid_io);
		err = -EINVAL;
		goto put_zram;
	}

	index = sector >> SECTORS_PER_PAGE_SHIFT;
	offset = sector & (SECTORS_PER_PAGE - 1) << SECTOR_SHIFT;

	bv.bv_page = page;
	bv.bv_len = PAGE_SIZE;
	bv.bv_offset = 0;

	err = zram_bvec_rw(zram, &bv, index, offset, rw);
put_zram:
	zram_meta_put(zram);
out:
	/*
	 * If I/O fails, just return error(ie, non-zero) without
	 * calling page_endio.
	 * It causes resubmit the I/O with bio request by upper functions
	 * of rw_page(e.g., swap_readpage, __swap_writepage) and
	 * bio->bi_end_io does things to handle the error
	 * (e.g., SetPageError, set_page_dirty and extra works).
	 */
	if (err == 0)
		page_endio(page, rw, 0);
	return err;
}

static const struct block_device_operations zram_devops = {
	.swap_slot_free_notify = zram_slot_free_notify,
	.rw_page = zram_rw_page,
	.owner = THIS_MODULE
};

static DEVICE_ATTR_WO(compact);
static DEVICE_ATTR_RW(disksize);
static DEVICE_ATTR_RO(initstate);
static DEVICE_ATTR_WO(reset);
static DEVICE_ATTR_RO(orig_data_size);
static DEVICE_ATTR_RO(mem_used_total);
static DEVICE_ATTR_RW(mem_limit);
static DEVICE_ATTR_RW(mem_used_max);
static DEVICE_ATTR_RW(max_comp_streams);
static DEVICE_ATTR_RW(comp_algorithm);

static ssize_t io_stat_show(struct device *dev,
		struct device_attribute *attr, char *buf)
{
	struct zram *zram = dev_to_zram(dev);
	ssize_t ret;

	down_read(&zram->init_lock);
	ret = scnprintf(buf, PAGE_SIZE,
			"%8llu %8llu %8llu %8llu\n",
			(u64)atomic64_read(&zram->stats.failed_reads),
			(u64)atomic64_read(&zram->stats.failed_writes),
			(u64)atomic64_read(&zram->stats.invalid_io),
			(u64)atomic64_read(&zram->stats.notify_free));
	up_read(&zram->init_lock);

	return ret;
}

static ssize_t mm_stat_show(struct device *dev,
		struct device_attribute *attr, char *buf)
{
	struct zram *zram = dev_to_zram(dev);
	u64 orig_size, mem_used = 0;
	long max_used;
	ssize_t ret;

	down_read(&zram->init_lock);
	if (init_done(zram))
		mem_used = zs_get_total_pages(zram->meta->mem_pool);

	orig_size = atomic64_read(&zram->stats.pages_stored);
	max_used = atomic_long_read(&zram->stats.max_used_pages);

	ret = scnprintf(buf, PAGE_SIZE,
			"%8llu %8llu %8llu %8lu %8ld %8llu %8llu\n",
			orig_size << PAGE_SHIFT,
			(u64)atomic64_read(&zram->stats.compr_data_size),
			mem_used << PAGE_SHIFT,
			zram->limit_pages << PAGE_SHIFT,
			max_used << PAGE_SHIFT,
			(u64)atomic64_read(&zram->stats.zero_pages),
			(u64)atomic64_read(&zram->stats.num_migrated));
	up_read(&zram->init_lock);

	return ret;
}

static DEVICE_ATTR_RO(io_stat);
static DEVICE_ATTR_RO(mm_stat);
ZRAM_ATTR_RO(num_reads);
ZRAM_ATTR_RO(num_writes);
ZRAM_ATTR_RO(failed_reads);
ZRAM_ATTR_RO(failed_writes);
ZRAM_ATTR_RO(invalid_io);
ZRAM_ATTR_RO(notify_free);
ZRAM_ATTR_RO(zero_pages);
ZRAM_ATTR_RO(compr_data_size);

static struct attribute *zram_disk_attrs[] = {
	&dev_attr_disksize.attr,
	&dev_attr_initstate.attr,
	&dev_attr_reset.attr,
	&dev_attr_num_reads.attr,
	&dev_attr_num_writes.attr,
	&dev_attr_failed_reads.attr,
	&dev_attr_failed_writes.attr,
	&dev_attr_compact.attr,
	&dev_attr_invalid_io.attr,
	&dev_attr_notify_free.attr,
	&dev_attr_zero_pages.attr,
	&dev_attr_orig_data_size.attr,
	&dev_attr_compr_data_size.attr,
	&dev_attr_mem_used_total.attr,
	&dev_attr_mem_limit.attr,
	&dev_attr_mem_used_max.attr,
	&dev_attr_max_comp_streams.attr,
	&dev_attr_comp_algorithm.attr,
	&dev_attr_io_stat.attr,
	&dev_attr_mm_stat.attr,
	NULL,
};

static struct attribute_group zram_disk_attr_group = {
	.attrs = zram_disk_attrs,
};

static int create_device(struct zram *zram, int device_id)
{
	struct request_queue *queue;
	int ret = -ENOMEM;

	init_rwsem(&zram->init_lock);

	queue = blk_alloc_queue(GFP_KERNEL);
	if (!queue) {
		pr_err("Error allocating disk queue for device %d\n",
			device_id);
		goto out;
	}

	blk_queue_make_request(queue, zram_make_request);

	 /* gendisk structure */
	zram->disk = alloc_disk(1);
	if (!zram->disk) {
		pr_warn("Error allocating disk structure for device %d\n",
			device_id);
		ret = -ENOMEM;
		goto out_free_queue;
	}

	zram->disk->major = zram_major;
	zram->disk->first_minor = device_id;
	zram->disk->fops = &zram_devops;
	zram->disk->queue = queue;
	zram->disk->queue->queuedata = zram;
	zram->disk->private_data = zram;
	snprintf(zram->disk->disk_name, 16, "zram%d", device_id);

	__set_bit(QUEUE_FLAG_FAST, &zram->queue->queue_flags);
	/* Actual capacity set using syfs (/sys/block/zram<id>/disksize */
	set_capacity(zram->disk, 0);
	/* zram devices sort of resembles non-rotational disks */
	queue_flag_set_unlocked(QUEUE_FLAG_NONROT, zram->disk->queue);
	queue_flag_clear_unlocked(QUEUE_FLAG_ADD_RANDOM, zram->disk->queue);
	/*
	 * To ensure that we always get PAGE_SIZE aligned
	 * and n*PAGE_SIZED sized I/O requests.
	 */
	blk_queue_physical_block_size(zram->disk->queue, PAGE_SIZE);
	blk_queue_logical_block_size(zram->disk->queue,
					ZRAM_LOGICAL_BLOCK_SIZE);
	blk_queue_io_min(zram->disk->queue, PAGE_SIZE);
	blk_queue_io_opt(zram->disk->queue, PAGE_SIZE);
	zram->disk->queue->limits.discard_granularity = PAGE_SIZE;
	zram->disk->queue->limits.max_discard_sectors = UINT_MAX;
	/*
	 * zram_bio_discard() will clear all logical blocks if logical block
	 * size is identical with physical block size(PAGE_SIZE). But if it is
	 * different, we will skip discarding some parts of logical blocks in
	 * the part of the request range which isn't aligned to physical block
	 * size.  So we can't ensure that all discarded logical blocks are
	 * zeroed.
	 */
	if (ZRAM_LOGICAL_BLOCK_SIZE == PAGE_SIZE)
		zram->disk->queue->limits.discard_zeroes_data = 1;
	else
		zram->disk->queue->limits.discard_zeroes_data = 0;
	queue_flag_set_unlocked(QUEUE_FLAG_DISCARD, zram->disk->queue);

	add_disk(zram->disk);

	ret = sysfs_create_group(&disk_to_dev(zram->disk)->kobj,
				&zram_disk_attr_group);
	if (ret < 0) {
		pr_warn("Error creating sysfs group");
		goto out_free_disk;
	}
	strlcpy(zram->compressor, default_compressor, sizeof(zram->compressor));
	zram->meta = NULL;
	zram->max_comp_streams = 1;
	return 0;

out_free_disk:
	del_gendisk(zram->disk);
	put_disk(zram->disk);
out_free_queue:
	blk_cleanup_queue(queue);
out:
	return ret;
}

static void destroy_devices(unsigned int nr)
{
	struct zram *zram;
	unsigned int i;

	for (i = 0; i < nr; i++) {
		zram = &zram_devices[i];
		/*
		 * Remove sysfs first, so no one will perform a disksize
		 * store while we destroy the devices
		 */
		sysfs_remove_group(&disk_to_dev(zram->disk)->kobj,
				&zram_disk_attr_group);

		zram_reset_device(zram);

		blk_cleanup_queue(zram->disk->queue);
		del_gendisk(zram->disk);
		put_disk(zram->disk);
	}

	kfree(zram_devices);
	unregister_blkdev(zram_major, "zram");
	pr_info("Destroyed %u device(s)\n", nr);
}

static int __init zram_init(void)
{
	int ret, dev_id;

	if (num_devices > max_num_devices) {
		pr_warn("Invalid value for num_devices: %u\n",
				num_devices);
		return -EINVAL;
	}

	zram_major = register_blkdev(0, "zram");
	if (zram_major <= 0) {
		pr_warn("Unable to get major number\n");
		return -EBUSY;
	}

	/* Allocate the device array and initialize each one */
	zram_devices = kzalloc(num_devices * sizeof(struct zram), GFP_KERNEL);
	if (!zram_devices) {
		unregister_blkdev(zram_major, "zram");
		return -ENOMEM;
	}

	for (dev_id = 0; dev_id < num_devices; dev_id++) {
		ret = create_device(&zram_devices[dev_id], dev_id);
		if (ret)
			goto out_error;
	}

<<<<<<< HEAD
	show_mem_notifier_register(&zram_show_mem_notifier_block);
	pr_info("Created %u device(s) ...\n", num_devices);

=======
	pr_info("Created %u device(s)\n", num_devices);
>>>>>>> 3169cab0
	return 0;

out_error:
	destroy_devices(dev_id);
	return ret;
}

static void __exit zram_exit(void)
{
	destroy_devices(num_devices);
}

module_init(zram_init);
module_exit(zram_exit);

module_param(num_devices, uint, 0);
MODULE_PARM_DESC(num_devices, "Number of zram devices");

MODULE_LICENSE("Dual BSD/GPL");
MODULE_AUTHOR("Nitin Gupta <ngupta@vflare.org>");
MODULE_DESCRIPTION("Compressed RAM Block Device");<|MERGE_RESOLUTION|>--- conflicted
+++ resolved
@@ -1240,7 +1240,7 @@
 	zram->disk->private_data = zram;
 	snprintf(zram->disk->disk_name, 16, "zram%d", device_id);
 
-	__set_bit(QUEUE_FLAG_FAST, &zram->queue->queue_flags);
+	__set_bit(QUEUE_FLAG_FAST, &queue->queue_flags);
 	/* Actual capacity set using syfs (/sys/block/zram<id>/disksize */
 	set_capacity(zram->disk, 0);
 	/* zram devices sort of resembles non-rotational disks */
@@ -1348,13 +1348,9 @@
 			goto out_error;
 	}
 
-<<<<<<< HEAD
 	show_mem_notifier_register(&zram_show_mem_notifier_block);
 	pr_info("Created %u device(s) ...\n", num_devices);
 
-=======
-	pr_info("Created %u device(s)\n", num_devices);
->>>>>>> 3169cab0
 	return 0;
 
 out_error:
