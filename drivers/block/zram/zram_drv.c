--- conflicted
+++ resolved
@@ -1292,18 +1292,11 @@
 
 static void destroy_devices(unsigned int nr)
 {
-<<<<<<< HEAD
 	struct zram *zram;
 	unsigned int i;
 
 	for (i = 0; i < nr; i++) {
 		zram = &zram_devices[i];
-		/*
-		 * Remove sysfs first, so no one will perform a disksize
-		 * store while we destroy the devices
-		 */
-		sysfs_remove_group(&disk_to_dev(zram->disk)->kobj,
-				&zram_disk_attr_group);
 
 		zram_reset_device(zram);
 
@@ -1311,10 +1304,6 @@
 		del_gendisk(zram->disk);
 		put_disk(zram->disk);
 	}
-=======
-	del_gendisk(zram->disk);
-	put_disk(zram->disk);
->>>>>>> 376f4052
 
 	kfree(zram_devices);
 	unregister_blkdev(zram_major, "zram");
