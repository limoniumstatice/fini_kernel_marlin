/*
 * QLogic qlcnic NIC Driver
 * Copyright (c) 2009-2013 QLogic Corporation
 *
 * See LICENSE.qlcnic for copyright and licensing details.
 */

#include <linux/vmalloc.h>
#include <linux/interrupt.h>

#include "qlcnic.h"
#include "qlcnic_sriov.h"
#include "qlcnic_hw.h"

#include <linux/swab.h>
#include <linux/dma-mapping.h>
#include <linux/if_vlan.h>
#include <net/ip.h>
#include <linux/ipv6.h>
#include <linux/inetdevice.h>
#include <linux/aer.h>
#include <linux/log2.h>
#include <linux/pci.h>

MODULE_DESCRIPTION("QLogic 1/10 GbE Converged/Intelligent Ethernet Driver");
MODULE_LICENSE("GPL");
MODULE_VERSION(QLCNIC_LINUX_VERSIONID);
MODULE_FIRMWARE(QLCNIC_UNIFIED_ROMIMAGE_NAME);

char qlcnic_driver_name[] = "qlcnic";
static const char qlcnic_driver_string[] = "QLogic 1/10 GbE "
	"Converged/Intelligent Ethernet Driver v" QLCNIC_LINUX_VERSIONID;

static int qlcnic_mac_learn;
module_param(qlcnic_mac_learn, int, 0444);
MODULE_PARM_DESC(qlcnic_mac_learn,
		 "Mac Filter (0=learning is disabled, 1=Driver learning is enabled, 2=FDB learning is enabled)");

int qlcnic_use_msi = 1;
MODULE_PARM_DESC(use_msi, "MSI interrupt (0=disabled, 1=enabled)");
module_param_named(use_msi, qlcnic_use_msi, int, 0444);

int qlcnic_use_msi_x = 1;
MODULE_PARM_DESC(use_msi_x, "MSI-X interrupt (0=disabled, 1=enabled)");
module_param_named(use_msi_x, qlcnic_use_msi_x, int, 0444);

int qlcnic_auto_fw_reset = 1;
MODULE_PARM_DESC(auto_fw_reset, "Auto firmware reset (0=disabled, 1=enabled)");
module_param_named(auto_fw_reset, qlcnic_auto_fw_reset, int, 0644);

int qlcnic_load_fw_file;
MODULE_PARM_DESC(load_fw_file, "Load firmware from (0=flash, 1=file)");
module_param_named(load_fw_file, qlcnic_load_fw_file, int, 0444);

static int qlcnic_probe(struct pci_dev *pdev, const struct pci_device_id *ent);
static void qlcnic_remove(struct pci_dev *pdev);
static int qlcnic_open(struct net_device *netdev);
static int qlcnic_close(struct net_device *netdev);
static void qlcnic_tx_timeout(struct net_device *netdev);
static void qlcnic_attach_work(struct work_struct *work);
static void qlcnic_fwinit_work(struct work_struct *work);
#ifdef CONFIG_NET_POLL_CONTROLLER
static void qlcnic_poll_controller(struct net_device *netdev);
#endif

static void qlcnic_idc_debug_info(struct qlcnic_adapter *adapter, u8 encoding);
static int qlcnic_can_start_firmware(struct qlcnic_adapter *adapter);

static irqreturn_t qlcnic_tmp_intr(int irq, void *data);
static irqreturn_t qlcnic_intr(int irq, void *data);
static irqreturn_t qlcnic_msi_intr(int irq, void *data);
static irqreturn_t qlcnic_msix_intr(int irq, void *data);
static irqreturn_t qlcnic_msix_tx_intr(int irq, void *data);

static struct net_device_stats *qlcnic_get_stats(struct net_device *netdev);
static int qlcnic_start_firmware(struct qlcnic_adapter *);

static void qlcnic_free_lb_filters_mem(struct qlcnic_adapter *adapter);
static void qlcnic_dev_set_npar_ready(struct qlcnic_adapter *);
static int qlcnicvf_start_firmware(struct qlcnic_adapter *);
static int qlcnic_vlan_rx_add(struct net_device *, __be16, u16);
static int qlcnic_vlan_rx_del(struct net_device *, __be16, u16);

static u32 qlcnic_vlan_tx_check(struct qlcnic_adapter *adapter)
{
	struct qlcnic_hardware_context *ahw = adapter->ahw;

	if (adapter->pdev->device == PCI_DEVICE_ID_QLOGIC_QLE824X)
		return ahw->capabilities & QLCNIC_FW_CAPABILITY_FVLANTX;
	else
		return 1;
}

/*  PCI Device ID Table  */
#define ENTRY(device) \
	{PCI_DEVICE(PCI_VENDOR_ID_QLOGIC, (device)), \
	.class = PCI_CLASS_NETWORK_ETHERNET << 8, .class_mask = ~0}

static DEFINE_PCI_DEVICE_TABLE(qlcnic_pci_tbl) = {
	ENTRY(PCI_DEVICE_ID_QLOGIC_QLE824X),
	ENTRY(PCI_DEVICE_ID_QLOGIC_QLE834X),
	ENTRY(PCI_DEVICE_ID_QLOGIC_VF_QLE834X),
	{0,}
};

MODULE_DEVICE_TABLE(pci, qlcnic_pci_tbl);


inline void qlcnic_update_cmd_producer(struct qlcnic_host_tx_ring *tx_ring)
{
	writel(tx_ring->producer, tx_ring->crb_cmd_producer);
}

static const u32 msi_tgt_status[8] = {
	ISR_INT_TARGET_STATUS, ISR_INT_TARGET_STATUS_F1,
	ISR_INT_TARGET_STATUS_F2, ISR_INT_TARGET_STATUS_F3,
	ISR_INT_TARGET_STATUS_F4, ISR_INT_TARGET_STATUS_F5,
	ISR_INT_TARGET_STATUS_F6, ISR_INT_TARGET_STATUS_F7
};

static const u32 qlcnic_reg_tbl[] = {
	0x1B20A8,	/* PEG_HALT_STAT1 */
	0x1B20AC,	/* PEG_HALT_STAT2 */
	0x1B20B0,	/* FW_HEARTBEAT */
	0x1B2100,	/* LOCK ID */
	0x1B2128,	/* FW_CAPABILITIES */
	0x1B2138,	/* drv active */
	0x1B2140,	/* dev state */
	0x1B2144,	/* drv state */
	0x1B2148,	/* drv scratch */
	0x1B214C,	/* dev partition info */
	0x1B2174,	/* drv idc ver */
	0x1B2150,	/* fw version major */
	0x1B2154,	/* fw version minor */
	0x1B2158,	/* fw version sub */
	0x1B219C,	/* npar state */
	0x1B21FC,	/* FW_IMG_VALID */
	0x1B2250,	/* CMD_PEG_STATE */
	0x1B233C,	/* RCV_PEG_STATE */
	0x1B23B4,	/* ASIC TEMP */
	0x1B216C,	/* FW api */
	0x1B2170,	/* drv op mode */
	0x13C010,	/* flash lock */
	0x13C014,	/* flash unlock */
};

static const struct qlcnic_board_info qlcnic_boards[] = {
	{ PCI_VENDOR_ID_QLOGIC,
	  PCI_DEVICE_ID_QLOGIC_QLE834X,
	  PCI_VENDOR_ID_QLOGIC,
	  0x24e,
	  "8300 Series Dual Port 10GbE Converged Network Adapter "
	  "(TCP/IP Networking)" },
	{ PCI_VENDOR_ID_QLOGIC,
	  PCI_DEVICE_ID_QLOGIC_QLE834X,
	  PCI_VENDOR_ID_QLOGIC,
	  0x243,
	  "8300 Series Single Port 10GbE Converged Network Adapter "
	  "(TCP/IP Networking)" },
	{ PCI_VENDOR_ID_QLOGIC,
	  PCI_DEVICE_ID_QLOGIC_QLE834X,
	  PCI_VENDOR_ID_QLOGIC,
	  0x24a,
	  "8300 Series Dual Port 10GbE Converged Network Adapter "
	  "(TCP/IP Networking)" },
	{ PCI_VENDOR_ID_QLOGIC,
	  PCI_DEVICE_ID_QLOGIC_QLE834X,
	  PCI_VENDOR_ID_QLOGIC,
	  0x246,
	  "8300 Series Dual Port 10GbE Converged Network Adapter "
	  "(TCP/IP Networking)" },
	{ PCI_VENDOR_ID_QLOGIC,
	  PCI_DEVICE_ID_QLOGIC_QLE834X,
	  PCI_VENDOR_ID_QLOGIC,
	  0x252,
	  "8300 Series Dual Port 10GbE Converged Network Adapter "
	  "(TCP/IP Networking)" },
	{ PCI_VENDOR_ID_QLOGIC,
	  PCI_DEVICE_ID_QLOGIC_QLE834X,
	  PCI_VENDOR_ID_QLOGIC,
	  0x26e,
	  "8300 Series Dual Port 10GbE Converged Network Adapter "
	  "(TCP/IP Networking)" },
	{ PCI_VENDOR_ID_QLOGIC,
	  PCI_DEVICE_ID_QLOGIC_QLE834X,
	  PCI_VENDOR_ID_QLOGIC,
	  0x260,
	  "8300 Series Dual Port 10GbE Converged Network Adapter "
	  "(TCP/IP Networking)" },
	{ PCI_VENDOR_ID_QLOGIC,
	  PCI_DEVICE_ID_QLOGIC_QLE834X,
	  PCI_VENDOR_ID_QLOGIC,
	  0x266,
	  "8300 Series Single Port 10GbE Converged Network Adapter "
	  "(TCP/IP Networking)" },
	{ PCI_VENDOR_ID_QLOGIC,
	  PCI_DEVICE_ID_QLOGIC_QLE834X,
	  PCI_VENDOR_ID_QLOGIC,
	  0x269,
	  "8300 Series Dual Port 10GbE Converged Network Adapter "
	  "(TCP/IP Networking)" },
	{ PCI_VENDOR_ID_QLOGIC,
	  PCI_DEVICE_ID_QLOGIC_QLE834X,
	  PCI_VENDOR_ID_QLOGIC,
	  0x271,
	  "8300 Series Dual Port 10GbE Converged Network Adapter "
	  "(TCP/IP Networking)" },
	{ PCI_VENDOR_ID_QLOGIC,
	  PCI_DEVICE_ID_QLOGIC_QLE834X,
	  0x0, 0x0, "8300 Series 1/10GbE Controller" },
	{ PCI_VENDOR_ID_QLOGIC,
	  PCI_DEVICE_ID_QLOGIC_QLE824X,
	  PCI_VENDOR_ID_QLOGIC,
	  0x203,
	  "8200 Series Single Port 10GbE Converged Network Adapter"
	  "(TCP/IP Networking)" },
	{ PCI_VENDOR_ID_QLOGIC,
	  PCI_DEVICE_ID_QLOGIC_QLE824X,
	  PCI_VENDOR_ID_QLOGIC,
	  0x207,
	  "8200 Series Dual Port 10GbE Converged Network Adapter"
	  "(TCP/IP Networking)" },
	{ PCI_VENDOR_ID_QLOGIC,
	  PCI_DEVICE_ID_QLOGIC_QLE824X,
	  PCI_VENDOR_ID_QLOGIC,
	  0x20b,
	  "3200 Series Dual Port 10Gb Intelligent Ethernet Adapter" },
	{ PCI_VENDOR_ID_QLOGIC,
	  PCI_DEVICE_ID_QLOGIC_QLE824X,
	  PCI_VENDOR_ID_QLOGIC,
	  0x20c,
	  "3200 Series Quad Port 1Gb Intelligent Ethernet Adapter" },
	{ PCI_VENDOR_ID_QLOGIC,
	  PCI_DEVICE_ID_QLOGIC_QLE824X,
	  PCI_VENDOR_ID_QLOGIC,
	  0x20f,
	  "3200 Series Single Port 10Gb Intelligent Ethernet Adapter" },
	{ PCI_VENDOR_ID_QLOGIC,
	  PCI_DEVICE_ID_QLOGIC_QLE824X,
	  0x103c, 0x3733,
	  "NC523SFP 10Gb 2-port Server Adapter" },
	{ PCI_VENDOR_ID_QLOGIC,
	  PCI_DEVICE_ID_QLOGIC_QLE824X,
	  0x103c, 0x3346,
	  "CN1000Q Dual Port Converged Network Adapter" },
	{ PCI_VENDOR_ID_QLOGIC,
	  PCI_DEVICE_ID_QLOGIC_QLE824X,
	  PCI_VENDOR_ID_QLOGIC,
	  0x210,
	  "QME8242-k 10GbE Dual Port Mezzanine Card" },
	{ PCI_VENDOR_ID_QLOGIC,
	  PCI_DEVICE_ID_QLOGIC_QLE824X,
	  0x0, 0x0, "cLOM8214 1/10GbE Controller" },
};

#define NUM_SUPPORTED_BOARDS ARRAY_SIZE(qlcnic_boards)
#define QLC_MAX_SDS_RINGS	8

static const
struct qlcnic_legacy_intr_set legacy_intr[] = QLCNIC_LEGACY_INTR_CONFIG;

int qlcnic_alloc_sds_rings(struct qlcnic_recv_context *recv_ctx, int count)
{
	int size = sizeof(struct qlcnic_host_sds_ring) * count;

	recv_ctx->sds_rings = kzalloc(size, GFP_KERNEL);

	return recv_ctx->sds_rings == NULL;
}

void qlcnic_free_sds_rings(struct qlcnic_recv_context *recv_ctx)
{
	if (recv_ctx->sds_rings != NULL)
		kfree(recv_ctx->sds_rings);

	recv_ctx->sds_rings = NULL;
}

int qlcnic_read_mac_addr(struct qlcnic_adapter *adapter)
{
	u8 mac_addr[ETH_ALEN];
	struct net_device *netdev = adapter->netdev;
	struct pci_dev *pdev = adapter->pdev;

	if (qlcnic_get_mac_address(adapter, mac_addr) != 0)
		return -EIO;

	memcpy(netdev->dev_addr, mac_addr, ETH_ALEN);
	memcpy(adapter->mac_addr, netdev->dev_addr, netdev->addr_len);

	/* set station address */

	if (!is_valid_ether_addr(netdev->dev_addr))
		dev_warn(&pdev->dev, "Bad MAC address %pM.\n",
					netdev->dev_addr);

	return 0;
}

static void qlcnic_delete_adapter_mac(struct qlcnic_adapter *adapter)
{
	struct qlcnic_mac_list_s *cur;
	struct list_head *head;

	list_for_each(head, &adapter->mac_list) {
		cur = list_entry(head, struct qlcnic_mac_list_s, list);
		if (!memcmp(adapter->mac_addr, cur->mac_addr, ETH_ALEN)) {
			qlcnic_sre_macaddr_change(adapter, cur->mac_addr,
						  0, QLCNIC_MAC_DEL);
			list_del(&cur->list);
			kfree(cur);
			return;
		}
	}
}

static int qlcnic_set_mac(struct net_device *netdev, void *p)
{
	struct qlcnic_adapter *adapter = netdev_priv(netdev);
	struct sockaddr *addr = p;

	if (qlcnic_sriov_vf_check(adapter))
		return -EINVAL;

	if ((adapter->flags & QLCNIC_MAC_OVERRIDE_DISABLED))
		return -EOPNOTSUPP;

	if (!is_valid_ether_addr(addr->sa_data))
		return -EINVAL;

	if (!memcmp(adapter->mac_addr, addr->sa_data, ETH_ALEN))
		return 0;

	if (test_bit(__QLCNIC_DEV_UP, &adapter->state)) {
		netif_device_detach(netdev);
		qlcnic_napi_disable(adapter);
	}

	qlcnic_delete_adapter_mac(adapter);
	memcpy(adapter->mac_addr, addr->sa_data, netdev->addr_len);
	memcpy(netdev->dev_addr, addr->sa_data, netdev->addr_len);
	qlcnic_set_multi(adapter->netdev);

	if (test_bit(__QLCNIC_DEV_UP, &adapter->state)) {
		netif_device_attach(netdev);
		qlcnic_napi_enable(adapter);
	}
	return 0;
}

static int qlcnic_fdb_del(struct ndmsg *ndm, struct nlattr *tb[],
			struct net_device *netdev, const unsigned char *addr)
{
	struct qlcnic_adapter *adapter = netdev_priv(netdev);
	int err = -EOPNOTSUPP;

	if (!adapter->fdb_mac_learn)
		return ndo_dflt_fdb_del(ndm, tb, netdev, addr);

	if (adapter->flags & QLCNIC_ESWITCH_ENABLED) {
		if (is_unicast_ether_addr(addr)) {
			err = dev_uc_del(netdev, addr);
			if (!err)
				err = qlcnic_nic_del_mac(adapter, addr);
		} else if (is_multicast_ether_addr(addr)) {
			err = dev_mc_del(netdev, addr);
		} else {
			err =  -EINVAL;
		}
	}
	return err;
}

static int qlcnic_fdb_add(struct ndmsg *ndm, struct nlattr *tb[],
			struct net_device *netdev,
			const unsigned char *addr, u16 flags)
{
	struct qlcnic_adapter *adapter = netdev_priv(netdev);
	int err = 0;

	if (!adapter->fdb_mac_learn)
		return ndo_dflt_fdb_add(ndm, tb, netdev, addr, flags);

	if (!(adapter->flags & QLCNIC_ESWITCH_ENABLED)) {
		pr_info("%s: FDB e-switch is not enabled\n", __func__);
		return -EOPNOTSUPP;
	}

	if (ether_addr_equal(addr, adapter->mac_addr))
		return err;

	if (is_unicast_ether_addr(addr)) {
		if (netdev_uc_count(netdev) < adapter->ahw->max_uc_count)
			err = dev_uc_add_excl(netdev, addr);
		else
			err = -ENOMEM;
	} else if (is_multicast_ether_addr(addr)) {
		err = dev_mc_add_excl(netdev, addr);
	} else {
		err = -EINVAL;
	}

	return err;
}

static int qlcnic_fdb_dump(struct sk_buff *skb, struct netlink_callback *ncb,
			struct net_device *netdev, int idx)
{
	struct qlcnic_adapter *adapter = netdev_priv(netdev);

	if (!adapter->fdb_mac_learn)
		return ndo_dflt_fdb_dump(skb, ncb, netdev, idx);

	if (adapter->flags & QLCNIC_ESWITCH_ENABLED)
		idx = ndo_dflt_fdb_dump(skb, ncb, netdev, idx);

	return idx;
}

static void qlcnic_82xx_cancel_idc_work(struct qlcnic_adapter *adapter)
{
	while (test_and_set_bit(__QLCNIC_RESETTING, &adapter->state))
		usleep_range(10000, 11000);

	cancel_delayed_work_sync(&adapter->fw_work);
}

static const struct net_device_ops qlcnic_netdev_ops = {
	.ndo_open	   = qlcnic_open,
	.ndo_stop	   = qlcnic_close,
	.ndo_start_xmit    = qlcnic_xmit_frame,
	.ndo_get_stats	   = qlcnic_get_stats,
	.ndo_validate_addr = eth_validate_addr,
	.ndo_set_rx_mode   = qlcnic_set_multi,
	.ndo_set_mac_address    = qlcnic_set_mac,
	.ndo_change_mtu	   = qlcnic_change_mtu,
	.ndo_fix_features  = qlcnic_fix_features,
	.ndo_set_features  = qlcnic_set_features,
	.ndo_tx_timeout	   = qlcnic_tx_timeout,
	.ndo_vlan_rx_add_vid	= qlcnic_vlan_rx_add,
	.ndo_vlan_rx_kill_vid	= qlcnic_vlan_rx_del,
	.ndo_fdb_add		= qlcnic_fdb_add,
	.ndo_fdb_del		= qlcnic_fdb_del,
	.ndo_fdb_dump		= qlcnic_fdb_dump,
#ifdef CONFIG_NET_POLL_CONTROLLER
	.ndo_poll_controller = qlcnic_poll_controller,
#endif
#ifdef CONFIG_QLCNIC_SRIOV
	.ndo_set_vf_mac		= qlcnic_sriov_set_vf_mac,
	.ndo_set_vf_tx_rate	= qlcnic_sriov_set_vf_tx_rate,
	.ndo_get_vf_config	= qlcnic_sriov_get_vf_config,
	.ndo_set_vf_vlan	= qlcnic_sriov_set_vf_vlan,
	.ndo_set_vf_spoofchk	= qlcnic_sriov_set_vf_spoofchk,
#endif
};

static const struct net_device_ops qlcnic_netdev_failed_ops = {
	.ndo_open	   = qlcnic_open,
};

static struct qlcnic_nic_template qlcnic_ops = {
	.config_bridged_mode	= qlcnic_config_bridged_mode,
	.config_led		= qlcnic_82xx_config_led,
	.start_firmware		= qlcnic_82xx_start_firmware,
	.request_reset		= qlcnic_82xx_dev_request_reset,
	.cancel_idc_work	= qlcnic_82xx_cancel_idc_work,
	.napi_add		= qlcnic_82xx_napi_add,
	.napi_del		= qlcnic_82xx_napi_del,
	.config_ipaddr		= qlcnic_82xx_config_ipaddr,
	.shutdown		= qlcnic_82xx_shutdown,
	.resume			= qlcnic_82xx_resume,
	.clear_legacy_intr	= qlcnic_82xx_clear_legacy_intr,
};

struct qlcnic_nic_template qlcnic_vf_ops = {
	.config_bridged_mode	= qlcnicvf_config_bridged_mode,
	.config_led		= qlcnicvf_config_led,
	.start_firmware		= qlcnicvf_start_firmware
};

static struct qlcnic_hardware_ops qlcnic_hw_ops = {
	.read_crb			= qlcnic_82xx_read_crb,
	.write_crb			= qlcnic_82xx_write_crb,
	.read_reg			= qlcnic_82xx_hw_read_wx_2M,
	.write_reg			= qlcnic_82xx_hw_write_wx_2M,
	.get_mac_address		= qlcnic_82xx_get_mac_address,
	.setup_intr			= qlcnic_82xx_setup_intr,
	.alloc_mbx_args			= qlcnic_82xx_alloc_mbx_args,
	.mbx_cmd			= qlcnic_82xx_issue_cmd,
	.get_func_no			= qlcnic_82xx_get_func_no,
	.api_lock			= qlcnic_82xx_api_lock,
	.api_unlock			= qlcnic_82xx_api_unlock,
	.add_sysfs			= qlcnic_82xx_add_sysfs,
	.remove_sysfs			= qlcnic_82xx_remove_sysfs,
	.process_lb_rcv_ring_diag	= qlcnic_82xx_process_rcv_ring_diag,
	.create_rx_ctx			= qlcnic_82xx_fw_cmd_create_rx_ctx,
	.create_tx_ctx			= qlcnic_82xx_fw_cmd_create_tx_ctx,
	.del_rx_ctx			= qlcnic_82xx_fw_cmd_del_rx_ctx,
	.del_tx_ctx			= qlcnic_82xx_fw_cmd_del_tx_ctx,
	.setup_link_event		= qlcnic_82xx_linkevent_request,
	.get_nic_info			= qlcnic_82xx_get_nic_info,
	.get_pci_info			= qlcnic_82xx_get_pci_info,
	.set_nic_info			= qlcnic_82xx_set_nic_info,
	.change_macvlan			= qlcnic_82xx_sre_macaddr_change,
	.napi_enable			= qlcnic_82xx_napi_enable,
	.napi_disable			= qlcnic_82xx_napi_disable,
	.config_intr_coal		= qlcnic_82xx_config_intr_coalesce,
	.config_rss			= qlcnic_82xx_config_rss,
	.config_hw_lro			= qlcnic_82xx_config_hw_lro,
	.config_loopback		= qlcnic_82xx_set_lb_mode,
	.clear_loopback			= qlcnic_82xx_clear_lb_mode,
	.config_promisc_mode		= qlcnic_82xx_nic_set_promisc,
	.change_l2_filter		= qlcnic_82xx_change_filter,
	.get_board_info			= qlcnic_82xx_get_board_info,
	.set_mac_filter_count		= qlcnic_82xx_set_mac_filter_count,
	.free_mac_list			= qlcnic_82xx_free_mac_list,
};

int qlcnic_enable_msix(struct qlcnic_adapter *adapter, u32 num_msix)
{
	struct pci_dev *pdev = adapter->pdev;
	int err = -1, i;
	int max_tx_rings, tx_vector;

	if (adapter->flags & QLCNIC_TX_INTR_SHARED) {
		max_tx_rings = 0;
		tx_vector = 0;
	} else {
		max_tx_rings = adapter->max_drv_tx_rings;
		tx_vector = 1;
	}

	if (!adapter->msix_entries) {
		adapter->msix_entries = kcalloc(num_msix,
						sizeof(struct msix_entry),
						GFP_KERNEL);
		if (!adapter->msix_entries)
			return -ENOMEM;
	}

	adapter->max_sds_rings = 1;
	adapter->flags &= ~(QLCNIC_MSI_ENABLED | QLCNIC_MSIX_ENABLED);

	if (adapter->ahw->msix_supported) {
 enable_msix:
		for (i = 0; i < num_msix; i++)
			adapter->msix_entries[i].entry = i;
		err = pci_enable_msix(pdev, adapter->msix_entries, num_msix);
		if (err == 0) {
			adapter->flags |= QLCNIC_MSIX_ENABLED;
			if (qlcnic_83xx_check(adapter)) {
				adapter->ahw->num_msix = num_msix;
				/* subtract mail box and tx ring vectors */
				adapter->max_sds_rings = num_msix -
							 max_tx_rings - 1;
			} else {
				adapter->max_sds_rings = num_msix;
			}
			dev_info(&pdev->dev, "using msi-x interrupts\n");
			return err;
		} else if (err > 0) {
			dev_info(&pdev->dev,
				 "Unable to allocate %d MSI-X interrupt vectors\n",
				 num_msix);
			if (qlcnic_83xx_check(adapter)) {
				if (err < (QLC_83XX_MINIMUM_VECTOR - tx_vector))
					return err;
				err -= (max_tx_rings + 1);
				num_msix = rounddown_pow_of_two(err);
				num_msix += (max_tx_rings + 1);
			} else {
				num_msix = rounddown_pow_of_two(err);
			}

			if (num_msix) {
				dev_info(&pdev->dev,
					 "Trying to allocate %d MSI-X interrupt vectors\n",
					 num_msix);
				goto enable_msix;
			}
		} else {
			dev_info(&pdev->dev,
				 "Unable to allocate %d MSI-X interrupt vectors\n",
				 num_msix);
		}
	}

	return err;
}

static int qlcnic_enable_msi_legacy(struct qlcnic_adapter *adapter)
{
	int err = 0;
	u32 offset, mask_reg;
	const struct qlcnic_legacy_intr_set *legacy_intrp;
	struct qlcnic_hardware_context *ahw = adapter->ahw;
	struct pci_dev *pdev = adapter->pdev;

	if (qlcnic_use_msi && !pci_enable_msi(pdev)) {
		adapter->flags |= QLCNIC_MSI_ENABLED;
		offset = msi_tgt_status[adapter->ahw->pci_func];
		adapter->tgt_status_reg = qlcnic_get_ioaddr(adapter->ahw,
							    offset);
		dev_info(&pdev->dev, "using msi interrupts\n");
		adapter->msix_entries[0].vector = pdev->irq;
		return err;
	}
	if (qlcnic_use_msi || qlcnic_use_msi_x)
		return -EOPNOTSUPP;

	legacy_intrp = &legacy_intr[adapter->ahw->pci_func];
	adapter->ahw->int_vec_bit = legacy_intrp->int_vec_bit;
	offset = legacy_intrp->tgt_status_reg;
	adapter->tgt_status_reg = qlcnic_get_ioaddr(ahw, offset);
	mask_reg = legacy_intrp->tgt_mask_reg;
	adapter->tgt_mask_reg = qlcnic_get_ioaddr(ahw, mask_reg);
	adapter->isr_int_vec = qlcnic_get_ioaddr(ahw, ISR_INT_VECTOR);
	adapter->crb_int_state_reg = qlcnic_get_ioaddr(ahw, ISR_INT_STATE_REG);
	dev_info(&pdev->dev, "using legacy interrupts\n");
	adapter->msix_entries[0].vector = pdev->irq;
	return err;
}

int qlcnic_82xx_setup_intr(struct qlcnic_adapter *adapter, u8 num_intr)
{
	int num_msix, err = 0;

	if (!num_intr)
		num_intr = QLCNIC_DEF_NUM_STS_DESC_RINGS;

	if (adapter->ahw->msix_supported)
		num_msix = rounddown_pow_of_two(min_t(int, num_online_cpus(),
						num_intr));
	else
		num_msix = 1;

	err = qlcnic_enable_msix(adapter, num_msix);
	if (err == -ENOMEM || !err)
		return err;

	err = qlcnic_enable_msi_legacy(adapter);
	if (!err)
		return err;

	return -EIO;
}

void qlcnic_teardown_intr(struct qlcnic_adapter *adapter)
{
	if (adapter->flags & QLCNIC_MSIX_ENABLED)
		pci_disable_msix(adapter->pdev);
	if (adapter->flags & QLCNIC_MSI_ENABLED)
		pci_disable_msi(adapter->pdev);

	kfree(adapter->msix_entries);
	adapter->msix_entries = NULL;

	if (adapter->ahw->intr_tbl) {
		vfree(adapter->ahw->intr_tbl);
		adapter->ahw->intr_tbl = NULL;
	}
}

static void qlcnic_cleanup_pci_map(struct qlcnic_hardware_context *ahw)
{
	if (ahw->pci_base0 != NULL)
		iounmap(ahw->pci_base0);
}

static int qlcnic_get_act_pci_func(struct qlcnic_adapter *adapter)
{
	struct qlcnic_pci_info *pci_info;
	int ret;

	if (!(adapter->flags & QLCNIC_ESWITCH_ENABLED)) {
		switch (adapter->ahw->port_type) {
		case QLCNIC_GBE:
			adapter->ahw->act_pci_func = QLCNIC_NIU_MAX_GBE_PORTS;
			break;
		case QLCNIC_XGBE:
			adapter->ahw->act_pci_func = QLCNIC_NIU_MAX_XG_PORTS;
			break;
		}
		return 0;
	}

	if (adapter->ahw->op_mode == QLCNIC_MGMT_FUNC)
		return 0;

	pci_info = kcalloc(QLCNIC_MAX_PCI_FUNC, sizeof(*pci_info), GFP_KERNEL);
	if (!pci_info)
		return -ENOMEM;

	ret = qlcnic_get_pci_info(adapter, pci_info);
	kfree(pci_info);
	return ret;
}

int qlcnic_init_pci_info(struct qlcnic_adapter *adapter)
{
	struct qlcnic_pci_info *pci_info;
	int i, ret = 0, j = 0;
	u16 act_pci_func;
	u8 pfn;

	pci_info = kcalloc(QLCNIC_MAX_PCI_FUNC, sizeof(*pci_info), GFP_KERNEL);
	if (!pci_info)
		return -ENOMEM;

	ret = qlcnic_get_pci_info(adapter, pci_info);
	if (ret)
		goto err_pci_info;

	act_pci_func = adapter->ahw->act_pci_func;

	adapter->npars = kzalloc(sizeof(struct qlcnic_npar_info) *
				 act_pci_func, GFP_KERNEL);
	if (!adapter->npars) {
		ret = -ENOMEM;
		goto err_pci_info;
	}

	adapter->eswitch = kzalloc(sizeof(struct qlcnic_eswitch) *
				QLCNIC_NIU_MAX_XG_PORTS, GFP_KERNEL);
	if (!adapter->eswitch) {
		ret = -ENOMEM;
		goto err_npars;
	}

	for (i = 0; i < QLCNIC_MAX_PCI_FUNC; i++) {
		pfn = pci_info[i].id;

		if (pfn >= QLCNIC_MAX_PCI_FUNC) {
			ret = QL_STATUS_INVALID_PARAM;
			goto err_eswitch;
		}

		if (!pci_info[i].active ||
		    (pci_info[i].type != QLCNIC_TYPE_NIC))
			continue;

		adapter->npars[j].pci_func = pfn;
		adapter->npars[j].active = (u8)pci_info[i].active;
		adapter->npars[j].type = (u8)pci_info[i].type;
		adapter->npars[j].phy_port = (u8)pci_info[i].default_port;
		adapter->npars[j].min_bw = pci_info[i].tx_min_bw;
		adapter->npars[j].max_bw = pci_info[i].tx_max_bw;
		j++;
	}

	for (i = 0; i < QLCNIC_NIU_MAX_XG_PORTS; i++) {
		adapter->eswitch[i].flags |= QLCNIC_SWITCH_ENABLE;
		if (qlcnic_83xx_check(adapter))
			qlcnic_enable_eswitch(adapter, i, 1);
	}

	kfree(pci_info);
	return 0;

err_eswitch:
	kfree(adapter->eswitch);
	adapter->eswitch = NULL;
err_npars:
	kfree(adapter->npars);
	adapter->npars = NULL;
err_pci_info:
	kfree(pci_info);

	return ret;
}

static int
qlcnic_set_function_modes(struct qlcnic_adapter *adapter)
{
	u8 id;
	int ret;
	u32 data = QLCNIC_MGMT_FUNC;
	struct qlcnic_hardware_context *ahw = adapter->ahw;

	ret = qlcnic_api_lock(adapter);
	if (ret)
		goto err_lock;

	id = ahw->pci_func;
	data = QLC_SHARED_REG_RD32(adapter, QLCNIC_DRV_OP_MODE);
	data = (data & ~QLC_DEV_SET_DRV(0xf, id)) |
	       QLC_DEV_SET_DRV(QLCNIC_MGMT_FUNC, id);
	QLC_SHARED_REG_WR32(adapter, QLCNIC_DRV_OP_MODE, data);
	qlcnic_api_unlock(adapter);
err_lock:
	return ret;
}

static void qlcnic_check_vf(struct qlcnic_adapter *adapter,
			    const struct pci_device_id *ent)
{
	u32 op_mode, priv_level;

	/* Determine FW API version */
	adapter->ahw->fw_hal_version = QLC_SHARED_REG_RD32(adapter,
							   QLCNIC_FW_API);

	/* Find PCI function number */
	qlcnic_get_func_no(adapter);

	/* Determine function privilege level */
	op_mode = QLC_SHARED_REG_RD32(adapter, QLCNIC_DRV_OP_MODE);
	if (op_mode == QLC_DEV_DRV_DEFAULT)
		priv_level = QLCNIC_MGMT_FUNC;
	else
		priv_level = QLC_DEV_GET_DRV(op_mode, adapter->ahw->pci_func);

	if (priv_level == QLCNIC_NON_PRIV_FUNC) {
		adapter->ahw->op_mode = QLCNIC_NON_PRIV_FUNC;
		dev_info(&adapter->pdev->dev,
			"HAL Version: %d Non Privileged function\n",
			 adapter->ahw->fw_hal_version);
		adapter->nic_ops = &qlcnic_vf_ops;
	} else
		adapter->nic_ops = &qlcnic_ops;
}

#define QLCNIC_82XX_BAR0_LENGTH 0x00200000UL
#define QLCNIC_83XX_BAR0_LENGTH 0x4000
static void qlcnic_get_bar_length(u32 dev_id, ulong *bar)
{
	switch (dev_id) {
	case PCI_DEVICE_ID_QLOGIC_QLE824X:
		*bar = QLCNIC_82XX_BAR0_LENGTH;
		break;
	case PCI_DEVICE_ID_QLOGIC_QLE834X:
	case PCI_DEVICE_ID_QLOGIC_VF_QLE834X:
		*bar = QLCNIC_83XX_BAR0_LENGTH;
		break;
	default:
		*bar = 0;
	}
}

static int qlcnic_setup_pci_map(struct pci_dev *pdev,
				struct qlcnic_hardware_context *ahw)
{
	u32 offset;
	void __iomem *mem_ptr0 = NULL;
	unsigned long mem_len, pci_len0 = 0, bar0_len;

	/* remap phys address */
	mem_len = pci_resource_len(pdev, 0);

	qlcnic_get_bar_length(pdev->device, &bar0_len);
	if (mem_len >= bar0_len) {

		mem_ptr0 = pci_ioremap_bar(pdev, 0);
		if (mem_ptr0 == NULL) {
			dev_err(&pdev->dev, "failed to map PCI bar 0\n");
			return -EIO;
		}
		pci_len0 = mem_len;
	} else {
		return -EIO;
	}

	dev_info(&pdev->dev, "%dKB memory map\n", (int)(mem_len >> 10));

	ahw->pci_base0 = mem_ptr0;
	ahw->pci_len0 = pci_len0;
	offset = QLCNIC_PCIX_PS_REG(PCIX_OCM_WINDOW_REG(ahw->pci_func));
	qlcnic_get_ioaddr(ahw, offset);

	return 0;
}

static inline bool qlcnic_validate_subsystem_id(struct qlcnic_adapter *adapter,
						int index)
{
	struct pci_dev *pdev = adapter->pdev;
	unsigned short subsystem_vendor;
	bool ret = true;

	subsystem_vendor = pdev->subsystem_vendor;

	if (pdev->device == PCI_DEVICE_ID_QLOGIC_QLE824X ||
	    pdev->device == PCI_DEVICE_ID_QLOGIC_QLE834X) {
		if (qlcnic_boards[index].sub_vendor == subsystem_vendor &&
		    qlcnic_boards[index].sub_device == pdev->subsystem_device)
			ret = true;
		else
			ret = false;
	}

	return ret;
}

static void qlcnic_get_board_name(struct qlcnic_adapter *adapter, char *name)
{
	struct pci_dev *pdev = adapter->pdev;
	int i, found = 0;

	for (i = 0; i < NUM_SUPPORTED_BOARDS; ++i) {
		if (qlcnic_boards[i].vendor == pdev->vendor &&
		    qlcnic_boards[i].device == pdev->device &&
		    qlcnic_validate_subsystem_id(adapter, i)) {
			found = 1;
			break;
		}
	}

	if (!found)
		sprintf(name, "%pM Gigabit Ethernet", adapter->mac_addr);
	else
		sprintf(name, "%pM: %s" , adapter->mac_addr,
			qlcnic_boards[i].short_name);
}

static void
qlcnic_check_options(struct qlcnic_adapter *adapter)
{
	int err;
	u32 fw_major, fw_minor, fw_build, prev_fw_version;
	struct pci_dev *pdev = adapter->pdev;
	struct qlcnic_hardware_context *ahw = adapter->ahw;
	struct qlcnic_fw_dump *fw_dump = &ahw->fw_dump;

	prev_fw_version = adapter->fw_version;

	fw_major = QLC_SHARED_REG_RD32(adapter, QLCNIC_FW_VERSION_MAJOR);
	fw_minor = QLC_SHARED_REG_RD32(adapter, QLCNIC_FW_VERSION_MINOR);
	fw_build = QLC_SHARED_REG_RD32(adapter, QLCNIC_FW_VERSION_SUB);

	adapter->fw_version = QLCNIC_VERSION_CODE(fw_major, fw_minor, fw_build);

	err = qlcnic_get_board_info(adapter);
	if (err) {
		dev_err(&pdev->dev, "Error getting board config info.\n");
		return;
	}
	if (ahw->op_mode != QLCNIC_NON_PRIV_FUNC) {
		if (fw_dump->tmpl_hdr == NULL ||
				adapter->fw_version > prev_fw_version) {
			if (fw_dump->tmpl_hdr)
				vfree(fw_dump->tmpl_hdr);
			if (!qlcnic_fw_cmd_get_minidump_temp(adapter))
				dev_info(&pdev->dev,
					"Supports FW dump capability\n");
		}
	}

	dev_info(&pdev->dev, "Driver v%s, firmware v%d.%d.%d\n",
		 QLCNIC_LINUX_VERSIONID, fw_major, fw_minor, fw_build);

	if (adapter->ahw->port_type == QLCNIC_XGBE) {
		if (adapter->flags & QLCNIC_ESWITCH_ENABLED) {
			adapter->num_rxd = DEFAULT_RCV_DESCRIPTORS_VF;
			adapter->max_rxd = MAX_RCV_DESCRIPTORS_VF;
		} else {
			adapter->num_rxd = DEFAULT_RCV_DESCRIPTORS_10G;
			adapter->max_rxd = MAX_RCV_DESCRIPTORS_10G;
		}

		adapter->num_jumbo_rxd = MAX_JUMBO_RCV_DESCRIPTORS_10G;
		adapter->max_jumbo_rxd = MAX_JUMBO_RCV_DESCRIPTORS_10G;

	} else if (adapter->ahw->port_type == QLCNIC_GBE) {
		adapter->num_rxd = DEFAULT_RCV_DESCRIPTORS_1G;
		adapter->num_jumbo_rxd = MAX_JUMBO_RCV_DESCRIPTORS_1G;
		adapter->max_jumbo_rxd = MAX_JUMBO_RCV_DESCRIPTORS_1G;
		adapter->max_rxd = MAX_RCV_DESCRIPTORS_1G;
	}

	adapter->ahw->msix_supported = !!qlcnic_use_msi_x;

	adapter->num_txd = MAX_CMD_DESCRIPTORS;

	adapter->max_rds_rings = MAX_RDS_RINGS;
}

static int
qlcnic_initialize_nic(struct qlcnic_adapter *adapter)
{
	struct qlcnic_info nic_info;
	int err = 0;

	memset(&nic_info, 0, sizeof(struct qlcnic_info));
	err = qlcnic_get_nic_info(adapter, &nic_info, adapter->ahw->pci_func);
	if (err)
		return err;

	adapter->ahw->physical_port = (u8)nic_info.phys_port;
	adapter->ahw->switch_mode = nic_info.switch_mode;
	adapter->ahw->max_tx_ques = nic_info.max_tx_ques;
	adapter->ahw->max_rx_ques = nic_info.max_rx_ques;
	adapter->ahw->capabilities = nic_info.capabilities;

	if (adapter->ahw->capabilities & QLCNIC_FW_CAPABILITY_MORE_CAPS) {
		u32 temp;
		temp = QLCRD32(adapter, CRB_FW_CAPABILITIES_2, &err);
		if (err == -EIO)
			return err;
		adapter->ahw->extra_capability[0] = temp;
	}
	adapter->ahw->max_mac_filters = nic_info.max_mac_filters;
	adapter->ahw->max_mtu = nic_info.max_mtu;

	/* Disable NPAR for 83XX */
	if (qlcnic_83xx_check(adapter))
		return err;

	if (adapter->ahw->capabilities & BIT_6)
		adapter->flags |= QLCNIC_ESWITCH_ENABLED;
	else
		adapter->flags &= ~QLCNIC_ESWITCH_ENABLED;

	return err;
}

void qlcnic_set_vlan_config(struct qlcnic_adapter *adapter,
			    struct qlcnic_esw_func_cfg *esw_cfg)
{
	if (esw_cfg->discard_tagged)
		adapter->flags &= ~QLCNIC_TAGGING_ENABLED;
	else
		adapter->flags |= QLCNIC_TAGGING_ENABLED;

	if (esw_cfg->vlan_id) {
		adapter->rx_pvid = esw_cfg->vlan_id;
		adapter->tx_pvid = esw_cfg->vlan_id;
	} else {
		adapter->rx_pvid = 0;
		adapter->tx_pvid = 0;
	}
}

static int
qlcnic_vlan_rx_add(struct net_device *netdev, __be16 proto, u16 vid)
{
	struct qlcnic_adapter *adapter = netdev_priv(netdev);
	int err;

	if (qlcnic_sriov_vf_check(adapter)) {
		err = qlcnic_sriov_cfg_vf_guest_vlan(adapter, vid, 1);
		if (err) {
			netdev_err(netdev,
				   "Cannot add VLAN filter for VLAN id %d, err=%d",
				   vid, err);
			return err;
		}
	}

	set_bit(vid, adapter->vlans);
	return 0;
}

static int
qlcnic_vlan_rx_del(struct net_device *netdev, __be16 proto, u16 vid)
{
	struct qlcnic_adapter *adapter = netdev_priv(netdev);
	int err;

	if (qlcnic_sriov_vf_check(adapter)) {
		err = qlcnic_sriov_cfg_vf_guest_vlan(adapter, vid, 0);
		if (err) {
			netdev_err(netdev,
				   "Cannot delete VLAN filter for VLAN id %d, err=%d",
				   vid, err);
			return err;
		}
	}

	qlcnic_restore_indev_addr(netdev, NETDEV_DOWN);
	clear_bit(vid, adapter->vlans);
	return 0;
}

void qlcnic_set_eswitch_port_features(struct qlcnic_adapter *adapter,
				      struct qlcnic_esw_func_cfg *esw_cfg)
{
	adapter->flags &= ~(QLCNIC_MACSPOOF | QLCNIC_MAC_OVERRIDE_DISABLED |
				QLCNIC_PROMISC_DISABLED);

	if (esw_cfg->mac_anti_spoof)
		adapter->flags |= QLCNIC_MACSPOOF;

	if (!esw_cfg->mac_override)
		adapter->flags |= QLCNIC_MAC_OVERRIDE_DISABLED;

	if (!esw_cfg->promisc_mode)
		adapter->flags |= QLCNIC_PROMISC_DISABLED;
}

int qlcnic_set_eswitch_port_config(struct qlcnic_adapter *adapter)
{
	struct qlcnic_esw_func_cfg esw_cfg;

	if (!(adapter->flags & QLCNIC_ESWITCH_ENABLED))
		return 0;

	esw_cfg.pci_func = adapter->ahw->pci_func;
	if (qlcnic_get_eswitch_port_config(adapter, &esw_cfg))
			return -EIO;
	qlcnic_set_vlan_config(adapter, &esw_cfg);
	qlcnic_set_eswitch_port_features(adapter, &esw_cfg);
	qlcnic_set_netdev_features(adapter, &esw_cfg);

	return 0;
}

void qlcnic_set_netdev_features(struct qlcnic_adapter *adapter,
				struct qlcnic_esw_func_cfg *esw_cfg)
{
	struct net_device *netdev = adapter->netdev;

	if (qlcnic_83xx_check(adapter))
		return;

	adapter->offload_flags = esw_cfg->offload_flags;
	adapter->flags |= QLCNIC_APP_CHANGED_FLAGS;
	netdev_update_features(netdev);
	adapter->flags &= ~QLCNIC_APP_CHANGED_FLAGS;
}

static int
qlcnic_check_eswitch_mode(struct qlcnic_adapter *adapter)
{
	u32 op_mode, priv_level;
	int err = 0;

	err = qlcnic_initialize_nic(adapter);
	if (err)
		return err;

	if (adapter->flags & QLCNIC_ADAPTER_INITIALIZED)
		return 0;

	op_mode = QLC_SHARED_REG_RD32(adapter, QLCNIC_DRV_OP_MODE);
	priv_level = QLC_DEV_GET_DRV(op_mode, adapter->ahw->pci_func);

	if (op_mode == QLC_DEV_DRV_DEFAULT)
		priv_level = QLCNIC_MGMT_FUNC;
	else
		priv_level = QLC_DEV_GET_DRV(op_mode, adapter->ahw->pci_func);

	if (adapter->flags & QLCNIC_ESWITCH_ENABLED) {
		if (priv_level == QLCNIC_MGMT_FUNC) {
			adapter->ahw->op_mode = QLCNIC_MGMT_FUNC;
			err = qlcnic_init_pci_info(adapter);
			if (err)
				return err;
			/* Set privilege level for other functions */
			qlcnic_set_function_modes(adapter);
			dev_info(&adapter->pdev->dev,
				"HAL Version: %d, Management function\n",
				 adapter->ahw->fw_hal_version);
		} else if (priv_level == QLCNIC_PRIV_FUNC) {
			adapter->ahw->op_mode = QLCNIC_PRIV_FUNC;
			dev_info(&adapter->pdev->dev,
				"HAL Version: %d, Privileged function\n",
				 adapter->ahw->fw_hal_version);
		}
	}

	adapter->flags |= QLCNIC_ADAPTER_INITIALIZED;

	return err;
}

int qlcnic_set_default_offload_settings(struct qlcnic_adapter *adapter)
{
	struct qlcnic_esw_func_cfg esw_cfg;
	struct qlcnic_npar_info *npar;
	u8 i;

	if (adapter->need_fw_reset)
		return 0;

	for (i = 0; i < adapter->ahw->act_pci_func; i++) {
		memset(&esw_cfg, 0, sizeof(struct qlcnic_esw_func_cfg));
		esw_cfg.pci_func = adapter->npars[i].pci_func;
		esw_cfg.mac_override = BIT_0;
		esw_cfg.promisc_mode = BIT_0;
		if (qlcnic_82xx_check(adapter)) {
			esw_cfg.offload_flags = BIT_0;
			if (QLCNIC_IS_TSO_CAPABLE(adapter))
				esw_cfg.offload_flags |= (BIT_1 | BIT_2);
		}
		if (qlcnic_config_switch_port(adapter, &esw_cfg))
			return -EIO;
		npar = &adapter->npars[i];
		npar->pvid = esw_cfg.vlan_id;
		npar->mac_override = esw_cfg.mac_override;
		npar->mac_anti_spoof = esw_cfg.mac_anti_spoof;
		npar->discard_tagged = esw_cfg.discard_tagged;
		npar->promisc_mode = esw_cfg.promisc_mode;
		npar->offload_flags = esw_cfg.offload_flags;
	}

	return 0;
}


static int
qlcnic_reset_eswitch_config(struct qlcnic_adapter *adapter,
			struct qlcnic_npar_info *npar, int pci_func)
{
	struct qlcnic_esw_func_cfg esw_cfg;
	esw_cfg.op_mode = QLCNIC_PORT_DEFAULTS;
	esw_cfg.pci_func = pci_func;
	esw_cfg.vlan_id = npar->pvid;
	esw_cfg.mac_override = npar->mac_override;
	esw_cfg.discard_tagged = npar->discard_tagged;
	esw_cfg.mac_anti_spoof = npar->mac_anti_spoof;
	esw_cfg.offload_flags = npar->offload_flags;
	esw_cfg.promisc_mode = npar->promisc_mode;
	if (qlcnic_config_switch_port(adapter, &esw_cfg))
		return -EIO;

	esw_cfg.op_mode = QLCNIC_ADD_VLAN;
	if (qlcnic_config_switch_port(adapter, &esw_cfg))
		return -EIO;

	return 0;
}

int qlcnic_reset_npar_config(struct qlcnic_adapter *adapter)
{
	int i, err;
	struct qlcnic_npar_info *npar;
	struct qlcnic_info nic_info;
	u8 pci_func;

	if (qlcnic_82xx_check(adapter))
		if (!adapter->need_fw_reset)
			return 0;

	/* Set the NPAR config data after FW reset */
	for (i = 0; i < adapter->ahw->act_pci_func; i++) {
		npar = &adapter->npars[i];
		pci_func = npar->pci_func;
		memset(&nic_info, 0, sizeof(struct qlcnic_info));
		err = qlcnic_get_nic_info(adapter, &nic_info, pci_func);
		if (err)
			return err;
		nic_info.min_tx_bw = npar->min_bw;
		nic_info.max_tx_bw = npar->max_bw;
		err = qlcnic_set_nic_info(adapter, &nic_info);
		if (err)
			return err;

		if (npar->enable_pm) {
			err = qlcnic_config_port_mirroring(adapter,
							   npar->dest_npar, 1,
							   pci_func);
			if (err)
				return err;
		}
		err = qlcnic_reset_eswitch_config(adapter, npar, pci_func);
		if (err)
			return err;
	}
	return 0;
}

static int qlcnic_check_npar_opertional(struct qlcnic_adapter *adapter)
{
	u8 npar_opt_timeo = QLCNIC_DEV_NPAR_OPER_TIMEO;
	u32 npar_state;

	if (adapter->ahw->op_mode == QLCNIC_MGMT_FUNC)
		return 0;

	npar_state = QLC_SHARED_REG_RD32(adapter,
					 QLCNIC_CRB_DEV_NPAR_STATE);
	while (npar_state != QLCNIC_DEV_NPAR_OPER && --npar_opt_timeo) {
		msleep(1000);
		npar_state = QLC_SHARED_REG_RD32(adapter,
						 QLCNIC_CRB_DEV_NPAR_STATE);
	}
	if (!npar_opt_timeo) {
		dev_err(&adapter->pdev->dev,
			"Waiting for NPAR state to operational timeout\n");
		return -EIO;
	}
	return 0;
}

static int
qlcnic_set_mgmt_operations(struct qlcnic_adapter *adapter)
{
	int err;

	if (!(adapter->flags & QLCNIC_ESWITCH_ENABLED) ||
	    adapter->ahw->op_mode != QLCNIC_MGMT_FUNC)
		return 0;

	err = qlcnic_set_default_offload_settings(adapter);
	if (err)
		return err;

	err = qlcnic_reset_npar_config(adapter);
	if (err)
		return err;

	qlcnic_dev_set_npar_ready(adapter);

	return err;
}

int qlcnic_82xx_start_firmware(struct qlcnic_adapter *adapter)
{
	int err;

	err = qlcnic_can_start_firmware(adapter);
	if (err < 0)
		return err;
	else if (!err)
		goto check_fw_status;

	if (qlcnic_load_fw_file)
		qlcnic_request_firmware(adapter);
	else {
		err = qlcnic_check_flash_fw_ver(adapter);
		if (err)
			goto err_out;

		adapter->ahw->fw_type = QLCNIC_FLASH_ROMIMAGE;
	}

	err = qlcnic_need_fw_reset(adapter);
	if (err == 0)
		goto check_fw_status;

	err = qlcnic_pinit_from_rom(adapter);
	if (err)
		goto err_out;

	err = qlcnic_load_firmware(adapter);
	if (err)
		goto err_out;

	qlcnic_release_firmware(adapter);
	QLCWR32(adapter, CRB_DRIVER_VERSION, QLCNIC_DRIVER_VERSION);

check_fw_status:
	err = qlcnic_check_fw_status(adapter);
	if (err)
		goto err_out;

	QLC_SHARED_REG_WR32(adapter, QLCNIC_CRB_DEV_STATE, QLCNIC_DEV_READY);
	qlcnic_idc_debug_info(adapter, 1);
	err = qlcnic_check_eswitch_mode(adapter);
	if (err) {
		dev_err(&adapter->pdev->dev,
			"Memory allocation failed for eswitch\n");
		goto err_out;
	}
	err = qlcnic_set_mgmt_operations(adapter);
	if (err)
		goto err_out;

	qlcnic_check_options(adapter);
	adapter->need_fw_reset = 0;

	qlcnic_release_firmware(adapter);
	return 0;

err_out:
	QLC_SHARED_REG_WR32(adapter, QLCNIC_CRB_DEV_STATE, QLCNIC_DEV_FAILED);
	dev_err(&adapter->pdev->dev, "Device state set to failed\n");

	qlcnic_release_firmware(adapter);
	return err;
}

static int
qlcnic_request_irq(struct qlcnic_adapter *adapter)
{
	irq_handler_t handler;
	struct qlcnic_host_sds_ring *sds_ring;
	struct qlcnic_host_tx_ring *tx_ring;
	int err, ring, num_sds_rings;

	unsigned long flags = 0;
	struct net_device *netdev = adapter->netdev;
	struct qlcnic_recv_context *recv_ctx = adapter->recv_ctx;

	if (adapter->ahw->diag_test == QLCNIC_INTERRUPT_TEST) {
		if (qlcnic_82xx_check(adapter))
			handler = qlcnic_tmp_intr;
		else
			handler = qlcnic_83xx_tmp_intr;
		if (!QLCNIC_IS_MSI_FAMILY(adapter))
			flags |= IRQF_SHARED;

	} else {
		if (adapter->flags & QLCNIC_MSIX_ENABLED)
			handler = qlcnic_msix_intr;
		else if (adapter->flags & QLCNIC_MSI_ENABLED)
			handler = qlcnic_msi_intr;
		else {
			flags |= IRQF_SHARED;
			if (qlcnic_82xx_check(adapter))
				handler = qlcnic_intr;
			else
				handler = qlcnic_83xx_intr;
		}
	}
	adapter->irq = netdev->irq;

	if (adapter->ahw->diag_test != QLCNIC_LOOPBACK_TEST) {
		if (qlcnic_82xx_check(adapter) ||
		    (qlcnic_83xx_check(adapter) &&
		     (adapter->flags & QLCNIC_MSIX_ENABLED))) {
			num_sds_rings = adapter->max_sds_rings;
			for (ring = 0; ring < num_sds_rings; ring++) {
				sds_ring = &recv_ctx->sds_rings[ring];
				if (qlcnic_82xx_check(adapter) &&
				    (ring == (num_sds_rings - 1))) {
					if (!(adapter->flags &
					      QLCNIC_MSIX_ENABLED))
						snprintf(sds_ring->name,
							 sizeof(sds_ring->name),
							 "qlcnic");
					else
						snprintf(sds_ring->name,
							 sizeof(sds_ring->name),
							 "%s-tx-0-rx-%d",
							 netdev->name, ring);
				} else {
					snprintf(sds_ring->name,
						 sizeof(sds_ring->name),
						 "%s-rx-%d",
						 netdev->name, ring);
				}
				err = request_irq(sds_ring->irq, handler, flags,
						  sds_ring->name, sds_ring);
				if (err)
					return err;
			}
		}
		if (qlcnic_83xx_check(adapter) &&
		    (adapter->flags & QLCNIC_MSIX_ENABLED) &&
		    !(adapter->flags & QLCNIC_TX_INTR_SHARED)) {
			handler = qlcnic_msix_tx_intr;
			for (ring = 0; ring < adapter->max_drv_tx_rings;
			     ring++) {
				tx_ring = &adapter->tx_ring[ring];
				snprintf(tx_ring->name, sizeof(tx_ring->name),
					 "%s-tx-%d", netdev->name, ring);
				err = request_irq(tx_ring->irq, handler, flags,
						  tx_ring->name, tx_ring);
				if (err)
					return err;
			}
		}
	}
	return 0;
}

static void
qlcnic_free_irq(struct qlcnic_adapter *adapter)
{
	int ring;
	struct qlcnic_host_sds_ring *sds_ring;
	struct qlcnic_host_tx_ring *tx_ring;

	struct qlcnic_recv_context *recv_ctx = adapter->recv_ctx;

	if (adapter->ahw->diag_test != QLCNIC_LOOPBACK_TEST) {
		if (qlcnic_82xx_check(adapter) ||
		    (qlcnic_83xx_check(adapter) &&
		     (adapter->flags & QLCNIC_MSIX_ENABLED))) {
			for (ring = 0; ring < adapter->max_sds_rings; ring++) {
				sds_ring = &recv_ctx->sds_rings[ring];
				free_irq(sds_ring->irq, sds_ring);
			}
		}
		if (qlcnic_83xx_check(adapter) &&
		    !(adapter->flags & QLCNIC_TX_INTR_SHARED)) {
			for (ring = 0; ring < adapter->max_drv_tx_rings;
			     ring++) {
				tx_ring = &adapter->tx_ring[ring];
				if (tx_ring->irq)
					free_irq(tx_ring->irq, tx_ring);
			}
		}
	}
}

static void qlcnic_get_lro_mss_capability(struct qlcnic_adapter *adapter)
{
	u32 capab = 0;

	if (qlcnic_82xx_check(adapter)) {
		if (adapter->ahw->extra_capability[0] &
		    QLCNIC_FW_CAPABILITY_2_LRO_MAX_TCP_SEG)
			adapter->flags |= QLCNIC_FW_LRO_MSS_CAP;
	} else {
		capab = adapter->ahw->capabilities;
		if (QLC_83XX_GET_FW_LRO_MSS_CAPABILITY(capab))
			adapter->flags |= QLCNIC_FW_LRO_MSS_CAP;
	}
}

int __qlcnic_up(struct qlcnic_adapter *adapter, struct net_device *netdev)
{
	int ring;
	struct qlcnic_host_rds_ring *rds_ring;

	if (adapter->is_up != QLCNIC_ADAPTER_UP_MAGIC)
		return -EIO;

	if (test_bit(__QLCNIC_DEV_UP, &adapter->state))
		return 0;
	if (qlcnic_set_eswitch_port_config(adapter))
		return -EIO;
	qlcnic_get_lro_mss_capability(adapter);

	if (qlcnic_fw_create_ctx(adapter))
		return -EIO;

	for (ring = 0; ring < adapter->max_rds_rings; ring++) {
		rds_ring = &adapter->recv_ctx->rds_rings[ring];
		qlcnic_post_rx_buffers(adapter, rds_ring, ring);
	}

	qlcnic_set_multi(netdev);
	qlcnic_fw_cmd_set_mtu(adapter, netdev->mtu);

	adapter->ahw->linkup = 0;

	if (adapter->max_sds_rings > 1)
		qlcnic_config_rss(adapter, 1);

	qlcnic_config_intr_coalesce(adapter);

	if (netdev->features & NETIF_F_LRO)
		qlcnic_config_hw_lro(adapter, QLCNIC_LRO_ENABLED);

	set_bit(__QLCNIC_DEV_UP, &adapter->state);
	qlcnic_napi_enable(adapter);

	qlcnic_linkevent_request(adapter, 1);

	adapter->ahw->reset_context = 0;
	return 0;
}

int qlcnic_up(struct qlcnic_adapter *adapter, struct net_device *netdev)
{
	int err = 0;

	rtnl_lock();
	if (netif_running(netdev))
		err = __qlcnic_up(adapter, netdev);
	rtnl_unlock();

	return err;
}

void __qlcnic_down(struct qlcnic_adapter *adapter, struct net_device *netdev)
{
	if (adapter->is_up != QLCNIC_ADAPTER_UP_MAGIC)
		return;

	if (!test_and_clear_bit(__QLCNIC_DEV_UP, &adapter->state))
		return;

	if (qlcnic_sriov_vf_check(adapter))
		qlcnic_sriov_cleanup_async_list(&adapter->ahw->sriov->bc);
	smp_mb();
	spin_lock(&adapter->tx_clean_lock);
	netif_carrier_off(netdev);
	adapter->ahw->linkup = 0;
	netif_tx_disable(netdev);

	qlcnic_free_mac_list(adapter);

	if (adapter->fhash.fnum)
		qlcnic_delete_lb_filters(adapter);

	qlcnic_nic_set_promisc(adapter, QLCNIC_NIU_NON_PROMISC_MODE);

	qlcnic_napi_disable(adapter);

	qlcnic_fw_destroy_ctx(adapter);
	adapter->flags &= ~QLCNIC_FW_LRO_MSS_CAP;

	qlcnic_reset_rx_buffers_list(adapter);
	qlcnic_release_tx_buffers(adapter);
	spin_unlock(&adapter->tx_clean_lock);
}

/* Usage: During suspend and firmware recovery module */

void qlcnic_down(struct qlcnic_adapter *adapter, struct net_device *netdev)
{
	rtnl_lock();
	if (netif_running(netdev))
		__qlcnic_down(adapter, netdev);
	rtnl_unlock();

}

int
qlcnic_attach(struct qlcnic_adapter *adapter)
{
	struct net_device *netdev = adapter->netdev;
	struct pci_dev *pdev = adapter->pdev;
	int err;

	if (adapter->is_up == QLCNIC_ADAPTER_UP_MAGIC)
		return 0;

	err = qlcnic_napi_add(adapter, netdev);
	if (err)
		return err;

	err = qlcnic_alloc_sw_resources(adapter);
	if (err) {
		dev_err(&pdev->dev, "Error in setting sw resources\n");
		goto err_out_napi_del;
	}

	err = qlcnic_alloc_hw_resources(adapter);
	if (err) {
		dev_err(&pdev->dev, "Error in setting hw resources\n");
		goto err_out_free_sw;
	}

	err = qlcnic_request_irq(adapter);
	if (err) {
		dev_err(&pdev->dev, "failed to setup interrupt\n");
		goto err_out_free_hw;
	}

	qlcnic_create_sysfs_entries(adapter);

	adapter->is_up = QLCNIC_ADAPTER_UP_MAGIC;
	return 0;

err_out_free_hw:
	qlcnic_free_hw_resources(adapter);
err_out_free_sw:
	qlcnic_free_sw_resources(adapter);
err_out_napi_del:
	qlcnic_napi_del(adapter);
	return err;
}

void qlcnic_detach(struct qlcnic_adapter *adapter)
{
	if (adapter->is_up != QLCNIC_ADAPTER_UP_MAGIC)
		return;

	qlcnic_remove_sysfs_entries(adapter);

	qlcnic_free_hw_resources(adapter);
	qlcnic_release_rx_buffers(adapter);
	qlcnic_free_irq(adapter);
	qlcnic_napi_del(adapter);
	qlcnic_free_sw_resources(adapter);

	adapter->is_up = 0;
}

void qlcnic_diag_free_res(struct net_device *netdev, int max_sds_rings)
{
	struct qlcnic_adapter *adapter = netdev_priv(netdev);
	struct qlcnic_host_sds_ring *sds_ring;
	int ring;

	clear_bit(__QLCNIC_DEV_UP, &adapter->state);
	if (adapter->ahw->diag_test == QLCNIC_INTERRUPT_TEST) {
		for (ring = 0; ring < adapter->max_sds_rings; ring++) {
			sds_ring = &adapter->recv_ctx->sds_rings[ring];
			qlcnic_disable_int(sds_ring);
		}
	}

	qlcnic_fw_destroy_ctx(adapter);

	qlcnic_detach(adapter);

	adapter->ahw->diag_test = 0;
	adapter->max_sds_rings = max_sds_rings;

	if (qlcnic_attach(adapter))
		goto out;

	if (netif_running(netdev))
		__qlcnic_up(adapter, netdev);
out:
	netif_device_attach(netdev);
}

static int qlcnic_alloc_adapter_resources(struct qlcnic_adapter *adapter)
{
	struct qlcnic_hardware_context *ahw = adapter->ahw;
	int err = 0;

	adapter->recv_ctx = kzalloc(sizeof(struct qlcnic_recv_context),
				GFP_KERNEL);
	if (!adapter->recv_ctx) {
		err = -ENOMEM;
		goto err_out;
	}
	/* Initialize interrupt coalesce parameters */
	ahw->coal.flag = QLCNIC_INTR_DEFAULT;
	ahw->coal.type = QLCNIC_INTR_COAL_TYPE_RX;
	ahw->coal.rx_time_us = QLCNIC_DEF_INTR_COALESCE_RX_TIME_US;
	ahw->coal.rx_packets = QLCNIC_DEF_INTR_COALESCE_RX_PACKETS;
	if (qlcnic_83xx_check(adapter)) {
		ahw->coal.tx_time_us = QLCNIC_DEF_INTR_COALESCE_TX_TIME_US;
		ahw->coal.tx_packets = QLCNIC_DEF_INTR_COALESCE_TX_PACKETS;
	}
	/* clear stats */
	memset(&adapter->stats, 0, sizeof(adapter->stats));
err_out:
	return err;
}

static void qlcnic_free_adapter_resources(struct qlcnic_adapter *adapter)
{
	kfree(adapter->recv_ctx);
	adapter->recv_ctx = NULL;

	if (adapter->ahw->fw_dump.tmpl_hdr) {
		vfree(adapter->ahw->fw_dump.tmpl_hdr);
		adapter->ahw->fw_dump.tmpl_hdr = NULL;
	}

	kfree(adapter->ahw->reset.buff);
	adapter->ahw->fw_dump.tmpl_hdr = NULL;
}

int qlcnic_diag_alloc_res(struct net_device *netdev, int test)
{
	struct qlcnic_adapter *adapter = netdev_priv(netdev);
	struct qlcnic_host_sds_ring *sds_ring;
	struct qlcnic_host_rds_ring *rds_ring;
	int ring;
	int ret;

	netif_device_detach(netdev);

	if (netif_running(netdev))
		__qlcnic_down(adapter, netdev);

	qlcnic_detach(adapter);

	adapter->max_sds_rings = 1;
	adapter->ahw->diag_test = test;
	adapter->ahw->linkup = 0;

	ret = qlcnic_attach(adapter);
	if (ret) {
		netif_device_attach(netdev);
		return ret;
	}

	ret = qlcnic_fw_create_ctx(adapter);
	if (ret) {
		qlcnic_detach(adapter);
		netif_device_attach(netdev);
		return ret;
	}

	for (ring = 0; ring < adapter->max_rds_rings; ring++) {
		rds_ring = &adapter->recv_ctx->rds_rings[ring];
		qlcnic_post_rx_buffers(adapter, rds_ring, ring);
	}

	if (adapter->ahw->diag_test == QLCNIC_INTERRUPT_TEST) {
		for (ring = 0; ring < adapter->max_sds_rings; ring++) {
			sds_ring = &adapter->recv_ctx->sds_rings[ring];
			qlcnic_enable_int(sds_ring);
		}
	}

	if (adapter->ahw->diag_test == QLCNIC_LOOPBACK_TEST) {
		adapter->ahw->loopback_state = 0;
		qlcnic_linkevent_request(adapter, 1);
	}

	set_bit(__QLCNIC_DEV_UP, &adapter->state);

	return 0;
}

/* Reset context in hardware only */
static int
qlcnic_reset_hw_context(struct qlcnic_adapter *adapter)
{
	struct net_device *netdev = adapter->netdev;

	if (test_and_set_bit(__QLCNIC_RESETTING, &adapter->state))
		return -EBUSY;

	netif_device_detach(netdev);

	qlcnic_down(adapter, netdev);

	qlcnic_up(adapter, netdev);

	netif_device_attach(netdev);

	clear_bit(__QLCNIC_RESETTING, &adapter->state);
	dev_err(&adapter->pdev->dev, "%s:\n", __func__);
	return 0;
}

int
qlcnic_reset_context(struct qlcnic_adapter *adapter)
{
	int err = 0;
	struct net_device *netdev = adapter->netdev;

	if (test_and_set_bit(__QLCNIC_RESETTING, &adapter->state))
		return -EBUSY;

	if (adapter->is_up == QLCNIC_ADAPTER_UP_MAGIC) {

		netif_device_detach(netdev);

		if (netif_running(netdev))
			__qlcnic_down(adapter, netdev);

		qlcnic_detach(adapter);

		if (netif_running(netdev)) {
			err = qlcnic_attach(adapter);
			if (!err) {
				__qlcnic_up(adapter, netdev);
				qlcnic_restore_indev_addr(netdev, NETDEV_UP);
			}
		}

		netif_device_attach(netdev);
	}

	clear_bit(__QLCNIC_RESETTING, &adapter->state);
	return err;
}

void qlcnic_82xx_set_mac_filter_count(struct qlcnic_adapter *adapter)
{
	struct qlcnic_hardware_context *ahw = adapter->ahw;
	u16 act_pci_fn = ahw->act_pci_func;
	u16 count;

	ahw->max_mc_count = QLCNIC_MAX_MC_COUNT;
	if (act_pci_fn <= 2)
		count = (QLCNIC_MAX_UC_COUNT - QLCNIC_MAX_MC_COUNT) /
			 act_pci_fn;
	else
		count = (QLCNIC_LB_MAX_FILTERS - QLCNIC_MAX_MC_COUNT) /
			 act_pci_fn;
	ahw->max_uc_count = count;
}

int
qlcnic_setup_netdev(struct qlcnic_adapter *adapter, struct net_device *netdev,
		    int pci_using_dac)
{
	int err;
	struct pci_dev *pdev = adapter->pdev;

	adapter->rx_csum = 1;
	adapter->ahw->mc_enabled = 0;
	qlcnic_set_mac_filter_count(adapter);

	netdev->netdev_ops	   = &qlcnic_netdev_ops;
	netdev->watchdog_timeo     = QLCNIC_WATCHDOG_TIMEOUTVALUE * HZ;

	qlcnic_change_mtu(netdev, netdev->mtu);

	if (qlcnic_sriov_vf_check(adapter))
		SET_ETHTOOL_OPS(netdev, &qlcnic_sriov_vf_ethtool_ops);
	else
		SET_ETHTOOL_OPS(netdev, &qlcnic_ethtool_ops);

	netdev->features |= (NETIF_F_SG | NETIF_F_IP_CSUM | NETIF_F_RXCSUM |
			     NETIF_F_IPV6_CSUM | NETIF_F_GRO |
			     NETIF_F_HW_VLAN_CTAG_RX);
	netdev->vlan_features |= (NETIF_F_SG | NETIF_F_IP_CSUM |
				  NETIF_F_IPV6_CSUM);

	if (QLCNIC_IS_TSO_CAPABLE(adapter)) {
		netdev->features |= (NETIF_F_TSO | NETIF_F_TSO6);
		netdev->vlan_features |= (NETIF_F_TSO | NETIF_F_TSO6);
	}

	if (pci_using_dac) {
		netdev->features |= NETIF_F_HIGHDMA;
		netdev->vlan_features |= NETIF_F_HIGHDMA;
	}

	if (qlcnic_vlan_tx_check(adapter))
		netdev->features |= (NETIF_F_HW_VLAN_CTAG_TX);

	if (qlcnic_sriov_vf_check(adapter))
		netdev->features |= NETIF_F_HW_VLAN_CTAG_FILTER;

	if (adapter->ahw->capabilities & QLCNIC_FW_CAPABILITY_HW_LRO)
		netdev->features |= NETIF_F_LRO;

	netdev->hw_features = netdev->features;
	netdev->priv_flags |= IFF_UNICAST_FLT;
	netdev->irq = adapter->msix_entries[0].vector;

	err = register_netdev(netdev);
	if (err) {
		dev_err(&pdev->dev, "failed to register net device\n");
		return err;
	}

	return 0;
}

static int qlcnic_set_dma_mask(struct pci_dev *pdev, int *pci_using_dac)
{
	if (!pci_set_dma_mask(pdev, DMA_BIT_MASK(64)) &&
			!pci_set_consistent_dma_mask(pdev, DMA_BIT_MASK(64)))
		*pci_using_dac = 1;
	else if (!pci_set_dma_mask(pdev, DMA_BIT_MASK(32)) &&
			!pci_set_consistent_dma_mask(pdev, DMA_BIT_MASK(32)))
		*pci_using_dac = 0;
	else {
		dev_err(&pdev->dev, "Unable to set DMA mask, aborting\n");
		return -EIO;
	}

	return 0;
}

void qlcnic_free_tx_rings(struct qlcnic_adapter *adapter)
{
	int ring;
	struct qlcnic_host_tx_ring *tx_ring;

	for (ring = 0; ring < adapter->max_drv_tx_rings; ring++) {
		tx_ring = &adapter->tx_ring[ring];
		if (tx_ring && tx_ring->cmd_buf_arr != NULL) {
			vfree(tx_ring->cmd_buf_arr);
			tx_ring->cmd_buf_arr = NULL;
		}
	}
	if (adapter->tx_ring != NULL)
		kfree(adapter->tx_ring);
}

int qlcnic_alloc_tx_rings(struct qlcnic_adapter *adapter,
			  struct net_device *netdev)
{
	int ring, vector, index;
	struct qlcnic_host_tx_ring *tx_ring;
	struct qlcnic_cmd_buffer *cmd_buf_arr;

	tx_ring = kcalloc(adapter->max_drv_tx_rings,
			  sizeof(struct qlcnic_host_tx_ring), GFP_KERNEL);
	if (tx_ring == NULL)
		return -ENOMEM;

	adapter->tx_ring = tx_ring;

	for (ring = 0; ring < adapter->max_drv_tx_rings; ring++) {
		tx_ring = &adapter->tx_ring[ring];
		tx_ring->num_desc = adapter->num_txd;
		tx_ring->txq = netdev_get_tx_queue(netdev, ring);
		cmd_buf_arr = vzalloc(TX_BUFF_RINGSIZE(tx_ring));
		if (cmd_buf_arr == NULL) {
			qlcnic_free_tx_rings(adapter);
			return -ENOMEM;
		}
		memset(cmd_buf_arr, 0, TX_BUFF_RINGSIZE(tx_ring));
		tx_ring->cmd_buf_arr = cmd_buf_arr;
	}

	if (qlcnic_83xx_check(adapter)) {
		for (ring = 0; ring < adapter->max_drv_tx_rings; ring++) {
			tx_ring = &adapter->tx_ring[ring];
			tx_ring->adapter = adapter;
			if (adapter->flags & QLCNIC_MSIX_ENABLED) {
				index = adapter->max_sds_rings + ring;
				vector = adapter->msix_entries[index].vector;
				tx_ring->irq = vector;
			}
		}
	}
	return 0;
}

void qlcnic_set_drv_version(struct qlcnic_adapter *adapter)
{
	struct qlcnic_hardware_context *ahw = adapter->ahw;
	u32 fw_cmd = 0;

	if (qlcnic_82xx_check(adapter))
		fw_cmd = QLCNIC_CMD_82XX_SET_DRV_VER;
	else if (qlcnic_83xx_check(adapter))
		fw_cmd = QLCNIC_CMD_83XX_SET_DRV_VER;

	if ((ahw->capabilities & QLCNIC_FW_CAPABILITY_MORE_CAPS) &&
	    (ahw->extra_capability[0] & QLCNIC_FW_CAPABILITY_SET_DRV_VER))
		qlcnic_fw_cmd_set_drv_version(adapter, fw_cmd);
}

static int
qlcnic_probe(struct pci_dev *pdev, const struct pci_device_id *ent)
{
	struct net_device *netdev = NULL;
	struct qlcnic_adapter *adapter = NULL;
	struct qlcnic_hardware_context *ahw;
	int err, pci_using_dac = -1;
	char board_name[QLCNIC_MAX_BOARD_NAME_LEN + 19]; /* MAC + ": " + name */

	if (pdev->is_virtfn)
		return -ENODEV;

	err = pci_enable_device(pdev);
	if (err)
		return err;

	if (!(pci_resource_flags(pdev, 0) & IORESOURCE_MEM)) {
		err = -ENODEV;
		goto err_out_disable_pdev;
	}

	err = qlcnic_set_dma_mask(pdev, &pci_using_dac);
	if (err)
		goto err_out_disable_pdev;

	err = pci_request_regions(pdev, qlcnic_driver_name);
	if (err)
		goto err_out_disable_pdev;

	pci_set_master(pdev);
	pci_enable_pcie_error_reporting(pdev);

	ahw = kzalloc(sizeof(struct qlcnic_hardware_context), GFP_KERNEL);
	if (!ahw) {
		err = -ENOMEM;
		goto err_out_free_res;
	}

	switch (ent->device) {
	case PCI_DEVICE_ID_QLOGIC_QLE824X:
		ahw->hw_ops = &qlcnic_hw_ops;
		ahw->reg_tbl = (u32 *) qlcnic_reg_tbl;
		break;
	case PCI_DEVICE_ID_QLOGIC_QLE834X:
		qlcnic_83xx_register_map(ahw);
		break;
	case PCI_DEVICE_ID_QLOGIC_VF_QLE834X:
		qlcnic_sriov_vf_register_map(ahw);
		break;
	default:
		goto err_out_free_hw_res;
	}

	err = qlcnic_setup_pci_map(pdev, ahw);
	if (err)
		goto err_out_free_hw_res;

	netdev = alloc_etherdev(sizeof(struct qlcnic_adapter));
	if (!netdev) {
		err = -ENOMEM;
		goto err_out_iounmap;
	}

	SET_NETDEV_DEV(netdev, &pdev->dev);

	adapter = netdev_priv(netdev);
	adapter->netdev  = netdev;
	adapter->pdev    = pdev;
	adapter->ahw = ahw;

	adapter->qlcnic_wq = create_singlethread_workqueue("qlcnic");
	if (adapter->qlcnic_wq == NULL) {
		err = -ENOMEM;
		dev_err(&pdev->dev, "Failed to create workqueue\n");
		goto err_out_free_netdev;
	}

	err = qlcnic_alloc_adapter_resources(adapter);
	if (err)
		goto err_out_free_netdev;

	adapter->dev_rst_time = jiffies;
	adapter->ahw->revision_id = pdev->revision;
	if (qlcnic_mac_learn == FDB_MAC_LEARN)
		adapter->fdb_mac_learn = true;
	else if (qlcnic_mac_learn == DRV_MAC_LEARN)
		adapter->drv_mac_learn = true;
	adapter->max_drv_tx_rings = 1;

	rwlock_init(&adapter->ahw->crb_lock);
	mutex_init(&adapter->ahw->mem_lock);

	spin_lock_init(&adapter->tx_clean_lock);
	INIT_LIST_HEAD(&adapter->mac_list);

	if (qlcnic_82xx_check(adapter)) {
		qlcnic_check_vf(adapter, ent);
		adapter->portnum = adapter->ahw->pci_func;
		err = qlcnic_start_firmware(adapter);
		if (err) {
			dev_err(&pdev->dev, "Loading fw failed.Please Reboot\n");
			goto err_out_free_hw;
		}

		err = qlcnic_setup_idc_param(adapter);
		if (err)
			goto err_out_free_hw;

		adapter->flags |= QLCNIC_NEED_FLR;
	} else if (qlcnic_83xx_check(adapter)) {
		qlcnic_83xx_check_vf(adapter, ent);
		adapter->portnum = adapter->ahw->pci_func;
		err = qlcnic_83xx_init(adapter, pci_using_dac);
		if (err) {
			dev_err(&pdev->dev, "%s: failed\n", __func__);
			goto err_out_free_hw;
		}
		if (qlcnic_sriov_vf_check(adapter))
			return 0;
	} else {
		dev_err(&pdev->dev,
			"%s: failed. Please Reboot\n", __func__);
		goto err_out_free_hw;
	}

	if (qlcnic_read_mac_addr(adapter))
		dev_warn(&pdev->dev, "failed to read mac addr\n");

	if (adapter->portnum == 0) {
		qlcnic_get_board_name(adapter, board_name);

		pr_info("%s: %s Board Chip rev 0x%x\n",
			module_name(THIS_MODULE),
			board_name, adapter->ahw->revision_id);
	}

	if (qlcnic_83xx_check(adapter) && !qlcnic_use_msi_x &&
	    !!qlcnic_use_msi)
		dev_warn(&pdev->dev,
			 "Device does not support MSI interrupts\n");
<<<<<<< HEAD
=======

	err = qlcnic_setup_intr(adapter, 0);
	if (err) {
		dev_err(&pdev->dev, "Failed to setup interrupt\n");
		goto err_out_disable_msi;
	}
>>>>>>> 0f7dd1aa

	if (qlcnic_82xx_check(adapter)) {
		err = qlcnic_setup_intr(adapter, 0);
		if (err) {
			dev_err(&pdev->dev, "Failed to setup interrupt\n");
			goto err_out_disable_msi;
		}
	}

	err = qlcnic_get_act_pci_func(adapter);
	if (err)
		goto err_out_disable_mbx_intr;

	err = qlcnic_setup_netdev(adapter, netdev, pci_using_dac);
	if (err)
		goto err_out_disable_mbx_intr;

	if (adapter->portnum == 0)
		qlcnic_set_drv_version(adapter);

	pci_set_drvdata(pdev, adapter);

	if (qlcnic_82xx_check(adapter))
		qlcnic_schedule_work(adapter, qlcnic_fw_poll_work,
				     FW_POLL_DELAY);

	switch (adapter->ahw->port_type) {
	case QLCNIC_GBE:
		dev_info(&adapter->pdev->dev, "%s: GbE port initialized\n",
				adapter->netdev->name);
		break;
	case QLCNIC_XGBE:
		dev_info(&adapter->pdev->dev, "%s: XGbE port initialized\n",
				adapter->netdev->name);
		break;
	}

	if (adapter->drv_mac_learn)
		qlcnic_alloc_lb_filters_mem(adapter);

	qlcnic_add_sysfs(adapter);

	return 0;

err_out_disable_mbx_intr:
	if (qlcnic_83xx_check(adapter))
		qlcnic_83xx_free_mbx_intr(adapter);

err_out_disable_msi:
	qlcnic_teardown_intr(adapter);
	qlcnic_cancel_idc_work(adapter);
	qlcnic_clr_all_drv_state(adapter, 0);

err_out_free_hw:
	qlcnic_free_adapter_resources(adapter);

err_out_free_netdev:
	free_netdev(netdev);

err_out_iounmap:
	qlcnic_cleanup_pci_map(ahw);

err_out_free_hw_res:
	kfree(ahw);

err_out_free_res:
	pci_release_regions(pdev);

err_out_disable_pdev:
	pci_set_drvdata(pdev, NULL);
	pci_disable_device(pdev);
	return err;
}

static void qlcnic_remove(struct pci_dev *pdev)
{
	struct qlcnic_adapter *adapter;
	struct net_device *netdev;
	struct qlcnic_hardware_context *ahw;

	adapter = pci_get_drvdata(pdev);
	if (adapter == NULL)
		return;

	netdev = adapter->netdev;
	qlcnic_sriov_pf_disable(adapter);

	qlcnic_cancel_idc_work(adapter);
	ahw = adapter->ahw;

	unregister_netdev(netdev);
	qlcnic_sriov_cleanup(adapter);

	if (qlcnic_83xx_check(adapter)) {
		qlcnic_83xx_register_nic_idc_func(adapter, 0);
		cancel_delayed_work_sync(&adapter->idc_aen_work);
		qlcnic_83xx_free_mbx_intr(adapter);
		qlcnic_83xx_detach_mailbox_work(adapter);
		qlcnic_83xx_free_mailbox(ahw->mailbox);
	}

	qlcnic_detach(adapter);

	if (adapter->npars != NULL)
		kfree(adapter->npars);
	if (adapter->eswitch != NULL)
		kfree(adapter->eswitch);

	if (qlcnic_82xx_check(adapter))
		qlcnic_clr_all_drv_state(adapter, 0);

	clear_bit(__QLCNIC_RESETTING, &adapter->state);

	qlcnic_free_lb_filters_mem(adapter);

	qlcnic_teardown_intr(adapter);

	qlcnic_remove_sysfs(adapter);

	qlcnic_cleanup_pci_map(adapter->ahw);

	qlcnic_release_firmware(adapter);

	pci_disable_pcie_error_reporting(pdev);
	pci_release_regions(pdev);
	pci_disable_device(pdev);
	pci_set_drvdata(pdev, NULL);

	if (adapter->qlcnic_wq) {
		destroy_workqueue(adapter->qlcnic_wq);
		adapter->qlcnic_wq = NULL;
	}
	qlcnic_free_adapter_resources(adapter);
	kfree(ahw);
	free_netdev(netdev);
}

static void qlcnic_shutdown(struct pci_dev *pdev)
{
	if (__qlcnic_shutdown(pdev))
		return;

	pci_disable_device(pdev);
}

#ifdef CONFIG_PM
static int qlcnic_suspend(struct pci_dev *pdev, pm_message_t state)
{
	int retval;

	retval = __qlcnic_shutdown(pdev);
	if (retval)
		return retval;

	pci_set_power_state(pdev, pci_choose_state(pdev, state));
	return 0;
}

static int qlcnic_resume(struct pci_dev *pdev)
{
	struct qlcnic_adapter *adapter = pci_get_drvdata(pdev);
	int err;

	err = pci_enable_device(pdev);
	if (err)
		return err;

	pci_set_power_state(pdev, PCI_D0);
	pci_set_master(pdev);
	pci_restore_state(pdev);

	return  __qlcnic_resume(adapter);
}
#endif

static int qlcnic_open(struct net_device *netdev)
{
	struct qlcnic_adapter *adapter = netdev_priv(netdev);
	int err;

	netif_carrier_off(netdev);

	err = qlcnic_attach(adapter);
	if (err)
		return err;

	err = __qlcnic_up(adapter, netdev);
	if (err)
		goto err_out;

	netif_start_queue(netdev);

	return 0;

err_out:
	qlcnic_detach(adapter);
	return err;
}

/*
 * qlcnic_close - Disables a network interface entry point
 */
static int qlcnic_close(struct net_device *netdev)
{
	struct qlcnic_adapter *adapter = netdev_priv(netdev);

	__qlcnic_down(adapter, netdev);

	return 0;
}

void qlcnic_alloc_lb_filters_mem(struct qlcnic_adapter *adapter)
{
	void *head;
	int i;
	struct net_device *netdev = adapter->netdev;
	u32 filter_size = 0;
	u16 act_pci_func = 0;

	if (adapter->fhash.fmax && adapter->fhash.fhead)
		return;

	act_pci_func = adapter->ahw->act_pci_func;
	spin_lock_init(&adapter->mac_learn_lock);
	spin_lock_init(&adapter->rx_mac_learn_lock);

	if (qlcnic_82xx_check(adapter)) {
		filter_size = QLCNIC_LB_MAX_FILTERS;
		adapter->fhash.fbucket_size = QLCNIC_LB_BUCKET_SIZE;
	} else {
		filter_size = QLC_83XX_LB_MAX_FILTERS;
		adapter->fhash.fbucket_size = QLC_83XX_LB_BUCKET_SIZE;
	}

	head = kcalloc(adapter->fhash.fbucket_size,
		       sizeof(struct hlist_head), GFP_ATOMIC);

	if (!head)
		return;

	adapter->fhash.fmax = (filter_size / act_pci_func);
	adapter->fhash.fhead = head;

	netdev_info(netdev, "active nic func = %d, mac filter size=%d\n",
		    act_pci_func, adapter->fhash.fmax);

	for (i = 0; i < adapter->fhash.fbucket_size; i++)
		INIT_HLIST_HEAD(&adapter->fhash.fhead[i]);

	adapter->rx_fhash.fbucket_size = adapter->fhash.fbucket_size;

	head = kcalloc(adapter->rx_fhash.fbucket_size,
		       sizeof(struct hlist_head), GFP_ATOMIC);

	if (!head)
		return;

	adapter->rx_fhash.fmax = (filter_size / act_pci_func);
	adapter->rx_fhash.fhead = head;

	for (i = 0; i < adapter->rx_fhash.fbucket_size; i++)
		INIT_HLIST_HEAD(&adapter->rx_fhash.fhead[i]);
}

static void qlcnic_free_lb_filters_mem(struct qlcnic_adapter *adapter)
{
	if (adapter->fhash.fmax && adapter->fhash.fhead)
		kfree(adapter->fhash.fhead);

	adapter->fhash.fhead = NULL;
	adapter->fhash.fmax = 0;

	if (adapter->rx_fhash.fmax && adapter->rx_fhash.fhead)
		kfree(adapter->rx_fhash.fhead);

	adapter->rx_fhash.fmax = 0;
	adapter->rx_fhash.fhead = NULL;
}

int qlcnic_check_temp(struct qlcnic_adapter *adapter)
{
	struct net_device *netdev = adapter->netdev;
	u32 temp_state, temp_val, temp = 0;
	int rv = 0;

	if (qlcnic_83xx_check(adapter))
		temp = QLCRDX(adapter->ahw, QLC_83XX_ASIC_TEMP);

	if (qlcnic_82xx_check(adapter))
		temp = QLC_SHARED_REG_RD32(adapter, QLCNIC_ASIC_TEMP);

	temp_state = qlcnic_get_temp_state(temp);
	temp_val = qlcnic_get_temp_val(temp);

	if (temp_state == QLCNIC_TEMP_PANIC) {
		dev_err(&netdev->dev,
		       "Device temperature %d degrees C exceeds"
		       " maximum allowed. Hardware has been shut down.\n",
		       temp_val);
		rv = 1;
	} else if (temp_state == QLCNIC_TEMP_WARN) {
		if (adapter->ahw->temp == QLCNIC_TEMP_NORMAL) {
			dev_err(&netdev->dev,
			       "Device temperature %d degrees C "
			       "exceeds operating range."
			       " Immediate action needed.\n",
			       temp_val);
		}
	} else {
		if (adapter->ahw->temp == QLCNIC_TEMP_WARN) {
			dev_info(&netdev->dev,
			       "Device temperature is now %d degrees C"
			       " in normal range.\n", temp_val);
		}
	}
	adapter->ahw->temp = temp_state;
	return rv;
}

static void qlcnic_tx_timeout(struct net_device *netdev)
{
	struct qlcnic_adapter *adapter = netdev_priv(netdev);

	if (test_bit(__QLCNIC_RESETTING, &adapter->state))
		return;

	if (++adapter->tx_timeo_cnt >= QLCNIC_MAX_TX_TIMEOUTS) {
		netdev_info(netdev, "Tx timeout, reset the adapter.\n");
		if (qlcnic_82xx_check(adapter))
			adapter->need_fw_reset = 1;
		else if (qlcnic_83xx_check(adapter))
			qlcnic_83xx_idc_request_reset(adapter,
						      QLCNIC_FORCE_FW_DUMP_KEY);
	} else {
		netdev_info(netdev, "Tx timeout, reset adapter context.\n");
		adapter->ahw->reset_context = 1;
	}
}

static struct net_device_stats *qlcnic_get_stats(struct net_device *netdev)
{
	struct qlcnic_adapter *adapter = netdev_priv(netdev);
	struct net_device_stats *stats = &netdev->stats;

	stats->rx_packets = adapter->stats.rx_pkts + adapter->stats.lro_pkts;
	stats->tx_packets = adapter->stats.xmitfinished;
	stats->rx_bytes = adapter->stats.rxbytes + adapter->stats.lrobytes;
	stats->tx_bytes = adapter->stats.txbytes;
	stats->rx_dropped = adapter->stats.rxdropped;
	stats->tx_dropped = adapter->stats.txdropped;

	return stats;
}

irqreturn_t qlcnic_82xx_clear_legacy_intr(struct qlcnic_adapter *adapter)
{
	u32 status;

	status = readl(adapter->isr_int_vec);

	if (!(status & adapter->ahw->int_vec_bit))
		return IRQ_NONE;

	/* check interrupt state machine, to be sure */
	status = readl(adapter->crb_int_state_reg);
	if (!ISR_LEGACY_INT_TRIGGERED(status))
		return IRQ_NONE;

	writel(0xffffffff, adapter->tgt_status_reg);
	/* read twice to ensure write is flushed */
	readl(adapter->isr_int_vec);
	readl(adapter->isr_int_vec);

	return IRQ_HANDLED;
}

static irqreturn_t qlcnic_tmp_intr(int irq, void *data)
{
	struct qlcnic_host_sds_ring *sds_ring = data;
	struct qlcnic_adapter *adapter = sds_ring->adapter;

	if (adapter->flags & QLCNIC_MSIX_ENABLED)
		goto done;
	else if (adapter->flags & QLCNIC_MSI_ENABLED) {
		writel(0xffffffff, adapter->tgt_status_reg);
		goto done;
	}

	if (qlcnic_clear_legacy_intr(adapter) == IRQ_NONE)
		return IRQ_NONE;

done:
	adapter->ahw->diag_cnt++;
	qlcnic_enable_int(sds_ring);
	return IRQ_HANDLED;
}

static irqreturn_t qlcnic_intr(int irq, void *data)
{
	struct qlcnic_host_sds_ring *sds_ring = data;
	struct qlcnic_adapter *adapter = sds_ring->adapter;

	if (qlcnic_clear_legacy_intr(adapter) == IRQ_NONE)
		return IRQ_NONE;

	napi_schedule(&sds_ring->napi);

	return IRQ_HANDLED;
}

static irqreturn_t qlcnic_msi_intr(int irq, void *data)
{
	struct qlcnic_host_sds_ring *sds_ring = data;
	struct qlcnic_adapter *adapter = sds_ring->adapter;

	/* clear interrupt */
	writel(0xffffffff, adapter->tgt_status_reg);

	napi_schedule(&sds_ring->napi);
	return IRQ_HANDLED;
}

static irqreturn_t qlcnic_msix_intr(int irq, void *data)
{
	struct qlcnic_host_sds_ring *sds_ring = data;

	napi_schedule(&sds_ring->napi);
	return IRQ_HANDLED;
}

static irqreturn_t qlcnic_msix_tx_intr(int irq, void *data)
{
	struct qlcnic_host_tx_ring *tx_ring = data;

	napi_schedule(&tx_ring->napi);
	return IRQ_HANDLED;
}

#ifdef CONFIG_NET_POLL_CONTROLLER
static void qlcnic_poll_controller(struct net_device *netdev)
{
	int ring;
	struct qlcnic_host_sds_ring *sds_ring;
	struct qlcnic_adapter *adapter = netdev_priv(netdev);
	struct qlcnic_recv_context *recv_ctx = adapter->recv_ctx;

	disable_irq(adapter->irq);
	for (ring = 0; ring < adapter->max_sds_rings; ring++) {
		sds_ring = &recv_ctx->sds_rings[ring];
		qlcnic_intr(adapter->irq, sds_ring);
	}
	enable_irq(adapter->irq);
}
#endif

static void
qlcnic_idc_debug_info(struct qlcnic_adapter *adapter, u8 encoding)
{
	u32 val;

	val = adapter->portnum & 0xf;
	val |= encoding << 7;
	val |= (jiffies - adapter->dev_rst_time) << 8;

	QLC_SHARED_REG_WR32(adapter, QLCNIC_CRB_DRV_SCRATCH, val);
	adapter->dev_rst_time = jiffies;
}

static int
qlcnic_set_drv_state(struct qlcnic_adapter *adapter, u8 state)
{
	u32  val;

	WARN_ON(state != QLCNIC_DEV_NEED_RESET &&
			state != QLCNIC_DEV_NEED_QUISCENT);

	if (qlcnic_api_lock(adapter))
		return -EIO;

	val = QLC_SHARED_REG_RD32(adapter, QLCNIC_CRB_DRV_STATE);

	if (state == QLCNIC_DEV_NEED_RESET)
		QLC_DEV_SET_RST_RDY(val, adapter->portnum);
	else if (state == QLCNIC_DEV_NEED_QUISCENT)
		QLC_DEV_SET_QSCNT_RDY(val, adapter->portnum);

	QLC_SHARED_REG_WR32(adapter, QLCNIC_CRB_DRV_STATE, val);

	qlcnic_api_unlock(adapter);

	return 0;
}

static int
qlcnic_clr_drv_state(struct qlcnic_adapter *adapter)
{
	u32  val;

	if (qlcnic_api_lock(adapter))
		return -EBUSY;

	val = QLC_SHARED_REG_RD32(adapter, QLCNIC_CRB_DRV_STATE);
	QLC_DEV_CLR_RST_QSCNT(val, adapter->portnum);
	QLC_SHARED_REG_WR32(adapter, QLCNIC_CRB_DRV_STATE, val);

	qlcnic_api_unlock(adapter);

	return 0;
}

void qlcnic_clr_all_drv_state(struct qlcnic_adapter *adapter, u8 failed)
{
	u32  val;

	if (qlcnic_api_lock(adapter))
		goto err;

	val = QLC_SHARED_REG_RD32(adapter, QLCNIC_CRB_DRV_ACTIVE);
	QLC_DEV_CLR_REF_CNT(val, adapter->portnum);
	QLC_SHARED_REG_WR32(adapter, QLCNIC_CRB_DRV_ACTIVE, val);

	if (failed) {
		QLC_SHARED_REG_WR32(adapter, QLCNIC_CRB_DEV_STATE,
				    QLCNIC_DEV_FAILED);
		dev_info(&adapter->pdev->dev,
				"Device state set to Failed. Please Reboot\n");
	} else if (!(val & 0x11111111))
		QLC_SHARED_REG_WR32(adapter, QLCNIC_CRB_DEV_STATE,
				    QLCNIC_DEV_COLD);

	val = QLC_SHARED_REG_RD32(adapter, QLCNIC_CRB_DRV_STATE);
	QLC_DEV_CLR_RST_QSCNT(val, adapter->portnum);
	QLC_SHARED_REG_WR32(adapter, QLCNIC_CRB_DRV_STATE, val);

	qlcnic_api_unlock(adapter);
err:
	adapter->fw_fail_cnt = 0;
	adapter->flags &= ~QLCNIC_FW_HANG;
	clear_bit(__QLCNIC_START_FW, &adapter->state);
	clear_bit(__QLCNIC_RESETTING, &adapter->state);
}

/* Grab api lock, before checking state */
static int
qlcnic_check_drv_state(struct qlcnic_adapter *adapter)
{
	int act, state, active_mask;
	struct qlcnic_hardware_context *ahw = adapter->ahw;

	state = QLC_SHARED_REG_RD32(adapter, QLCNIC_CRB_DRV_STATE);
	act = QLC_SHARED_REG_RD32(adapter, QLCNIC_CRB_DRV_ACTIVE);

	if (adapter->flags & QLCNIC_FW_RESET_OWNER) {
		active_mask = (~(1 << (ahw->pci_func * 4)));
		act = act & active_mask;
	}

	if (((state & 0x11111111) == (act & 0x11111111)) ||
			((act & 0x11111111) == ((state >> 1) & 0x11111111)))
		return 0;
	else
		return 1;
}

static int qlcnic_check_idc_ver(struct qlcnic_adapter *adapter)
{
	u32 val = QLC_SHARED_REG_RD32(adapter, QLCNIC_CRB_DRV_IDC_VER);

	if (val != QLCNIC_DRV_IDC_VER) {
		dev_warn(&adapter->pdev->dev, "IDC Version mismatch, driver's"
			" idc ver = %x; reqd = %x\n", QLCNIC_DRV_IDC_VER, val);
	}

	return 0;
}

static int
qlcnic_can_start_firmware(struct qlcnic_adapter *adapter)
{
	u32 val, prev_state;
	u8 dev_init_timeo = adapter->dev_init_timeo;
	u8 portnum = adapter->portnum;
	u8 ret;

	if (test_and_clear_bit(__QLCNIC_START_FW, &adapter->state))
		return 1;

	if (qlcnic_api_lock(adapter))
		return -1;

	val = QLC_SHARED_REG_RD32(adapter, QLCNIC_CRB_DRV_ACTIVE);
	if (!(val & (1 << (portnum * 4)))) {
		QLC_DEV_SET_REF_CNT(val, portnum);
		QLC_SHARED_REG_WR32(adapter, QLCNIC_CRB_DRV_ACTIVE, val);
	}

	prev_state = QLC_SHARED_REG_RD32(adapter, QLCNIC_CRB_DEV_STATE);
	QLCDB(adapter, HW, "Device state = %u\n", prev_state);

	switch (prev_state) {
	case QLCNIC_DEV_COLD:
		QLC_SHARED_REG_WR32(adapter, QLCNIC_CRB_DEV_STATE,
				    QLCNIC_DEV_INITIALIZING);
		QLC_SHARED_REG_WR32(adapter, QLCNIC_CRB_DRV_IDC_VER,
				    QLCNIC_DRV_IDC_VER);
		qlcnic_idc_debug_info(adapter, 0);
		qlcnic_api_unlock(adapter);
		return 1;

	case QLCNIC_DEV_READY:
		ret = qlcnic_check_idc_ver(adapter);
		qlcnic_api_unlock(adapter);
		return ret;

	case QLCNIC_DEV_NEED_RESET:
		val = QLC_SHARED_REG_RD32(adapter, QLCNIC_CRB_DRV_STATE);
		QLC_DEV_SET_RST_RDY(val, portnum);
		QLC_SHARED_REG_WR32(adapter, QLCNIC_CRB_DRV_STATE, val);
		break;

	case QLCNIC_DEV_NEED_QUISCENT:
		val = QLC_SHARED_REG_RD32(adapter, QLCNIC_CRB_DRV_STATE);
		QLC_DEV_SET_QSCNT_RDY(val, portnum);
		QLC_SHARED_REG_WR32(adapter, QLCNIC_CRB_DRV_STATE, val);
		break;

	case QLCNIC_DEV_FAILED:
		dev_err(&adapter->pdev->dev, "Device in failed state.\n");
		qlcnic_api_unlock(adapter);
		return -1;

	case QLCNIC_DEV_INITIALIZING:
	case QLCNIC_DEV_QUISCENT:
		break;
	}

	qlcnic_api_unlock(adapter);

	do {
		msleep(1000);
		prev_state = QLC_SHARED_REG_RD32(adapter, QLCNIC_CRB_DEV_STATE);

		if (prev_state == QLCNIC_DEV_QUISCENT)
			continue;
	} while ((prev_state != QLCNIC_DEV_READY) && --dev_init_timeo);

	if (!dev_init_timeo) {
		dev_err(&adapter->pdev->dev,
			"Waiting for device to initialize timeout\n");
		return -1;
	}

	if (qlcnic_api_lock(adapter))
		return -1;

	val = QLC_SHARED_REG_RD32(adapter, QLCNIC_CRB_DRV_STATE);
	QLC_DEV_CLR_RST_QSCNT(val, portnum);
	QLC_SHARED_REG_WR32(adapter, QLCNIC_CRB_DRV_STATE, val);

	ret = qlcnic_check_idc_ver(adapter);
	qlcnic_api_unlock(adapter);

	return ret;
}

static void
qlcnic_fwinit_work(struct work_struct *work)
{
	struct qlcnic_adapter *adapter = container_of(work,
			struct qlcnic_adapter, fw_work.work);
	u32 dev_state = 0xf;
	u32 val;

	if (qlcnic_api_lock(adapter))
		goto err_ret;

	dev_state = QLC_SHARED_REG_RD32(adapter, QLCNIC_CRB_DEV_STATE);
	if (dev_state == QLCNIC_DEV_QUISCENT ||
	    dev_state == QLCNIC_DEV_NEED_QUISCENT) {
		qlcnic_api_unlock(adapter);
		qlcnic_schedule_work(adapter, qlcnic_fwinit_work,
						FW_POLL_DELAY * 2);
		return;
	}

	if (adapter->ahw->op_mode == QLCNIC_NON_PRIV_FUNC) {
		qlcnic_api_unlock(adapter);
		goto wait_npar;
	}

	if (dev_state == QLCNIC_DEV_INITIALIZING ||
	    dev_state == QLCNIC_DEV_READY) {
		dev_info(&adapter->pdev->dev, "Detected state change from "
				"DEV_NEED_RESET, skipping ack check\n");
		goto skip_ack_check;
	}

	if (adapter->fw_wait_cnt++ > adapter->reset_ack_timeo) {
		dev_info(&adapter->pdev->dev, "Reset:Failed to get ack %d sec\n",
					adapter->reset_ack_timeo);
		goto skip_ack_check;
	}

	if (!qlcnic_check_drv_state(adapter)) {
skip_ack_check:
		dev_state = QLC_SHARED_REG_RD32(adapter, QLCNIC_CRB_DEV_STATE);

		if (dev_state == QLCNIC_DEV_NEED_RESET) {
			QLC_SHARED_REG_WR32(adapter, QLCNIC_CRB_DEV_STATE,
					    QLCNIC_DEV_INITIALIZING);
			set_bit(__QLCNIC_START_FW, &adapter->state);
			QLCDB(adapter, DRV, "Restarting fw\n");
			qlcnic_idc_debug_info(adapter, 0);
			val = QLC_SHARED_REG_RD32(adapter,
						  QLCNIC_CRB_DRV_STATE);
			QLC_DEV_SET_RST_RDY(val, adapter->portnum);
			QLC_SHARED_REG_WR32(adapter,
					    QLCNIC_CRB_DRV_STATE, val);
		}

		qlcnic_api_unlock(adapter);

		rtnl_lock();
		if (adapter->ahw->fw_dump.enable &&
		    (adapter->flags & QLCNIC_FW_RESET_OWNER)) {
			QLCDB(adapter, DRV, "Take FW dump\n");
			qlcnic_dump_fw(adapter);
			adapter->flags |= QLCNIC_FW_HANG;
		}
		rtnl_unlock();

		adapter->flags &= ~QLCNIC_FW_RESET_OWNER;
		if (!adapter->nic_ops->start_firmware(adapter)) {
			qlcnic_schedule_work(adapter, qlcnic_attach_work, 0);
			adapter->fw_wait_cnt = 0;
			return;
		}
		goto err_ret;
	}

	qlcnic_api_unlock(adapter);

wait_npar:
	dev_state = QLC_SHARED_REG_RD32(adapter, QLCNIC_CRB_DEV_STATE);
	QLCDB(adapter, HW, "Func waiting: Device state=%u\n", dev_state);

	switch (dev_state) {
	case QLCNIC_DEV_READY:
		if (!qlcnic_start_firmware(adapter)) {
			qlcnic_schedule_work(adapter, qlcnic_attach_work, 0);
			adapter->fw_wait_cnt = 0;
			return;
		}
	case QLCNIC_DEV_FAILED:
		break;
	default:
		qlcnic_schedule_work(adapter,
			qlcnic_fwinit_work, FW_POLL_DELAY);
		return;
	}

err_ret:
	dev_err(&adapter->pdev->dev, "Fwinit work failed state=%u "
		"fw_wait_cnt=%u\n", dev_state, adapter->fw_wait_cnt);
	netif_device_attach(adapter->netdev);
	qlcnic_clr_all_drv_state(adapter, 0);
}

static void
qlcnic_detach_work(struct work_struct *work)
{
	struct qlcnic_adapter *adapter = container_of(work,
			struct qlcnic_adapter, fw_work.work);
	struct net_device *netdev = adapter->netdev;
	u32 status;

	netif_device_detach(netdev);

	/* Dont grab rtnl lock during Quiscent mode */
	if (adapter->dev_state == QLCNIC_DEV_NEED_QUISCENT) {
		if (netif_running(netdev))
			__qlcnic_down(adapter, netdev);
	} else
		qlcnic_down(adapter, netdev);

	status = QLC_SHARED_REG_RD32(adapter, QLCNIC_PEG_HALT_STATUS1);

	if (status & QLCNIC_RCODE_FATAL_ERROR) {
		dev_err(&adapter->pdev->dev,
			"Detaching the device: peg halt status1=0x%x\n",
					status);

		if (QLCNIC_FWERROR_CODE(status) == QLCNIC_FWERROR_FAN_FAILURE) {
			dev_err(&adapter->pdev->dev,
			"On board active cooling fan failed. "
				"Device has been halted.\n");
			dev_err(&adapter->pdev->dev,
				"Replace the adapter.\n");
		}

		goto err_ret;
	}

	if (adapter->ahw->temp == QLCNIC_TEMP_PANIC) {
		dev_err(&adapter->pdev->dev, "Detaching the device: temp=%d\n",
			adapter->ahw->temp);
		goto err_ret;
	}

	/* Dont ack if this instance is the reset owner */
	if (!(adapter->flags & QLCNIC_FW_RESET_OWNER)) {
		if (qlcnic_set_drv_state(adapter, adapter->dev_state)) {
			dev_err(&adapter->pdev->dev,
				"Failed to set driver state,"
					"detaching the device.\n");
			goto err_ret;
		}
	}

	adapter->fw_wait_cnt = 0;

	qlcnic_schedule_work(adapter, qlcnic_fwinit_work, FW_POLL_DELAY);

	return;

err_ret:
	netif_device_attach(netdev);
	qlcnic_clr_all_drv_state(adapter, 1);
}

/*Transit NPAR state to NON Operational */
static void
qlcnic_set_npar_non_operational(struct qlcnic_adapter *adapter)
{
	u32 state;

	state = QLC_SHARED_REG_RD32(adapter, QLCNIC_CRB_DEV_NPAR_STATE);
	if (state == QLCNIC_DEV_NPAR_NON_OPER)
		return;

	if (qlcnic_api_lock(adapter))
		return;
	QLC_SHARED_REG_WR32(adapter, QLCNIC_CRB_DEV_NPAR_STATE,
			    QLCNIC_DEV_NPAR_NON_OPER);
	qlcnic_api_unlock(adapter);
}

void qlcnic_82xx_dev_request_reset(struct qlcnic_adapter *adapter, u32 key)
{
	u32 state, xg_val = 0, gb_val = 0;

	qlcnic_xg_set_xg0_mask(xg_val);
	qlcnic_xg_set_xg1_mask(xg_val);
	QLCWR32(adapter, QLCNIC_NIU_XG_PAUSE_CTL, xg_val);
	qlcnic_gb_set_gb0_mask(gb_val);
	qlcnic_gb_set_gb1_mask(gb_val);
	qlcnic_gb_set_gb2_mask(gb_val);
	qlcnic_gb_set_gb3_mask(gb_val);
	QLCWR32(adapter, QLCNIC_NIU_GB_PAUSE_CTL, gb_val);
	dev_info(&adapter->pdev->dev, "Pause control frames disabled"
				" on all ports\n");
	adapter->need_fw_reset = 1;

	if (qlcnic_api_lock(adapter))
		return;

	state = QLC_SHARED_REG_RD32(adapter, QLCNIC_CRB_DEV_STATE);

	if (state == QLCNIC_DEV_READY) {
		QLC_SHARED_REG_WR32(adapter, QLCNIC_CRB_DEV_STATE,
				    QLCNIC_DEV_NEED_RESET);
		adapter->flags |= QLCNIC_FW_RESET_OWNER;
		QLCDB(adapter, DRV, "NEED_RESET state set\n");
		qlcnic_idc_debug_info(adapter, 0);
	}

	QLC_SHARED_REG_WR32(adapter, QLCNIC_CRB_DEV_NPAR_STATE,
			    QLCNIC_DEV_NPAR_NON_OPER);
	qlcnic_api_unlock(adapter);
}

/* Transit to NPAR READY state from NPAR NOT READY state */
static void
qlcnic_dev_set_npar_ready(struct qlcnic_adapter *adapter)
{
	if (qlcnic_api_lock(adapter))
		return;

	QLC_SHARED_REG_WR32(adapter, QLCNIC_CRB_DEV_NPAR_STATE,
			    QLCNIC_DEV_NPAR_OPER);
	QLCDB(adapter, DRV, "NPAR operational state set\n");

	qlcnic_api_unlock(adapter);
}

void qlcnic_schedule_work(struct qlcnic_adapter *adapter,
			  work_func_t func, int delay)
{
	if (test_bit(__QLCNIC_AER, &adapter->state))
		return;

	INIT_DELAYED_WORK(&adapter->fw_work, func);
	queue_delayed_work(adapter->qlcnic_wq, &adapter->fw_work,
			   round_jiffies_relative(delay));
}

static void
qlcnic_attach_work(struct work_struct *work)
{
	struct qlcnic_adapter *adapter = container_of(work,
				struct qlcnic_adapter, fw_work.work);
	struct net_device *netdev = adapter->netdev;
	u32 npar_state;

	if (adapter->ahw->op_mode != QLCNIC_MGMT_FUNC) {
		npar_state = QLC_SHARED_REG_RD32(adapter,
						 QLCNIC_CRB_DEV_NPAR_STATE);
		if (adapter->fw_wait_cnt++ > QLCNIC_DEV_NPAR_OPER_TIMEO)
			qlcnic_clr_all_drv_state(adapter, 0);
		else if (npar_state != QLCNIC_DEV_NPAR_OPER)
			qlcnic_schedule_work(adapter, qlcnic_attach_work,
							FW_POLL_DELAY);
		else
			goto attach;
		QLCDB(adapter, DRV, "Waiting for NPAR state to operational\n");
		return;
	}
attach:
	if (netif_running(netdev)) {
		if (qlcnic_up(adapter, netdev))
			goto done;

		qlcnic_restore_indev_addr(netdev, NETDEV_UP);
	}

done:
	netif_device_attach(netdev);
	adapter->fw_fail_cnt = 0;
	adapter->flags &= ~QLCNIC_FW_HANG;
	clear_bit(__QLCNIC_RESETTING, &adapter->state);
	if (adapter->portnum == 0)
		qlcnic_set_drv_version(adapter);

	if (!qlcnic_clr_drv_state(adapter))
		qlcnic_schedule_work(adapter, qlcnic_fw_poll_work,
							FW_POLL_DELAY);
}

static int
qlcnic_check_health(struct qlcnic_adapter *adapter)
{
	u32 state = 0, heartbeat;
	u32 peg_status;
	int err = 0;

	if (qlcnic_check_temp(adapter))
		goto detach;

	if (adapter->need_fw_reset)
		qlcnic_dev_request_reset(adapter, 0);

	state = QLC_SHARED_REG_RD32(adapter, QLCNIC_CRB_DEV_STATE);
	if (state == QLCNIC_DEV_NEED_RESET) {
		qlcnic_set_npar_non_operational(adapter);
		adapter->need_fw_reset = 1;
	} else if (state == QLCNIC_DEV_NEED_QUISCENT)
		goto detach;

	heartbeat = QLC_SHARED_REG_RD32(adapter, QLCNIC_PEG_ALIVE_COUNTER);
	if (heartbeat != adapter->heartbeat) {
		adapter->heartbeat = heartbeat;
		adapter->fw_fail_cnt = 0;
		if (adapter->need_fw_reset)
			goto detach;

		if (adapter->ahw->reset_context && qlcnic_auto_fw_reset)
			qlcnic_reset_hw_context(adapter);

		return 0;
	}

	if (++adapter->fw_fail_cnt < FW_FAIL_THRESH)
		return 0;

	adapter->flags |= QLCNIC_FW_HANG;

	qlcnic_dev_request_reset(adapter, 0);

	if (qlcnic_auto_fw_reset)
		clear_bit(__QLCNIC_FW_ATTACHED, &adapter->state);

	dev_err(&adapter->pdev->dev, "firmware hang detected\n");
	peg_status = QLC_SHARED_REG_RD32(adapter, QLCNIC_PEG_HALT_STATUS1);
	dev_err(&adapter->pdev->dev, "Dumping hw/fw registers\n"
			"PEG_HALT_STATUS1: 0x%x, PEG_HALT_STATUS2: 0x%x,\n"
			"PEG_NET_0_PC: 0x%x, PEG_NET_1_PC: 0x%x,\n"
			"PEG_NET_2_PC: 0x%x, PEG_NET_3_PC: 0x%x,\n"
			"PEG_NET_4_PC: 0x%x\n",
			peg_status,
			QLC_SHARED_REG_RD32(adapter, QLCNIC_PEG_HALT_STATUS2),
			QLCRD32(adapter, QLCNIC_CRB_PEG_NET_0 + 0x3c, &err),
			QLCRD32(adapter, QLCNIC_CRB_PEG_NET_1 + 0x3c, &err),
			QLCRD32(adapter, QLCNIC_CRB_PEG_NET_2 + 0x3c, &err),
			QLCRD32(adapter, QLCNIC_CRB_PEG_NET_3 + 0x3c, &err),
			QLCRD32(adapter, QLCNIC_CRB_PEG_NET_4 + 0x3c, &err));
	if (QLCNIC_FWERROR_CODE(peg_status) == 0x67)
		dev_err(&adapter->pdev->dev,
			"Firmware aborted with error code 0x00006700. "
				"Device is being reset.\n");
detach:
	adapter->dev_state = (state == QLCNIC_DEV_NEED_QUISCENT) ? state :
		QLCNIC_DEV_NEED_RESET;

	if (qlcnic_auto_fw_reset && !test_and_set_bit(__QLCNIC_RESETTING,
						      &adapter->state)) {

		qlcnic_schedule_work(adapter, qlcnic_detach_work, 0);
		QLCDB(adapter, DRV, "fw recovery scheduled.\n");
	}

	return 1;
}

void qlcnic_fw_poll_work(struct work_struct *work)
{
	struct qlcnic_adapter *adapter = container_of(work,
				struct qlcnic_adapter, fw_work.work);

	if (test_bit(__QLCNIC_RESETTING, &adapter->state))
		goto reschedule;


	if (qlcnic_check_health(adapter))
		return;

	if (adapter->fhash.fnum)
		qlcnic_prune_lb_filters(adapter);

reschedule:
	qlcnic_schedule_work(adapter, qlcnic_fw_poll_work, FW_POLL_DELAY);
}

static int qlcnic_is_first_func(struct pci_dev *pdev)
{
	struct pci_dev *oth_pdev;
	int val = pdev->devfn;

	while (val-- > 0) {
		oth_pdev = pci_get_domain_bus_and_slot(pci_domain_nr
			(pdev->bus), pdev->bus->number,
			PCI_DEVFN(PCI_SLOT(pdev->devfn), val));
		if (!oth_pdev)
			continue;

		if (oth_pdev->current_state != PCI_D3cold) {
			pci_dev_put(oth_pdev);
			return 0;
		}
		pci_dev_put(oth_pdev);
	}
	return 1;
}

static int qlcnic_attach_func(struct pci_dev *pdev)
{
	int err, first_func;
	struct qlcnic_adapter *adapter = pci_get_drvdata(pdev);
	struct net_device *netdev = adapter->netdev;

	pdev->error_state = pci_channel_io_normal;

	err = pci_enable_device(pdev);
	if (err)
		return err;

	pci_set_master(pdev);
	pci_restore_state(pdev);

	first_func = qlcnic_is_first_func(pdev);

	if (qlcnic_api_lock(adapter))
		return -EINVAL;

	if (adapter->ahw->op_mode != QLCNIC_NON_PRIV_FUNC && first_func) {
		adapter->need_fw_reset = 1;
		set_bit(__QLCNIC_START_FW, &adapter->state);
		QLC_SHARED_REG_WR32(adapter, QLCNIC_CRB_DEV_STATE,
				    QLCNIC_DEV_INITIALIZING);
		QLCDB(adapter, DRV, "Restarting fw\n");
	}
	qlcnic_api_unlock(adapter);

	err = qlcnic_start_firmware(adapter);
	if (err)
		return err;

	qlcnic_clr_drv_state(adapter);
	kfree(adapter->msix_entries);
	adapter->msix_entries = NULL;
	err = qlcnic_setup_intr(adapter, 0);

	if (err) {
		kfree(adapter->msix_entries);
		netdev_err(netdev, "failed to setup interrupt\n");
		return err;
	}

	if (qlcnic_83xx_check(adapter)) {
		/* register for NIC IDC AEN Events */
		qlcnic_83xx_register_nic_idc_func(adapter, 1);
		err = qlcnic_83xx_setup_mbx_intr(adapter);
		if (err) {
			dev_err(&adapter->pdev->dev,
				"failed to setup mbx interrupt\n");
			qlcnic_clr_all_drv_state(adapter, 1);
			clear_bit(__QLCNIC_AER, &adapter->state);
			goto done;
		}
	}

	if (netif_running(netdev)) {
		err = qlcnic_attach(adapter);
		if (err) {
			qlcnic_clr_all_drv_state(adapter, 1);
			clear_bit(__QLCNIC_AER, &adapter->state);
			netif_device_attach(netdev);
			return err;
		}

		err = qlcnic_up(adapter, netdev);
		if (err)
			goto done;

		qlcnic_restore_indev_addr(netdev, NETDEV_UP);
	}
 done:
	netif_device_attach(netdev);
	return err;
}

static pci_ers_result_t qlcnic_io_error_detected(struct pci_dev *pdev,
						pci_channel_state_t state)
{
	struct qlcnic_adapter *adapter = pci_get_drvdata(pdev);
	struct net_device *netdev = adapter->netdev;

	if (state == pci_channel_io_perm_failure)
		return PCI_ERS_RESULT_DISCONNECT;

	if (state == pci_channel_io_normal)
		return PCI_ERS_RESULT_RECOVERED;

	set_bit(__QLCNIC_AER, &adapter->state);
	netif_device_detach(netdev);

	cancel_delayed_work_sync(&adapter->fw_work);

	if (netif_running(netdev))
		qlcnic_down(adapter, netdev);

	if (qlcnic_83xx_check(adapter)) {
		qlcnic_83xx_free_mbx_intr(adapter);
		qlcnic_83xx_register_nic_idc_func(adapter, 0);
		cancel_delayed_work_sync(&adapter->idc_aen_work);
	}

	qlcnic_detach(adapter);
	qlcnic_teardown_intr(adapter);

	clear_bit(__QLCNIC_RESETTING, &adapter->state);

	pci_save_state(pdev);
	pci_disable_device(pdev);

	return PCI_ERS_RESULT_NEED_RESET;
}

static pci_ers_result_t qlcnic_io_slot_reset(struct pci_dev *pdev)
{
	return qlcnic_attach_func(pdev) ? PCI_ERS_RESULT_DISCONNECT :
				PCI_ERS_RESULT_RECOVERED;
}

static void qlcnic_io_resume(struct pci_dev *pdev)
{
	u32 state;
	struct qlcnic_adapter *adapter = pci_get_drvdata(pdev);

	pci_cleanup_aer_uncorrect_error_status(pdev);
	state = QLC_SHARED_REG_RD32(adapter, QLCNIC_CRB_DEV_STATE);
	if (state == QLCNIC_DEV_READY && test_and_clear_bit(__QLCNIC_AER,
							    &adapter->state))
		qlcnic_schedule_work(adapter, qlcnic_fw_poll_work,
						FW_POLL_DELAY);
}

static int
qlcnicvf_start_firmware(struct qlcnic_adapter *adapter)
{
	int err;

	err = qlcnic_can_start_firmware(adapter);
	if (err)
		return err;

	err = qlcnic_check_npar_opertional(adapter);
	if (err)
		return err;

	err = qlcnic_initialize_nic(adapter);
	if (err)
		return err;

	qlcnic_check_options(adapter);

	err = qlcnic_set_eswitch_port_config(adapter);
	if (err)
		return err;

	adapter->need_fw_reset = 0;

	return err;
}

int qlcnic_validate_max_rss(struct qlcnic_adapter *adapter,
			    __u32 val)
{
	struct net_device *netdev = adapter->netdev;
	u8 max_hw = adapter->ahw->max_rx_ques;
	u32 max_allowed;

	if (val > QLC_MAX_SDS_RINGS) {
		netdev_err(netdev, "RSS value should not be higher than %u\n",
			   QLC_MAX_SDS_RINGS);
		return -EINVAL;
	}

	max_allowed = rounddown_pow_of_two(min_t(int, max_hw,
						 num_online_cpus()));
	if ((val > max_allowed) || (val < 2) || !is_power_of_2(val)) {
		if (!is_power_of_2(val))
			netdev_err(netdev, "RSS value should be a power of 2\n");

		if (val < 2)
			netdev_err(netdev, "RSS value should not be lower than 2\n");

		if (val > max_hw)
			netdev_err(netdev,
				   "RSS value should not be higher than[%u], the max RSS rings supported by the adapter\n",
				   max_hw);

		if (val > num_online_cpus())
			netdev_err(netdev,
				   "RSS value should not be higher than[%u], number of online CPUs in the system\n",
				   num_online_cpus());

		netdev_err(netdev, "Unable to configure %u RSS rings\n", val);

		return -EINVAL;
	}
	return 0;
}

int qlcnic_set_max_rss(struct qlcnic_adapter *adapter, u8 data, size_t len)
{
	int err;
	struct net_device *netdev = adapter->netdev;

	if (test_bit(__QLCNIC_RESETTING, &adapter->state))
		return -EBUSY;

	netif_device_detach(netdev);
	if (netif_running(netdev))
		__qlcnic_down(adapter, netdev);

	qlcnic_detach(adapter);

	if (qlcnic_83xx_check(adapter)) {
		qlcnic_83xx_free_mbx_intr(adapter);
		qlcnic_83xx_enable_mbx_poll(adapter);
	}

	qlcnic_teardown_intr(adapter);
	err = qlcnic_setup_intr(adapter, data);
	if (err) {
		kfree(adapter->msix_entries);
		netdev_err(netdev, "failed to setup interrupt\n");
		return err;
	}

	if (qlcnic_83xx_check(adapter)) {
		/* register for NIC IDC AEN Events */
		qlcnic_83xx_register_nic_idc_func(adapter, 1);
		err = qlcnic_83xx_setup_mbx_intr(adapter);
		qlcnic_83xx_disable_mbx_poll(adapter);
		if (err) {
			dev_err(&adapter->pdev->dev,
				"failed to setup mbx interrupt\n");
			goto done;
		}
	}

	if (netif_running(netdev)) {
		err = qlcnic_attach(adapter);
		if (err)
			goto done;
		err = __qlcnic_up(adapter, netdev);
		if (err)
			goto done;
		qlcnic_restore_indev_addr(netdev, NETDEV_UP);
	}
	err = len;
 done:
	netif_device_attach(netdev);
	clear_bit(__QLCNIC_RESETTING, &adapter->state);
	return err;
}

#ifdef CONFIG_INET

#define is_qlcnic_netdev(dev) (dev->netdev_ops == &qlcnic_netdev_ops)

static void
qlcnic_config_indev_addr(struct qlcnic_adapter *adapter,
			struct net_device *dev, unsigned long event)
{
	struct in_device *indev;

	indev = in_dev_get(dev);
	if (!indev)
		return;

	for_ifa(indev) {
		switch (event) {
		case NETDEV_UP:
			qlcnic_config_ipaddr(adapter,
					ifa->ifa_address, QLCNIC_IP_UP);
			break;
		case NETDEV_DOWN:
			qlcnic_config_ipaddr(adapter,
					ifa->ifa_address, QLCNIC_IP_DOWN);
			break;
		default:
			break;
		}
	} endfor_ifa(indev);

	in_dev_put(indev);
}

void qlcnic_restore_indev_addr(struct net_device *netdev, unsigned long event)
{
	struct qlcnic_adapter *adapter = netdev_priv(netdev);
	struct net_device *dev;
	u16 vid;

	qlcnic_config_indev_addr(adapter, netdev, event);

	rcu_read_lock();
	for_each_set_bit(vid, adapter->vlans, VLAN_N_VID) {
		dev = __vlan_find_dev_deep(netdev, htons(ETH_P_8021Q), vid);
		if (!dev)
			continue;
		qlcnic_config_indev_addr(adapter, dev, event);
	}
	rcu_read_unlock();
}

static int qlcnic_netdev_event(struct notifier_block *this,
				 unsigned long event, void *ptr)
{
	struct qlcnic_adapter *adapter;
	struct net_device *dev = netdev_notifier_info_to_dev(ptr);

recheck:
	if (dev == NULL)
		goto done;

	if (dev->priv_flags & IFF_802_1Q_VLAN) {
		dev = vlan_dev_real_dev(dev);
		goto recheck;
	}

	if (!is_qlcnic_netdev(dev))
		goto done;

	adapter = netdev_priv(dev);

	if (!adapter)
		goto done;

	if (!test_bit(__QLCNIC_DEV_UP, &adapter->state))
		goto done;

	qlcnic_config_indev_addr(adapter, dev, event);
done:
	return NOTIFY_DONE;
}

static int
qlcnic_inetaddr_event(struct notifier_block *this,
		unsigned long event, void *ptr)
{
	struct qlcnic_adapter *adapter;
	struct net_device *dev;

	struct in_ifaddr *ifa = (struct in_ifaddr *)ptr;

	dev = ifa->ifa_dev ? ifa->ifa_dev->dev : NULL;

recheck:
	if (dev == NULL)
		goto done;

	if (dev->priv_flags & IFF_802_1Q_VLAN) {
		dev = vlan_dev_real_dev(dev);
		goto recheck;
	}

	if (!is_qlcnic_netdev(dev))
		goto done;

	adapter = netdev_priv(dev);

	if (!adapter)
		goto done;

	if (!test_bit(__QLCNIC_DEV_UP, &adapter->state))
		goto done;

	switch (event) {
	case NETDEV_UP:
		qlcnic_config_ipaddr(adapter, ifa->ifa_address, QLCNIC_IP_UP);

		break;
	case NETDEV_DOWN:
		qlcnic_config_ipaddr(adapter, ifa->ifa_address, QLCNIC_IP_DOWN);

		break;
	default:
		break;
	}

done:
	return NOTIFY_DONE;
}

static struct notifier_block	qlcnic_netdev_cb = {
	.notifier_call = qlcnic_netdev_event,
};

static struct notifier_block qlcnic_inetaddr_cb = {
	.notifier_call = qlcnic_inetaddr_event,
};
#else
void qlcnic_restore_indev_addr(struct net_device *dev, unsigned long event)
{ }
#endif
static const struct pci_error_handlers qlcnic_err_handler = {
	.error_detected = qlcnic_io_error_detected,
	.slot_reset = qlcnic_io_slot_reset,
	.resume = qlcnic_io_resume,
};

static struct pci_driver qlcnic_driver = {
	.name = qlcnic_driver_name,
	.id_table = qlcnic_pci_tbl,
	.probe = qlcnic_probe,
	.remove = qlcnic_remove,
#ifdef CONFIG_PM
	.suspend = qlcnic_suspend,
	.resume = qlcnic_resume,
#endif
	.shutdown = qlcnic_shutdown,
	.err_handler = &qlcnic_err_handler,
#ifdef CONFIG_QLCNIC_SRIOV
	.sriov_configure = qlcnic_pci_sriov_configure,
#endif

};

static int __init qlcnic_init_module(void)
{
	int ret;

	printk(KERN_INFO "%s\n", qlcnic_driver_string);

#ifdef CONFIG_INET
	register_netdevice_notifier(&qlcnic_netdev_cb);
	register_inetaddr_notifier(&qlcnic_inetaddr_cb);
#endif

	ret = pci_register_driver(&qlcnic_driver);
	if (ret) {
#ifdef CONFIG_INET
		unregister_inetaddr_notifier(&qlcnic_inetaddr_cb);
		unregister_netdevice_notifier(&qlcnic_netdev_cb);
#endif
	}

	return ret;
}

module_init(qlcnic_init_module);

static void __exit qlcnic_exit_module(void)
{
	pci_unregister_driver(&qlcnic_driver);

#ifdef CONFIG_INET
	unregister_inetaddr_notifier(&qlcnic_inetaddr_cb);
	unregister_netdevice_notifier(&qlcnic_netdev_cb);
#endif
}

module_exit(qlcnic_exit_module);<|MERGE_RESOLUTION|>--- conflicted
+++ resolved
@@ -2144,15 +2144,6 @@
 	    !!qlcnic_use_msi)
 		dev_warn(&pdev->dev,
 			 "Device does not support MSI interrupts\n");
-<<<<<<< HEAD
-=======
-
-	err = qlcnic_setup_intr(adapter, 0);
-	if (err) {
-		dev_err(&pdev->dev, "Failed to setup interrupt\n");
-		goto err_out_disable_msi;
-	}
->>>>>>> 0f7dd1aa
 
 	if (qlcnic_82xx_check(adapter)) {
 		err = qlcnic_setup_intr(adapter, 0);
