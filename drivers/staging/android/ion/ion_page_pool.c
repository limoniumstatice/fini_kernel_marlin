/*
 * drivers/staging/android/ion/ion_page_pool.c
 *
 * Copyright (C) 2011 Google, Inc.
 *
 * This software is licensed under the terms of the GNU General Public
 * License version 2, as published by the Free Software Foundation, and
 * may be copied, distributed, and modified under those terms.
 *
 * This program is distributed in the hope that it will be useful,
 * but WITHOUT ANY WARRANTY; without even the implied warranty of
 * MERCHANTABILITY or FITNESS FOR A PARTICULAR PURPOSE.  See the
 * GNU General Public License for more details.
 *
 */

#include <linux/debugfs.h>
#include <linux/dma-mapping.h>
#include <linux/err.h>
#include <linux/fs.h>
#include <linux/list.h>
#include <linux/module.h>
#include <linux/slab.h>
#include <linux/swap.h>
#include <linux/vmalloc.h>
#include "ion_priv.h"

static void *ion_page_pool_alloc_pages(struct ion_page_pool *pool)
{
	struct page *page;

	page = alloc_pages(pool->gfp_mask & ~__GFP_ZERO, pool->order);

	if (!page)
		return NULL;
<<<<<<< HEAD

	if (pool->gfp_mask & __GFP_ZERO)
		if (msm_ion_heap_high_order_page_zero(page, pool->order))
			goto error_free_pages;

=======
	ion_page_pool_alloc_set_cache_policy(pool, page);

	ion_pages_sync_for_device(NULL, page, PAGE_SIZE << pool->order,
						DMA_BIDIRECTIONAL);
>>>>>>> 3169cab0
	return page;
error_free_pages:
	__free_pages(page, pool->order);
	return NULL;
}

static void ion_page_pool_free_pages(struct ion_page_pool *pool,
				     struct page *page)
{
	ion_page_pool_free_set_cache_policy(pool, page);
	__free_pages(page, pool->order);
}

static int ion_page_pool_add(struct ion_page_pool *pool, struct page *page)
{
	mutex_lock(&pool->mutex);
	if (PageHighMem(page)) {
		list_add_tail(&page->lru, &pool->high_items);
		pool->high_count++;
	} else {
		list_add_tail(&page->lru, &pool->low_items);
		pool->low_count++;
	}
	mutex_unlock(&pool->mutex);
	return 0;
}

static struct page *ion_page_pool_remove(struct ion_page_pool *pool, bool high)
{
	struct page *page;

	if (high) {
		BUG_ON(!pool->high_count);
		page = list_first_entry(&pool->high_items, struct page, lru);
		pool->high_count--;
	} else {
		BUG_ON(!pool->low_count);
		page = list_first_entry(&pool->low_items, struct page, lru);
		pool->low_count--;
	}

	list_del(&page->lru);
	return page;
}

void *ion_page_pool_alloc(struct ion_page_pool *pool, bool *from_pool)
{
	struct page *page = NULL;

	BUG_ON(!pool);

	*from_pool = true;

	if (mutex_trylock(&pool->mutex)) {
		if (pool->high_count)
			page = ion_page_pool_remove(pool, true);
		else if (pool->low_count)
			page = ion_page_pool_remove(pool, false);
		mutex_unlock(&pool->mutex);
	}
	if (!page) {
		page = ion_page_pool_alloc_pages(pool);
		*from_pool = false;
	}
	return page;
}

void ion_page_pool_free(struct ion_page_pool *pool, struct page *page)
{
	int ret;

	BUG_ON(pool->order != compound_order(page));

	ret = ion_page_pool_add(pool, page);
	if (ret)
		ion_page_pool_free_pages(pool, page);
}

void ion_page_pool_free_immediate(struct ion_page_pool *pool, struct page *page)
{
	ion_page_pool_free_pages(pool, page);
}

static int ion_page_pool_total(struct ion_page_pool *pool, bool high)
{
	int count = pool->low_count;

	if (high)
		count += pool->high_count;

	return count << pool->order;
}

int ion_page_pool_shrink(struct ion_page_pool *pool, gfp_t gfp_mask,
				int nr_to_scan)
{
	int i;
	bool high;

	if (current_is_kswapd())
		high = true;
	else
		high = !!(gfp_mask & __GFP_HIGHMEM);

	for (i = 0; i < nr_to_scan; i++) {
		struct page *page;

		mutex_lock(&pool->mutex);
		if (pool->low_count) {
			page = ion_page_pool_remove(pool, false);
		} else if (high && pool->high_count) {
			page = ion_page_pool_remove(pool, true);
		} else {
			mutex_unlock(&pool->mutex);
			break;
		}
		mutex_unlock(&pool->mutex);
		ion_page_pool_free_pages(pool, page);
	}

	return ion_page_pool_total(pool, high);
}

struct ion_page_pool *ion_page_pool_create(gfp_t gfp_mask, unsigned int order)
{
	struct ion_page_pool *pool = kmalloc(sizeof(struct ion_page_pool),
					     GFP_KERNEL);
	if (!pool)
		return NULL;
	pool->high_count = 0;
	pool->low_count = 0;
	INIT_LIST_HEAD(&pool->low_items);
	INIT_LIST_HEAD(&pool->high_items);
	pool->gfp_mask = gfp_mask | __GFP_COMP;
	pool->order = order;
	mutex_init(&pool->mutex);
	plist_node_init(&pool->list, order);

	return pool;
}

void ion_page_pool_destroy(struct ion_page_pool *pool)
{
	kfree(pool);
}

static int __init ion_page_pool_init(void)
{
	return 0;
}

static void __exit ion_page_pool_exit(void)
{
}

module_init(ion_page_pool_init);
module_exit(ion_page_pool_exit);<|MERGE_RESOLUTION|>--- conflicted
+++ resolved
@@ -33,18 +33,15 @@
 
 	if (!page)
 		return NULL;
-<<<<<<< HEAD
 
 	if (pool->gfp_mask & __GFP_ZERO)
 		if (msm_ion_heap_high_order_page_zero(page, pool->order))
 			goto error_free_pages;
 
-=======
 	ion_page_pool_alloc_set_cache_policy(pool, page);
 
 	ion_pages_sync_for_device(NULL, page, PAGE_SIZE << pool->order,
 						DMA_BIDIRECTIONAL);
->>>>>>> 3169cab0
 	return page;
 error_free_pages:
 	__free_pages(page, pool->order);
