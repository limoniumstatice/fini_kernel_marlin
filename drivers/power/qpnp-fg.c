/* Copyright (c) 2014-2016, The Linux Foundation. All rights reserved.
 *
 * This program is free software; you can redistribute it and/or modify
 * it under the terms of the GNU General Public License version 2 and
 * only version 2 as published by the Free Software Foundation.
 *
 * This program is distributed in the hope that it will be useful,
 * but WITHOUT ANY WARRANTY; without even the implied warranty of
 * MERCHANTABILITY or FITNESS FOR A PARTICULAR PURPOSE.  See the
 * GNU General Public License for more details.
 */

#define pr_fmt(fmt)	"FG: %s: " fmt, __func__

#include <linux/atomic.h>
#include <linux/delay.h>
#include <linux/kernel.h>
#include <linux/of.h>
#include <linux/rtc.h>
#include <linux/err.h>
#include <linux/debugfs.h>
#include <linux/slab.h>
#include <linux/uaccess.h>
#include <linux/init.h>
#include <linux/spmi.h>
#include <linux/of_irq.h>
#include <linux/interrupt.h>
#include <linux/bitops.h>
#include <linux/types.h>
#include <linux/module.h>
#include <linux/ktime.h>
#include <linux/power_supply.h>
#include <linux/of_batterydata.h>
#include <linux/spinlock.h>
#include <linux/string_helpers.h>
#include <linux/alarmtimer.h>
#include <linux/qpnp/qpnp-revid.h>

/* Register offsets */

/* Interrupt offsets */
#define INT_RT_STS(base)			(base + 0x10)
#define INT_EN_CLR(base)			(base + 0x16)

/* SPMI Register offsets */
#define SOC_MONOTONIC_SOC	0x09
#define SOC_BOOT_MOD		0x50
#define SOC_RESTART		0x51

#define REG_OFFSET_PERP_SUBTYPE	0x05

/* RAM register offsets */
#define RAM_OFFSET		0x400

/* Bit/Mask definitions */
#define FULL_PERCENT		0xFF
#define MAX_TRIES_SOC		5
#define MA_MV_BIT_RES		39
#define MSB_SIGN		BIT(7)
#define IBAT_VBAT_MASK		0x7F
#define NO_OTP_PROF_RELOAD	BIT(6)
#define REDO_FIRST_ESTIMATE	BIT(3)
#define RESTART_GO		BIT(0)
#define THERM_DELAY_MASK	0xE0

/* SUBTYPE definitions */
#define FG_SOC			0x9
#define FG_BATT			0xA
#define FG_ADC			0xB
#define FG_MEMIF		0xC

#define QPNP_FG_DEV_NAME "qcom,qpnp-fg"
#define MEM_IF_TIMEOUT_MS	5000
#define BUCKET_COUNT		8
#define BUCKET_SOC_PCT		(256 / BUCKET_COUNT)

#define BCL_MA_TO_ADC(_current, _adc_val) {		\
	_adc_val = (u8)((_current) * 100 / 976);	\
}

/* Debug Flag Definitions */
enum {
	FG_SPMI_DEBUG_WRITES		= BIT(0), /* Show SPMI writes */
	FG_SPMI_DEBUG_READS		= BIT(1), /* Show SPMI reads */
	FG_IRQS				= BIT(2), /* Show interrupts */
	FG_MEM_DEBUG_WRITES		= BIT(3), /* Show SRAM writes */
	FG_MEM_DEBUG_READS		= BIT(4), /* Show SRAM reads */
	FG_POWER_SUPPLY			= BIT(5), /* Show POWER_SUPPLY */
	FG_STATUS			= BIT(6), /* Show FG status changes */
	FG_AGING			= BIT(7), /* Show FG aging algorithm */
};

/* PMIC REVISIONS */
#define REVID_RESERVED			0
#define REVID_VARIANT			1
#define REVID_ANA_MAJOR			2
#define REVID_DIG_MAJOR			3

enum dig_major {
	DIG_REV_1 = 0x1,
	DIG_REV_2 = 0x2,
	DIG_REV_3 = 0x3,
};

enum pmic_subtype {
	PMI8994		= 10,
	PMI8950		= 17,
	PMI8996		= 19,
	PMI8937		= 55,
};

enum wa_flags {
	IADC_GAIN_COMP_WA = BIT(0),
	USE_CC_SOC_REG = BIT(1),
	PULSE_REQUEST_WA = BIT(2),
	BCL_HI_POWER_FOR_CHGLED_WA = BIT(3)
};

enum current_sense_type {
	INTERNAL_CURRENT_SENSE,
	EXTERNAL_CURRENT_SENSE,
};

struct fg_mem_setting {
	u16	address;
	u8	offset;
	int	value;
};

struct fg_mem_data {
	u16	address;
	u8	offset;
	unsigned int len;
	int	value;
};

struct fg_learning_data {
	int64_t			cc_uah;
	int64_t			learned_cc_uah;
	int			init_cc_pc_val;
	bool			active;
	bool			feedback_on;
	struct mutex		learning_lock;
	ktime_t			time_stamp;
	/* configuration properties */
	int			max_start_soc;
	int			max_increment;
	int			max_decrement;
	int			min_temp;
	int			max_temp;
	int			vbat_est_thr_uv;
	int			max_cap_limit;
	int			min_cap_limit;
};

struct fg_rslow_data {
	u8			rslow_cfg;
	u8			rslow_thr;
	u8			rs_to_rslow[2];
	u8			rslow_comp[4];
	uint32_t		chg_rs_to_rslow;
	uint32_t		chg_rslow_comp_c1;
	uint32_t		chg_rslow_comp_c2;
	uint32_t		chg_rslow_comp_thr;
	bool			active;
	struct mutex		lock;
};

struct fg_cyc_ctr_data {
	bool			en;
	bool			started[BUCKET_COUNT];
	u16			count[BUCKET_COUNT];
	u8			last_soc[BUCKET_COUNT];
	int			id;
	struct mutex		lock;
};

struct fg_iadc_comp_data {
	u8			dfl_gain_reg[2];
	bool			gain_active;
	int64_t			dfl_gain;
};

struct fg_cc_soc_data {
	int	init_sys_soc;
	int	init_cc_soc;
	int	full_capacity;
	int	delta_soc;
};

/* FG_MEMIF setting index */
enum fg_mem_setting_index {
	FG_MEM_SOFT_COLD = 0,
	FG_MEM_SOFT_HOT,
	FG_MEM_HARD_COLD,
	FG_MEM_HARD_HOT,
	FG_MEM_RESUME_SOC,
	FG_MEM_BCL_LM_THRESHOLD,
	FG_MEM_BCL_MH_THRESHOLD,
	FG_MEM_TERM_CURRENT,
	FG_MEM_CHG_TERM_CURRENT,
	FG_MEM_IRQ_VOLT_EMPTY,
	FG_MEM_CUTOFF_VOLTAGE,
	FG_MEM_VBAT_EST_DIFF,
	FG_MEM_DELTA_SOC,
	FG_MEM_BATT_LOW,
	FG_MEM_THERM_DELAY,
	FG_MEM_SETTING_MAX,
};

/* FG_MEMIF data index */
enum fg_mem_data_index {
	FG_DATA_BATT_TEMP = 0,
	FG_DATA_OCV,
	FG_DATA_VOLTAGE,
	FG_DATA_CURRENT,
	FG_DATA_BATT_ESR,
	FG_DATA_BATT_ESR_COUNT,
	FG_DATA_BATT_SOC,
	FG_DATA_CC_CHARGE,
	FG_DATA_VINT_ERR,
	FG_DATA_CPRED_VOLTAGE,
	/* values below this only gets read once per profile reload */
	FG_DATA_BATT_ID,
	FG_DATA_BATT_ID_INFO,
	FG_DATA_MAX,
};

#define SETTING(_idx, _address, _offset, _value)	\
	[FG_MEM_##_idx] = {				\
		.address = _address,			\
		.offset = _offset,			\
		.value = _value,			\
	}						\

static struct fg_mem_setting settings[FG_MEM_SETTING_MAX] = {
	/*       ID                    Address, Offset, Value*/
	SETTING(SOFT_COLD,       0x454,   0,      100),
	SETTING(SOFT_HOT,        0x454,   1,      400),
	SETTING(HARD_COLD,       0x454,   2,      50),
	SETTING(HARD_HOT,        0x454,   3,      450),
	SETTING(RESUME_SOC,      0x45C,   1,      0),
	SETTING(BCL_LM_THRESHOLD, 0x47C,   2,      50),
	SETTING(BCL_MH_THRESHOLD, 0x47C,   3,      752),
	SETTING(TERM_CURRENT,	 0x40C,   2,      250),
	SETTING(CHG_TERM_CURRENT, 0x4F8,   2,      250),
	SETTING(IRQ_VOLT_EMPTY,	 0x458,   3,      3100),
	SETTING(CUTOFF_VOLTAGE,	 0x40C,   0,      3200),
	SETTING(VBAT_EST_DIFF,	 0x000,   0,      30),
	SETTING(DELTA_SOC,	 0x450,   3,      1),
	SETTING(BATT_LOW,	 0x458,   0,      4200),
	SETTING(THERM_DELAY,	 0x4AC,   3,      0),
};

#define DATA(_idx, _address, _offset, _length,  _value)	\
	[FG_DATA_##_idx] = {				\
		.address = _address,			\
		.offset = _offset,			\
		.len = _length,			\
		.value = _value,			\
	}						\

static struct fg_mem_data fg_data[FG_DATA_MAX] = {
	/*       ID           Address, Offset, Length, Value*/
	DATA(BATT_TEMP,       0x550,   2,      2,     -EINVAL),
	DATA(OCV,             0x588,   3,      2,     -EINVAL),
	DATA(VOLTAGE,         0x5CC,   1,      2,     -EINVAL),
	DATA(CURRENT,         0x5CC,   3,      2,     -EINVAL),
	DATA(BATT_ESR,        0x554,   2,      2,     -EINVAL),
	DATA(BATT_ESR_COUNT,  0x558,   2,      2,     -EINVAL),
	DATA(BATT_SOC,        0x56C,   1,      3,     -EINVAL),
	DATA(CC_CHARGE,       0x570,   0,      4,     -EINVAL),
	DATA(VINT_ERR,        0x560,   0,      4,     -EINVAL),
	DATA(CPRED_VOLTAGE,   0x540,   0,      2,     -EINVAL),
	DATA(BATT_ID,         0x594,   1,      1,     -EINVAL),
	DATA(BATT_ID_INFO,    0x594,   3,      1,     -EINVAL),
};

<<<<<<< HEAD
static int fg_debug_mask = 0x44;
=======
enum fg_mem_backup_index {
	FG_BACKUP_SOC = 0,
	FG_BACKUP_CYCLE_COUNT,
	FG_BACKUP_CC_SOC_COEFF,
	FG_BACKUP_IGAIN,
	FG_BACKUP_VCOR,
	FG_BACKUP_TEMP_COUNTER,
	FG_BACKUP_AGING_STORAGE,
	FG_BACKUP_MAH_TO_SOC,
	FG_BACKUP_MAX,
};

#define BACKUP(_idx, _address, _offset, _length,  _value)	\
	[FG_BACKUP_##_idx] = {				\
		.address = _address,			\
		.offset = _offset,			\
		.len = _length,			\
		.value = _value,			\
	}						\

static struct fg_mem_data fg_backup_regs[FG_BACKUP_MAX] = {
	/*       ID           Address, Offset, Length, Value*/
	BACKUP(SOC,		0x560,   0,      28,     -EINVAL),
	BACKUP(CYCLE_COUNT,	0x5E8,   0,      16,     -EINVAL),
	BACKUP(CC_SOC_COEFF,	0x5BC,   0,      8,     -EINVAL),
	BACKUP(IGAIN,		0x424,   0,      4,     -EINVAL),
	BACKUP(VCOR,		0x484,   0,      4,     -EINVAL),
	BACKUP(TEMP_COUNTER,	0x580,   0,      4,     -EINVAL),
	BACKUP(AGING_STORAGE,	0x5E4,   0,      4,     -EINVAL),
	BACKUP(MAH_TO_SOC,	0x4A0,   0,      4,     -EINVAL),
};

static int fg_debug_mask;
>>>>>>> 2acb7fb5
module_param_named(
	debug_mask, fg_debug_mask, int, S_IRUSR | S_IWUSR
);

static int fg_reset_on_lockup;

static int fg_sense_type = -EINVAL;
static int fg_restart;

static int fg_est_dump;
module_param_named(
	first_est_dump, fg_est_dump, int, S_IRUSR | S_IWUSR
);

static char *fg_batt_type;
module_param_named(
	battery_type, fg_batt_type, charp, S_IRUSR | S_IWUSR
);

static int fg_sram_update_period_ms = 30000;
module_param_named(
	sram_update_period_ms, fg_sram_update_period_ms, int, S_IRUSR | S_IWUSR
);

struct fg_irq {
	int			irq;
	unsigned long		disabled;
};

enum fg_soc_irq {
	HIGH_SOC,
	LOW_SOC,
	FULL_SOC,
	EMPTY_SOC,
	DELTA_SOC,
	FIRST_EST_DONE,
	SW_FALLBK_OCV,
	SW_FALLBK_NEW_BATT,
	FG_SOC_IRQ_COUNT,
};

enum fg_batt_irq {
	JEITA_SOFT_COLD,
	JEITA_SOFT_HOT,
	VBATT_LOW,
	BATT_IDENTIFIED,
	BATT_ID_REQ,
	BATTERY_UNKNOWN,
	BATT_MISSING,
	BATT_MATCH,
	FG_BATT_IRQ_COUNT,
};

enum fg_mem_if_irq {
	FG_MEM_AVAIL,
	TA_RCVRY_SUG,
	FG_MEM_IF_IRQ_COUNT,
};

enum fg_batt_aging_mode {
	FG_AGING_NONE,
	FG_AGING_ESR,
	FG_AGING_CC,
};

enum register_type {
	MEM_INTF_CFG,
	MEM_INTF_CTL,
	MEM_INTF_ADDR_LSB,
	MEM_INTF_RD_DATA0,
	MEM_INTF_WR_DATA0,
	MAX_ADDRESS,
};

struct register_offset {
	u16 address[MAX_ADDRESS];
};

static struct register_offset offset[] = {
	[0] = {
			 /* CFG   CTL   LSB   RD0   WD0 */
		.address = {0x40, 0x41, 0x42, 0x4C, 0x48},
	},
	[1] = {
			 /* CFG   CTL   LSB   RD0   WD0 */
		.address = {0x50, 0x51, 0x61, 0x67, 0x63},
	},
};

#define MEM_INTF_CFG(chip)	\
		((chip)->mem_base + (chip)->offset[MEM_INTF_CFG])
#define MEM_INTF_CTL(chip)	\
		((chip)->mem_base + (chip)->offset[MEM_INTF_CTL])
#define MEM_INTF_ADDR_LSB(chip) \
		((chip)->mem_base + (chip)->offset[MEM_INTF_ADDR_LSB])
#define MEM_INTF_RD_DATA0(chip) \
		((chip)->mem_base + (chip)->offset[MEM_INTF_RD_DATA0])
#define MEM_INTF_WR_DATA0(chip) \
		((chip)->mem_base + (chip)->offset[MEM_INTF_WR_DATA0])

struct fg_wakeup_source {
	struct wakeup_source	source;
	unsigned long		enabled;
};

static void fg_stay_awake(struct fg_wakeup_source *source)
{
	if (!__test_and_set_bit(0, &source->enabled)) {
		__pm_stay_awake(&source->source);
		pr_debug("enabled source %s\n", source->source.name);
	}
}

static void fg_relax(struct fg_wakeup_source *source)
{
	if (__test_and_clear_bit(0, &source->enabled)) {
		__pm_relax(&source->source);
		pr_debug("disabled source %s\n", source->source.name);
	}
}

enum slope_limit_status {
	LOW_TEMP_CHARGE,
	HIGH_TEMP_CHARGE,
	LOW_TEMP_DISCHARGE,
	HIGH_TEMP_DISCHARGE,
	SLOPE_LIMIT_MAX,
};

#define VOLT_GAIN_MAX		3
struct dischg_gain_soc {
	bool			enable;
	u32			soc[VOLT_GAIN_MAX];
	u32			medc_gain[VOLT_GAIN_MAX];
	u32			highc_gain[VOLT_GAIN_MAX];
};

#define THERMAL_COEFF_N_BYTES		6
struct fg_chip {
	struct device		*dev;
	struct spmi_device	*spmi;
	u8			pmic_subtype;
	u8			pmic_revision[4];
	u8			revision[4];
	u16			soc_base;
	u16			batt_base;
	u16			mem_base;
	u16			vbat_adc_addr;
	u16			ibat_adc_addr;
	u16			tp_rev_addr;
	u32			wa_flag;
	atomic_t		memif_user_cnt;
	struct fg_irq		soc_irq[FG_SOC_IRQ_COUNT];
	struct fg_irq		batt_irq[FG_BATT_IRQ_COUNT];
	struct fg_irq		mem_irq[FG_MEM_IF_IRQ_COUNT];
	struct completion	sram_access_granted;
	struct completion	sram_access_revoked;
	struct completion	batt_id_avail;
	struct completion	first_soc_done;
	struct power_supply	bms_psy;
	spinlock_t		sec_access_lock;
	struct mutex		rw_lock;
	struct mutex		sysfs_restart_lock;
	struct delayed_work	batt_profile_init;
	struct work_struct	dump_sram;
	struct work_struct	status_change_work;
	struct work_struct	cycle_count_work;
	struct work_struct	battery_age_work;
	struct work_struct	update_esr_work;
	struct work_struct	set_resume_soc_work;
	struct work_struct	rslow_comp_work;
	struct work_struct	sysfs_restart_work;
	struct work_struct	init_work;
	struct work_struct	charge_full_work;
	struct work_struct	gain_comp_work;
	struct work_struct	bcl_hi_power_work;
	struct power_supply	*batt_psy;
	struct power_supply	*usb_psy;
	struct power_supply	*dc_psy;
	struct fg_wakeup_source	memif_wakeup_source;
	struct fg_wakeup_source	profile_wakeup_source;
	struct fg_wakeup_source	empty_check_wakeup_source;
	struct fg_wakeup_source	resume_soc_wakeup_source;
	struct fg_wakeup_source	gain_comp_wakeup_source;
	struct fg_wakeup_source	capacity_learning_wakeup_source;
	bool			first_profile_loaded;
	struct fg_wakeup_source	update_temp_wakeup_source;
	struct fg_wakeup_source	update_sram_wakeup_source;
	bool			fg_restarting;
	bool			profile_loaded;
	bool			use_otp_profile;
	bool			battery_missing;
	bool			power_supply_registered;
	bool			sw_rbias_ctrl;
	bool			use_thermal_coefficients;
	bool			esr_strict_filter;
	bool			soc_empty;
	bool			charge_done;
	bool			resume_soc_lowered;
	bool			vbat_low_irq_enabled;
	bool			charge_full;
	bool			hold_soc_while_full;
	bool			input_present;
	bool			otg_present;
	bool			safety_timer_expired;
	bool			bad_batt_detection_en;
	bool			bcl_lpm_disabled;
	bool			charging_disabled;
	bool			use_vbat_low_empty_soc;
	bool			fg_shutdown;
	struct delayed_work	update_jeita_setting;
	struct delayed_work	update_sram_data;
	struct delayed_work	update_temp_work;
	struct delayed_work	check_empty_work;
	char			*batt_profile;
	u8			thermal_coefficients[THERMAL_COEFF_N_BYTES];
	u32			cc_cv_threshold_mv;
	unsigned int		batt_profile_len;
	unsigned int		batt_max_voltage_uv;
	const char		*batt_type;
	const char		*batt_psy_name;
	unsigned long		last_sram_update_time;
	unsigned long		last_temp_update_time;
	int64_t			ocv_coeffs[12];
	int64_t			cutoff_voltage;
	int			evaluation_current;
	int			ocv_junction_p1p2;
	int			ocv_junction_p2p3;
	int			nom_cap_uah;
	int			actual_cap_uah;
	int			status;
	int			prev_status;
	int			health;
	enum fg_batt_aging_mode	batt_aging_mode;
	/* capacity learning */
	struct fg_learning_data	learning_data;
	struct alarm		fg_cap_learning_alarm;
	struct work_struct	fg_cap_learning_work;
	struct fg_cc_soc_data	sw_cc_soc_data;
	/* rslow compensation */
	struct fg_rslow_data	rslow_comp;
	int			rconn_mohm;
	/* cycle counter */
	struct fg_cyc_ctr_data	cyc_ctr;
	/* iadc compensation */
	struct fg_iadc_comp_data iadc_comp_data;
	/* interleaved memory access */
	u16			*offset;
	bool			ima_supported;
	bool			init_done;
	/* jeita hysteresis */
	bool			jeita_hysteresis_support;
	bool			batt_hot;
	bool			batt_cold;
	int			cold_hysteresis;
	int			hot_hysteresis;
	/* ESR pulse tuning */
	struct fg_wakeup_source	esr_extract_wakeup_source;
	struct work_struct	esr_extract_config_work;
	bool			esr_extract_disabled;
	bool			imptr_pulse_slow_en;
	bool			esr_pulse_tune_en;
	/* Slope limiter */
	struct work_struct	slope_limiter_work;
	struct fg_wakeup_source	slope_limit_wakeup_source;
	bool			soc_slope_limiter_en;
	enum slope_limit_status	slope_limit_sts;
	u32			slope_limit_temp;
	u32			slope_limit_coeffs[SLOPE_LIMIT_MAX];
	/* Discharge soc gain */
	struct work_struct	dischg_gain_work;
	struct fg_wakeup_source	dischg_gain_wakeup_source;
	struct dischg_gain_soc	dischg_gain;
	/* IMA error recovery */
	struct completion	fg_reset_done;
	struct work_struct	ima_error_recovery_work;
	struct fg_wakeup_source	fg_reset_wakeup_source;
	struct mutex		ima_recovery_lock;
	bool			ima_error_handling;
	bool			block_sram_access;
	bool			irqs_enabled;
	bool			use_last_soc;
	int			last_soc;
	int			last_good_temp;
	int			batt_temp_low_limit;
	int			batt_temp_high_limit;
};

/* FG_MEMIF DEBUGFS structures */
#define ADDR_LEN	4	/* 3 byte address + 1 space character */
#define CHARS_PER_ITEM	3	/* Format is 'XX ' */
#define ITEMS_PER_LINE	4	/* 4 data items per line */
#define MAX_LINE_LENGTH  (ADDR_LEN + (ITEMS_PER_LINE * CHARS_PER_ITEM) + 1)
#define MAX_REG_PER_TRANSACTION	(8)

static const char *DFS_ROOT_NAME	= "fg_memif";
static const mode_t DFS_MODE = S_IRUSR | S_IWUSR;
static const char *default_batt_type	= "Unknown Battery";
static const char *loading_batt_type	= "Loading Battery Data";
static const char *missing_batt_type	= "Disconnected Battery";

/* Log buffer */
struct fg_log_buffer {
	size_t rpos;	/* Current 'read' position in buffer */
	size_t wpos;	/* Current 'write' position in buffer */
	size_t len;	/* Length of the buffer */
	char data[0];	/* Log buffer */
};

/* transaction parameters */
struct fg_trans {
	u32 cnt;	/* Number of bytes to read */
	u16 addr;	/* 12-bit address in SRAM */
	u32 offset;	/* Offset of last read data + byte offset */
	struct fg_chip *chip;
	struct fg_log_buffer *log; /* log buffer */
	u8 *data;	/* fg data that is read */
};

struct fg_dbgfs {
	u32 cnt;
	u32 addr;
	struct fg_chip *chip;
	struct dentry *root;
	struct mutex  lock;
	struct debugfs_blob_wrapper help_msg;
};

static struct fg_dbgfs dbgfs_data = {
	.lock = __MUTEX_INITIALIZER(dbgfs_data.lock),
	.help_msg = {
	.data =
"FG Debug-FS support\n"
"\n"
"Hierarchy schema:\n"
"/sys/kernel/debug/fg_memif\n"
"       /help            -- Static help text\n"
"       /address  -- Starting register address for reads or writes\n"
"       /count    -- Number of registers to read (only used for reads)\n"
"       /data     -- Initiates the SRAM read (formatted output)\n"
"\n",
	},
};

static const struct of_device_id fg_match_table[] = {
	{	.compatible = QPNP_FG_DEV_NAME, },
	{}
};

static char *fg_supplicants[] = {
	"battery",
	"bcl",
	"fg_adc"
};

#define DEBUG_PRINT_BUFFER_SIZE 64
static void fill_string(char *str, size_t str_len, u8 *buf, int buf_len)
{
	int pos = 0;
	int i;

	for (i = 0; i < buf_len; i++) {
		pos += scnprintf(str + pos, str_len - pos, "%02X", buf[i]);
		if (i < buf_len - 1)
			pos += scnprintf(str + pos, str_len - pos, " ");
	}
}

static int fg_write(struct fg_chip *chip, u8 *val, u16 addr, int len)
{
	int rc = 0;
	struct spmi_device *spmi = chip->spmi;
	char str[DEBUG_PRINT_BUFFER_SIZE];

	if ((addr & 0xff00) == 0) {
		pr_err("addr cannot be zero base=0x%02x sid=0x%02x rc=%d\n",
			addr, spmi->sid, rc);
		return -EINVAL;
	}

	rc = spmi_ext_register_writel(spmi->ctrl, spmi->sid, addr, val, len);
	if (rc) {
		pr_err("write failed addr=0x%02x sid=0x%02x rc=%d\n",
			addr, spmi->sid, rc);
		return rc;
	}

	if (!rc && (fg_debug_mask & FG_SPMI_DEBUG_WRITES)) {
		str[0] = '\0';
		fill_string(str, DEBUG_PRINT_BUFFER_SIZE, val, len);
		pr_info("write(0x%04X), sid=%d, len=%d; %s\n",
			addr, spmi->sid, len, str);
	}

	return rc;
}

static int fg_read(struct fg_chip *chip, u8 *val, u16 addr, int len)
{
	int rc = 0;
	struct spmi_device *spmi = chip->spmi;
	char str[DEBUG_PRINT_BUFFER_SIZE];

	if ((addr & 0xff00) == 0) {
		pr_err("base cannot be zero base=0x%02x sid=0x%02x rc=%d\n",
			addr, spmi->sid, rc);
		return -EINVAL;
	}

	rc = spmi_ext_register_readl(spmi->ctrl, spmi->sid, addr, val, len);
	if (rc) {
		pr_err("SPMI read failed base=0x%02x sid=0x%02x rc=%d\n", addr,
				spmi->sid, rc);
		return rc;
	}

	if (!rc && (fg_debug_mask & FG_SPMI_DEBUG_READS)) {
		str[0] = '\0';
		fill_string(str, DEBUG_PRINT_BUFFER_SIZE, val, len);
		pr_info("read(0x%04x), sid=%d, len=%d; %s\n",
			addr, spmi->sid, len, str);
	}

	return rc;
}

static int fg_masked_write_raw(struct fg_chip *chip, u16 addr,
		u8 mask, u8 val, int len)
{
	int rc;
	u8 reg;

	rc = fg_read(chip, &reg, addr, len);
	if (rc) {
		pr_err("spmi read failed: addr=%03X, rc=%d\n", addr, rc);
		return rc;
	}
	pr_debug("addr = 0x%x read 0x%x\n", addr, reg);

	reg &= ~mask;
	reg |= val & mask;

	pr_debug("Writing 0x%x\n", reg);

	rc = fg_write(chip, &reg, addr, len);
	if (rc)
		pr_err("spmi write failed: addr=%03X, rc=%d\n", addr, rc);

	return rc;
}

static int fg_masked_write(struct fg_chip *chip, u16 addr,
		u8 mask, u8 val, int len)
{
	int rc;
	unsigned long flags;

	spin_lock_irqsave(&chip->sec_access_lock, flags);
	rc = fg_masked_write_raw(chip, addr, mask, val, len);
	spin_unlock_irqrestore(&chip->sec_access_lock, flags);

	return rc;
}

#define SEC_ACCESS_OFFSET	0xD0
#define SEC_ACCESS_VALUE	0xA5
#define PERIPHERAL_MASK		0xFF
static int fg_sec_masked_write(struct fg_chip *chip, u16 addr, u8 mask, u8 val,
		int len)
{
	int rc;
	unsigned long flags;
	u8 temp;
	u16 base = addr & (~PERIPHERAL_MASK);

	spin_lock_irqsave(&chip->sec_access_lock, flags);
	temp = SEC_ACCESS_VALUE;
	rc = fg_write(chip, &temp, base + SEC_ACCESS_OFFSET, 1);
	if (rc) {
		pr_err("Unable to unlock sec_access: %d\n", rc);
		goto out;
	}

	rc = fg_masked_write_raw(chip, addr, mask, val, len);
	if (rc)
		pr_err("Unable to write securely to address 0x%x: %d", addr,
			rc);
out:
	spin_unlock_irqrestore(&chip->sec_access_lock, flags);
	return rc;
}

#define RIF_MEM_ACCESS_REQ	BIT(7)
static int fg_check_rif_mem_access(struct fg_chip *chip, bool *status)
{
	int rc;
	u8 mem_if_sts;

	rc = fg_read(chip, &mem_if_sts, MEM_INTF_CFG(chip), 1);
	if (rc) {
		pr_err("failed to read rif_mem status rc=%d\n", rc);
		return rc;
	}

	*status = mem_if_sts & RIF_MEM_ACCESS_REQ;
	return 0;
}

static bool fg_check_sram_access(struct fg_chip *chip)
{
	int rc;
	u8 mem_if_sts;
	bool rif_mem_sts = false;

	rc = fg_read(chip, &mem_if_sts, INT_RT_STS(chip->mem_base), 1);
	if (rc) {
		pr_err("failed to read mem status rc=%d\n", rc);
		return false;
	}

	if ((mem_if_sts & BIT(FG_MEM_AVAIL)) == 0)
		return false;

	rc = fg_check_rif_mem_access(chip, &rif_mem_sts);
	if (rc)
		return false;

	return rif_mem_sts;
}

static inline int fg_assert_sram_access(struct fg_chip *chip)
{
	int rc;
	u8 mem_if_sts;

	rc = fg_read(chip, &mem_if_sts, INT_RT_STS(chip->mem_base), 1);
	if (rc) {
		pr_err("failed to read mem status rc=%d\n", rc);
		return rc;
	}

	if ((mem_if_sts & BIT(FG_MEM_AVAIL)) == 0) {
		pr_err("mem_avail not high: %02x\n", mem_if_sts);
		return -EINVAL;
	}

	rc = fg_read(chip, &mem_if_sts, MEM_INTF_CFG(chip), 1);
	if (rc) {
		pr_err("failed to read mem status rc=%d\n", rc);
		return rc;
	}

	if ((mem_if_sts & RIF_MEM_ACCESS_REQ) == 0) {
		pr_err("mem_avail not high: %02x\n", mem_if_sts);
		return -EINVAL;
	}

	return 0;
}

#define INTF_CTL_BURST		BIT(7)
#define INTF_CTL_WR_EN		BIT(6)
static int fg_config_access(struct fg_chip *chip, bool write,
		bool burst)
{
	int rc;
	u8 intf_ctl = 0;

	intf_ctl = (write ? INTF_CTL_WR_EN : 0) | (burst ? INTF_CTL_BURST : 0);

	rc = fg_write(chip, &intf_ctl, MEM_INTF_CTL(chip), 1);
	if (rc) {
		pr_err("failed to set mem access bit\n");
		return -EIO;
	}

	return rc;
}

static int fg_req_and_wait_access(struct fg_chip *chip, int timeout)
{
	int rc = 0, ret = 0;
	bool tried_again = false;

	if (!fg_check_sram_access(chip)) {
		rc = fg_masked_write(chip, MEM_INTF_CFG(chip),
			RIF_MEM_ACCESS_REQ, RIF_MEM_ACCESS_REQ, 1);
		if (rc) {
			pr_err("failed to set mem access bit\n");
			return -EIO;
		}
		fg_stay_awake(&chip->memif_wakeup_source);
	}

wait:
	/* Wait for MEM_AVAIL IRQ. */
	ret = wait_for_completion_interruptible_timeout(
			&chip->sram_access_granted,
			msecs_to_jiffies(timeout));
	/* If we were interrupted wait again one more time. */
	if (ret == -ERESTARTSYS && !tried_again) {
		tried_again = true;
		goto wait;
	} else if (ret <= 0) {
		rc = -ETIMEDOUT;
		pr_err("transaction timed out rc=%d\n", rc);
		return rc;
	}

	return rc;
}

static int fg_release_access(struct fg_chip *chip)
{
	int rc;

	rc = fg_masked_write(chip, MEM_INTF_CFG(chip),
			RIF_MEM_ACCESS_REQ, 0, 1);
	fg_relax(&chip->memif_wakeup_source);
	reinit_completion(&chip->sram_access_granted);

	return rc;
}

static void fg_release_access_if_necessary(struct fg_chip *chip)
{
	mutex_lock(&chip->rw_lock);
	if (atomic_sub_return(1, &chip->memif_user_cnt) <= 0) {
		fg_release_access(chip);
	}
	mutex_unlock(&chip->rw_lock);
}

/*
 * fg_mem_lock disallows the fuel gauge to release access until it has been
 * released.
 *
 * an equal number of calls must be made to fg_mem_release for the fuel gauge
 * driver to release the sram access.
 */
static void fg_mem_lock(struct fg_chip *chip)
{
	mutex_lock(&chip->rw_lock);
	atomic_add_return(1, &chip->memif_user_cnt);
	mutex_unlock(&chip->rw_lock);
}

static void fg_mem_release(struct fg_chip *chip)
{
	fg_release_access_if_necessary(chip);
}

static int fg_set_ram_addr(struct fg_chip *chip, u16 *address)
{
	int rc;

	rc = fg_write(chip, (u8 *) address,
		chip->mem_base + chip->offset[MEM_INTF_ADDR_LSB], 2);
	if (rc) {
		pr_err("spmi write failed: addr=%03X, rc=%d\n",
			chip->mem_base + chip->offset[MEM_INTF_ADDR_LSB], rc);
		return rc;
	}

	return rc;
}

#define BUF_LEN		4
static int fg_sub_mem_read(struct fg_chip *chip, u8 *val, u16 address, int len,
		int offset)
{
	int rc, total_len;
	u8 *rd_data = val;
	char str[DEBUG_PRINT_BUFFER_SIZE];

	rc = fg_config_access(chip, 0, (len > 4));
	if (rc)
		return rc;

	rc = fg_set_ram_addr(chip, &address);
	if (rc)
		return rc;

	if (fg_debug_mask & FG_MEM_DEBUG_READS)
		pr_info("length %d addr=%02X\n", len, address);

	total_len = len;
	while (len > 0) {
		if (!offset) {
			rc = fg_read(chip, rd_data, MEM_INTF_RD_DATA0(chip),
							min(len, BUF_LEN));
		} else {
			rc = fg_read(chip, rd_data,
				MEM_INTF_RD_DATA0(chip) + offset,
				min(len, BUF_LEN - offset));

			/* manually set address to allow continous reads */
			address += BUF_LEN;

			rc = fg_set_ram_addr(chip, &address);
			if (rc)
				return rc;
		}
		if (rc) {
			pr_err("spmi read failed: addr=%03x, rc=%d\n",
				MEM_INTF_RD_DATA0(chip) + offset, rc);
			return rc;
		}
		rd_data += (BUF_LEN - offset);
		len -= (BUF_LEN - offset);
		offset = 0;
	}

	if (fg_debug_mask & FG_MEM_DEBUG_READS) {
		fill_string(str, DEBUG_PRINT_BUFFER_SIZE, val, total_len);
		pr_info("data: %s\n", str);
	}
	return rc;
}

static int fg_conventional_mem_read(struct fg_chip *chip, u8 *val, u16 address,
		int len, int offset, bool keep_access)
{
	int rc = 0, user_cnt = 0, orig_address = address;

	if (offset > 3) {
		pr_err("offset too large %d\n", offset);
		return -EINVAL;
	}

	address = ((orig_address + offset) / 4) * 4;
	offset = (orig_address + offset) % 4;

	user_cnt = atomic_add_return(1, &chip->memif_user_cnt);
	if (fg_debug_mask & FG_MEM_DEBUG_READS)
		pr_info("user_cnt %d\n", user_cnt);
	mutex_lock(&chip->rw_lock);
	if (!fg_check_sram_access(chip)) {
		rc = fg_req_and_wait_access(chip, MEM_IF_TIMEOUT_MS);
		if (rc)
			goto out;
	}

	rc = fg_sub_mem_read(chip, val, address, len, offset);

out:
	user_cnt = atomic_sub_return(1, &chip->memif_user_cnt);
	if (fg_debug_mask & FG_MEM_DEBUG_READS)
		pr_info("user_cnt %d\n", user_cnt);

	fg_assert_sram_access(chip);

	if (!keep_access && (user_cnt == 0) && !rc) {
		rc = fg_release_access(chip);
		if (rc) {
			pr_err("failed to set mem access bit\n");
			rc = -EIO;
		}
	}

	mutex_unlock(&chip->rw_lock);
	return rc;
}

static int fg_conventional_mem_write(struct fg_chip *chip, u8 *val, u16 address,
		int len, int offset, bool keep_access)
{
	int rc = 0, user_cnt = 0, sublen;
	bool access_configured = false;
	u8 *wr_data = val, word[4];
	char str[DEBUG_PRINT_BUFFER_SIZE];

	if (address < RAM_OFFSET)
		return -EINVAL;

	if (offset > 3)
		return -EINVAL;

	address = ((address + offset) / 4) * 4;
	offset = (address + offset) % 4;

	user_cnt = atomic_add_return(1, &chip->memif_user_cnt);
	if (fg_debug_mask & FG_MEM_DEBUG_WRITES)
		pr_info("user_cnt %d\n", user_cnt);
	mutex_lock(&chip->rw_lock);
	if (!fg_check_sram_access(chip)) {
		rc = fg_req_and_wait_access(chip, MEM_IF_TIMEOUT_MS);
		if (rc)
			goto out;
	}

	if (fg_debug_mask & FG_MEM_DEBUG_WRITES) {
		pr_info("length %d addr=%02X offset=%d\n",
				len, address, offset);
		fill_string(str, DEBUG_PRINT_BUFFER_SIZE, wr_data, len);
		pr_info("writing: %s\n", str);
	}

	while (len > 0) {
		if (offset != 0) {
			sublen = min(4 - offset, len);
			rc = fg_sub_mem_read(chip, word, address, 4, 0);
			if (rc)
				goto out;
			memcpy(word + offset, wr_data, sublen);
			/* configure access as burst if more to write */
			rc = fg_config_access(chip, 1, (len - sublen) > 0);
			if (rc)
				goto out;
			rc = fg_set_ram_addr(chip, &address);
			if (rc)
				goto out;
			offset = 0;
			access_configured = true;
		} else if (len >= 4) {
			if (!access_configured) {
				rc = fg_config_access(chip, 1, len > 4);
				if (rc)
					goto out;
				rc = fg_set_ram_addr(chip, &address);
				if (rc)
					goto out;
				access_configured = true;
			}
			sublen = 4;
			memcpy(word, wr_data, 4);
		} else if (len > 0 && len < 4) {
			sublen = len;
			rc = fg_sub_mem_read(chip, word, address, 4, 0);
			if (rc)
				goto out;
			memcpy(word, wr_data, sublen);
			rc = fg_config_access(chip, 1, 0);
			if (rc)
				goto out;
			rc = fg_set_ram_addr(chip, &address);
			if (rc)
				goto out;
			access_configured = true;
		} else {
			pr_err("Invalid length: %d\n", len);
			break;
		}
		rc = fg_write(chip, word, MEM_INTF_WR_DATA0(chip), 4);
		if (rc) {
			pr_err("spmi write failed: addr=%03x, rc=%d\n",
					MEM_INTF_WR_DATA0(chip), rc);
			goto out;
		}
		len -= sublen;
		wr_data += sublen;
		address += 4;
	}

out:
	user_cnt = atomic_sub_return(1, &chip->memif_user_cnt);
	if (fg_debug_mask & FG_MEM_DEBUG_WRITES)
		pr_info("user_cnt %d\n", user_cnt);

	fg_assert_sram_access(chip);

	if (!keep_access && (user_cnt == 0) && !rc) {
		rc = fg_release_access(chip);
		if (rc) {
			pr_err("failed to set mem access bit\n");
			rc = -EIO;
		}
	}

	mutex_unlock(&chip->rw_lock);
	return rc;
}

#define MEM_INTF_IMA_CFG		0x52
#define MEM_INTF_IMA_OPR_STS		0x54
#define MEM_INTF_IMA_ERR_STS		0x5F
#define MEM_INTF_IMA_EXP_STS		0x55
#define MEM_INTF_IMA_HW_STS		0x56
#define MEM_INTF_IMA_BYTE_EN		0x60
#define IMA_ADDR_STBL_ERR		BIT(7)
#define IMA_WR_ACS_ERR			BIT(6)
#define IMA_RD_ACS_ERR			BIT(5)
#define IMA_IACS_CLR			BIT(2)
#define IMA_IACS_RDY			BIT(1)
static int fg_run_iacs_clear_sequence(struct fg_chip *chip)
{
	int rc = 0;
	u8 temp;

	if (fg_debug_mask & FG_STATUS)
		pr_info("Running IACS clear sequence\n");

	/* clear the error */
	rc = fg_masked_write(chip, chip->mem_base + MEM_INTF_IMA_CFG,
				IMA_IACS_CLR, IMA_IACS_CLR, 1);
	if (rc) {
		pr_err("Error writing to IMA_CFG, rc=%d\n", rc);
		return rc;
	}

	temp = 0x4;
	rc = fg_write(chip, &temp, MEM_INTF_ADDR_LSB(chip) + 1, 1);
	if (rc) {
		pr_err("Error writing to MEM_INTF_ADDR_MSB, rc=%d\n", rc);
		return rc;
	}

	temp = 0x0;
	rc = fg_write(chip, &temp, MEM_INTF_WR_DATA0(chip) + 3, 1);
	if (rc) {
		pr_err("Error writing to WR_DATA3, rc=%d\n", rc);
		return rc;
	}

	rc = fg_read(chip, &temp, MEM_INTF_RD_DATA0(chip) + 3, 1);
	if (rc) {
		pr_err("Error writing to RD_DATA3, rc=%d\n", rc);
		return rc;
	}

	rc = fg_masked_write(chip, chip->mem_base + MEM_INTF_IMA_CFG,
				IMA_IACS_CLR, 0, 1);
	if (rc) {
		pr_err("Error writing to IMA_CFG, rc=%d\n", rc);
		return rc;
	}

	if (fg_debug_mask & FG_STATUS)
		pr_info("IACS clear sequence complete!\n");
	return rc;
}

static int fg_check_ima_exception(struct fg_chip *chip)
{
	int rc = 0, ret = 0;
	u8 err_sts = 0, exp_sts = 0, hw_sts = 0;

	rc = fg_read(chip, &err_sts,
			chip->mem_base + MEM_INTF_IMA_ERR_STS, 1);
	if (rc) {
		pr_err("failed to read IMA_ERR_STS, rc=%d\n", rc);
		return rc;
	}

	if (err_sts & (IMA_ADDR_STBL_ERR | IMA_WR_ACS_ERR | IMA_RD_ACS_ERR)) {
		rc = fg_read(chip, &exp_sts,
				chip->mem_base + MEM_INTF_IMA_EXP_STS, 1);
		if (rc) {
			pr_err("Error in reading IMA_EXP_STS, rc=%d\n", rc);
			return rc;
		}

		rc = fg_read(chip, &hw_sts,
				chip->mem_base + MEM_INTF_IMA_HW_STS, 1);
		if (rc) {
			pr_err("Error in reading IMA_HW_STS, rc=%d\n", rc);
			return rc;
		}

		pr_err("IMA access failed ima_err_sts=%x ima_exp_sts=%x ima_hw_sts=%x\n",
				err_sts, exp_sts, hw_sts);
		rc = err_sts;

		ret = fg_run_iacs_clear_sequence(chip);
		if (!ret)
			return -EAGAIN;
		else
			pr_err("Error clearing IMA exception ret=%d\n", ret);
	}

	return rc;
}

static void fg_enable_irqs(struct fg_chip *chip, bool enable)
{
	if (!(enable ^ chip->irqs_enabled))
		return;

	if (enable) {
		enable_irq(chip->soc_irq[DELTA_SOC].irq);
		enable_irq_wake(chip->soc_irq[DELTA_SOC].irq);
		enable_irq(chip->soc_irq[FULL_SOC].irq);
		enable_irq_wake(chip->soc_irq[FULL_SOC].irq);
		enable_irq(chip->batt_irq[BATT_MISSING].irq);
		if (!chip->vbat_low_irq_enabled) {
			enable_irq(chip->batt_irq[VBATT_LOW].irq);
			enable_irq_wake(chip->batt_irq[VBATT_LOW].irq);
			chip->vbat_low_irq_enabled = true;
		}
		if (!chip->use_vbat_low_empty_soc) {
			enable_irq(chip->soc_irq[EMPTY_SOC].irq);
			enable_irq_wake(chip->soc_irq[EMPTY_SOC].irq);
		}
		chip->irqs_enabled = true;
	} else {
		disable_irq_wake(chip->soc_irq[DELTA_SOC].irq);
		disable_irq_nosync(chip->soc_irq[DELTA_SOC].irq);
		disable_irq_wake(chip->soc_irq[FULL_SOC].irq);
		disable_irq_nosync(chip->soc_irq[FULL_SOC].irq);
		disable_irq(chip->batt_irq[BATT_MISSING].irq);
		if (chip->vbat_low_irq_enabled) {
			disable_irq_wake(chip->batt_irq[VBATT_LOW].irq);
			disable_irq_nosync(chip->batt_irq[VBATT_LOW].irq);
			chip->vbat_low_irq_enabled = false;
		}
		if (!chip->use_vbat_low_empty_soc) {
			disable_irq_wake(chip->soc_irq[EMPTY_SOC].irq);
			disable_irq_nosync(chip->soc_irq[EMPTY_SOC].irq);
		}
		chip->irqs_enabled = false;
	}

	if (fg_debug_mask & FG_STATUS)
		pr_info("FG interrupts are %sabled\n", enable ? "en" : "dis");
}

static void fg_check_ima_error_handling(struct fg_chip *chip)
{
	if (chip->ima_error_handling) {
		if (fg_debug_mask & FG_STATUS)
			pr_info("IMA error is handled already!\n");
		return;
	}
	mutex_lock(&chip->ima_recovery_lock);
	fg_enable_irqs(chip, false);
	chip->ima_error_handling = true;
	if (!work_pending(&chip->ima_error_recovery_work))
		schedule_work(&chip->ima_error_recovery_work);
	mutex_unlock(&chip->ima_recovery_lock);
}

#define SOC_ALG_ST		0xCF
#define FGXCT_PRD		BIT(7)
#define ALG_ST_CHECK_COUNT	20
static int fg_check_alg_status(struct fg_chip *chip)
{
	int rc = 0, timeout = ALG_ST_CHECK_COUNT, count = 0;
	u8 ima_opr_sts, alg_sts = 0, temp = 0;

	if (!fg_reset_on_lockup)  {
		pr_info("FG lockup detection cannot be run\n");
		return 0;
	}

	rc = fg_read(chip, &alg_sts, chip->soc_base + SOC_ALG_ST, 1);
	if (rc) {
		pr_err("Error in reading SOC_ALG_ST, rc=%d\n", rc);
		return rc;
	}

	while (1) {
		rc = fg_read(chip, &ima_opr_sts,
			chip->mem_base + MEM_INTF_IMA_OPR_STS, 1);
		if (!rc && !(ima_opr_sts & FGXCT_PRD))
			break;

		if (rc) {
			pr_err("Error in reading IMA_OPR_STS, rc=%d\n",
				rc);
			break;
		}

		rc = fg_read(chip, &temp, chip->soc_base + SOC_ALG_ST,
			1);
		if (rc) {
			pr_err("Error in reading SOC_ALG_ST, rc=%d\n",
				rc);
			break;
		}

		if ((ima_opr_sts & FGXCT_PRD) && (temp == alg_sts))
			count++;

		/* Wait for ~10ms while polling ALG_ST & IMA_OPR_STS */
		usleep_range(9000, 11000);

		if (!(--timeout))
			break;
	}

	if (fg_debug_mask & (FG_MEM_DEBUG_READS | FG_MEM_DEBUG_WRITES))
		pr_info("ima_opr_sts: %x  alg_sts: %x count=%d\n", ima_opr_sts,
			alg_sts, count);

	if (count == ALG_ST_CHECK_COUNT) {
		/* If we are here, that means FG ALG is stuck */
		pr_err("ALG is stuck\n");
		fg_check_ima_error_handling(chip);
		rc = -EBUSY;
	}
	return rc;
}

static int fg_check_iacs_ready(struct fg_chip *chip)
{
	int rc = 0, timeout = 250;
	u8 ima_opr_sts = 0;

	/*
	 * Additional delay to make sure IACS ready bit is set after
	 * Read/Write operation.
	 */

	usleep_range(30, 35);
	while (1) {
		rc = fg_read(chip, &ima_opr_sts,
			chip->mem_base + MEM_INTF_IMA_OPR_STS, 1);
		if (!rc && (ima_opr_sts & IMA_IACS_RDY)) {
			break;
		} else {
			if (!(--timeout) || rc)
				break;

			/* delay for iacs_ready to be asserted */
			usleep_range(5000, 7000);
		}
	}

	if (!timeout || rc) {
		pr_err("IACS_RDY not set, ima_opr_sts: %x\n", ima_opr_sts);
		rc = fg_check_alg_status(chip);
		if (rc && rc != -EBUSY)
			pr_err("Couldn't check FG ALG status, rc=%d\n",
				rc);
		/* perform IACS_CLR sequence */
		fg_check_ima_exception(chip);
		return -EBUSY;
	}

	return 0;
}

#define IACS_SLCT			BIT(5)
static int __fg_interleaved_mem_write(struct fg_chip *chip, u8 *val,
				u16 address, int offset, int len)
{
	int rc = 0, i;
	u8 *word = val, byte_enable = 0, num_bytes = 0;

	if (fg_debug_mask & FG_MEM_DEBUG_WRITES)
		pr_info("length %d addr=%02X offset=%d\n",
					len, address, offset);

	while (len > 0) {
			num_bytes = (offset + len) > BUF_LEN ?
				(BUF_LEN - offset) : len;
			/* write to byte_enable */
			for (i = offset; i < (offset + num_bytes); i++)
				byte_enable |= BIT(i);

			rc = fg_write(chip, &byte_enable,
				chip->mem_base + MEM_INTF_IMA_BYTE_EN, 1);
			if (rc) {
				pr_err("Unable to write to byte_en_reg rc=%d\n",
								rc);
				return rc;
			}
			/* write data */
		rc = fg_write(chip, word, MEM_INTF_WR_DATA0(chip) + offset,
				num_bytes);
		if (rc) {
			pr_err("spmi write failed: addr=%03x, rc=%d\n",
				MEM_INTF_WR_DATA0(chip) + offset, rc);
			return rc;
		}
		/*
		 * The last-byte WR_DATA3 starts the write transaction.
		 * Write a dummy value to WR_DATA3 if it does not have
		 * valid data. This dummy data is not written to the
		 * SRAM as byte_en for WR_DATA3 is not set.
		 */
		if (!(byte_enable & BIT(3))) {
			u8 dummy_byte = 0x0;
			rc = fg_write(chip, &dummy_byte,
				MEM_INTF_WR_DATA0(chip) + 3, 1);
			if (rc) {
				pr_err("Unable to write dummy-data to WR_DATA3 rc=%d\n",
									rc);
				return rc;
			}
		}

		rc = fg_check_iacs_ready(chip);
		if (rc) {
			pr_debug("IACS_RDY failed rc=%d\n", rc);
			return rc;
		}

		/* check for error condition */
		rc = fg_check_ima_exception(chip);
		if (rc) {
			pr_err("IMA transaction failed rc=%d", rc);
			return rc;
		}

		word += num_bytes;
		len -= num_bytes;
		offset = byte_enable = 0;
	}

	return rc;
}

static int __fg_interleaved_mem_read(struct fg_chip *chip, u8 *val, u16 address,
						int offset, int len)
{
	int rc = 0, total_len;
	u8 *rd_data = val, num_bytes;
	char str[DEBUG_PRINT_BUFFER_SIZE];

	if (fg_debug_mask & FG_MEM_DEBUG_READS)
		pr_info("length %d addr=%02X\n", len, address);

	total_len = len;
	while (len > 0) {
		num_bytes = (offset + len) > BUF_LEN ? (BUF_LEN - offset) : len;
		rc = fg_read(chip, rd_data, MEM_INTF_RD_DATA0(chip) + offset,
								num_bytes);
		if (rc) {
			pr_err("spmi read failed: addr=%03x, rc=%d\n",
				MEM_INTF_RD_DATA0(chip) + offset, rc);
			return rc;
		}

		rd_data += num_bytes;
		len -= num_bytes;
		offset = 0;

		rc = fg_check_iacs_ready(chip);
		if (rc) {
			pr_debug("IACS_RDY failed rc=%d\n", rc);
			return rc;
		}

		/* check for error condition */
		rc = fg_check_ima_exception(chip);
		if (rc) {
			pr_err("IMA transaction failed rc=%d", rc);
			return rc;
		}

		if (len && (len + offset) < BUF_LEN) {
			/* move to single mode */
			u8 intr_ctl = 0;

			rc = fg_write(chip, &intr_ctl, MEM_INTF_CTL(chip), 1);
			if (rc) {
				pr_err("failed to move to single mode rc=%d\n",
									rc);
				return -EIO;
			}
		}
	}

	if (fg_debug_mask & FG_MEM_DEBUG_READS) {
		fill_string(str, DEBUG_PRINT_BUFFER_SIZE, val, total_len);
		pr_info("data: %s\n", str);
	}

	return rc;
}

#define IMA_REQ_ACCESS		(IACS_SLCT | RIF_MEM_ACCESS_REQ)
static int fg_interleaved_mem_config(struct fg_chip *chip, u8 *val,
		u16 address, int len, int offset, int op)
{
	int rc = 0;
	bool rif_mem_sts = true;
	int time_count = 0;

	while (1) {
		rc = fg_check_rif_mem_access(chip, &rif_mem_sts);
		if (rc)
			return rc;

		if (!rif_mem_sts)
			break;

		if (fg_debug_mask & (FG_MEM_DEBUG_READS | FG_MEM_DEBUG_WRITES))
			pr_info("RIF_MEM_ACCESS_REQ is not clear yet for IMA_%s\n",
				op ? "write" : "read");

		/*
		 * Try this no more than 4 times. If RIF_MEM_ACCESS_REQ is not
		 * clear, then return an error instead of waiting for it again.
		 */
		if  (time_count > 4) {
			pr_err("Waited for 1.5 seconds polling RIF_MEM_ACCESS_REQ\n");
			return -ETIMEDOUT;
		}

		/* Wait for 4ms before reading RIF_MEM_ACCESS_REQ again */
		usleep_range(4000, 4100);
		time_count++;
	}

	/* configure for IMA access */
	rc = fg_masked_write(chip, MEM_INTF_CFG(chip),
				IMA_REQ_ACCESS, IMA_REQ_ACCESS, 1);
	if (rc) {
		pr_err("failed to set mem access bit rc = %d\n", rc);
		return rc;
	}

	/* configure for the read/write single/burst mode */
	rc = fg_config_access(chip, op, (offset + len) > 4);
	if (rc) {
		pr_err("failed to set configure memory access rc = %d\n", rc);
		return rc;
	}

	rc = fg_check_iacs_ready(chip);
	if (rc) {
		pr_debug("IACS_RDY failed rc=%d\n", rc);
		return rc;
	}

	/* write addresses to the register */
	rc = fg_set_ram_addr(chip, &address);
	if (rc) {
		pr_err("failed to set SRAM address rc = %d\n", rc);
		return rc;
	}

	rc = fg_check_iacs_ready(chip);
	if (rc)
		pr_debug("IACS_RDY failed rc=%d\n", rc);

	return rc;
}

#define MEM_INTF_FG_BEAT_COUNT		0x57
#define BEAT_COUNT_MASK			0x0F
#define RETRY_COUNT			3
static int fg_interleaved_mem_read(struct fg_chip *chip, u8 *val, u16 address,
						int len, int offset)
{
	int rc = 0, orig_address = address;
	u8 start_beat_count, end_beat_count, count = 0;
	bool retry = false;

	if (chip->fg_shutdown)
		return -EINVAL;

	if (offset > 3) {
		pr_err("offset too large %d\n", offset);
		return -EINVAL;
	}

	fg_stay_awake(&chip->memif_wakeup_source);
	address = ((orig_address + offset) / 4) * 4;
	offset = (orig_address + offset) % 4;

	if (address < RAM_OFFSET) {
		/*
		 * OTP memory reads need a conventional memory access, do a
		 * conventional read when SRAM offset < RAM_OFFSET.
		 */
		rc = fg_conventional_mem_read(chip, val, address, len, offset,
						0);
		if (rc)
			pr_err("Failed to read OTP memory %d\n", rc);
		goto exit;
	}

	mutex_lock(&chip->rw_lock);
	if (fg_debug_mask & FG_MEM_DEBUG_READS)
		pr_info("Read for %d bytes is attempted @ 0x%x[%d]\n",
			len, address, offset);

retry:
	rc = fg_interleaved_mem_config(chip, val, address, offset, len, 0);
	if (rc) {
		pr_err("failed to configure SRAM for IMA rc = %d\n", rc);
		goto out;
	}

	/* read the start beat count */
	rc = fg_read(chip, &start_beat_count,
			chip->mem_base + MEM_INTF_FG_BEAT_COUNT, 1);
	if (rc) {
		pr_err("failed to read beat count rc=%d\n", rc);
		goto out;
	}

	/* read data */
	rc = __fg_interleaved_mem_read(chip, val, address, offset, len);
	if (rc) {
		if ((rc == -EAGAIN) && (count < RETRY_COUNT)) {
			count++;
			pr_err("IMA access failed retry_count = %d\n", count);
			goto retry;
		} else {
			pr_err("failed to read SRAM address rc = %d\n", rc);
			goto out;
		}
	}

	/* read the end beat count */
	rc = fg_read(chip, &end_beat_count,
			chip->mem_base + MEM_INTF_FG_BEAT_COUNT, 1);
	if (rc) {
		pr_err("failed to read beat count rc=%d\n", rc);
		goto out;
	}

	start_beat_count &= BEAT_COUNT_MASK;
	end_beat_count &= BEAT_COUNT_MASK;
	if (fg_debug_mask & FG_MEM_DEBUG_READS)
		pr_info("Start beat_count = %x End beat_count = %x\n",
				start_beat_count, end_beat_count);
	if (start_beat_count != end_beat_count) {
		if (fg_debug_mask & FG_MEM_DEBUG_READS)
			pr_info("Beat count do not match - retry transaction\n");
		retry = true;
	}
out:
	/* Release IMA access */
	rc = fg_masked_write(chip, MEM_INTF_CFG(chip), IMA_REQ_ACCESS, 0, 1);
	if (rc)
		pr_err("failed to reset IMA access bit rc = %d\n", rc);

	if (retry) {
		retry = false;
		goto retry;
	}
	mutex_unlock(&chip->rw_lock);

exit:
	fg_relax(&chip->memif_wakeup_source);
	return rc;
}

static int fg_interleaved_mem_write(struct fg_chip *chip, u8 *val, u16 address,
							int len, int offset)
{
	int rc = 0, orig_address = address;
	u8 count = 0;

	if (chip->fg_shutdown)
		return -EINVAL;

	if (address < RAM_OFFSET)
		return -EINVAL;

	if (offset > 3) {
		pr_err("offset too large %d\n", offset);
		return -EINVAL;
	}

	fg_stay_awake(&chip->memif_wakeup_source);
	address = ((orig_address + offset) / 4) * 4;
	offset = (orig_address + offset) % 4;

	mutex_lock(&chip->rw_lock);
	if (fg_debug_mask & FG_MEM_DEBUG_WRITES)
		pr_info("Write for %d bytes is attempted @ 0x%x[%d]\n",
			len, address, offset);

retry:
	rc = fg_interleaved_mem_config(chip, val, address, offset, len, 1);
	if (rc) {
		pr_err("failed to xonfigure SRAM for IMA rc = %d\n", rc);
		goto out;
	}

	/* write data */
	rc = __fg_interleaved_mem_write(chip, val, address, offset, len);
	if (rc) {
		if ((rc == -EAGAIN) && (count < RETRY_COUNT)) {
			count++;
			pr_err("IMA access failed retry_count = %d\n", count);
			goto retry;
		} else {
			pr_err("failed to write SRAM address rc = %d\n", rc);
			goto out;
		}
	}

out:
	/* Release IMA access */
	rc = fg_masked_write(chip, MEM_INTF_CFG(chip), IMA_REQ_ACCESS, 0, 1);
	if (rc)
		pr_err("failed to reset IMA access bit rc = %d\n", rc);

	mutex_unlock(&chip->rw_lock);
	fg_relax(&chip->memif_wakeup_source);
	return rc;
}

static int fg_mem_read(struct fg_chip *chip, u8 *val, u16 address,
			int len, int offset, bool keep_access)
{
	if (chip->block_sram_access)
		return -EBUSY;

	if (chip->ima_supported)
		return fg_interleaved_mem_read(chip, val, address,
						len, offset);
	else
		return fg_conventional_mem_read(chip, val, address,
					len, offset, keep_access);
}

static int fg_mem_write(struct fg_chip *chip, u8 *val, u16 address,
		int len, int offset, bool keep_access)
{
	if (chip->block_sram_access)
		return -EBUSY;

	if (chip->ima_supported)
		return fg_interleaved_mem_write(chip, val, address,
						len, offset);
	else
		return fg_conventional_mem_write(chip, val, address,
					len, offset, keep_access);
}

static int fg_mem_masked_write(struct fg_chip *chip, u16 addr,
		u8 mask, u8 val, u8 offset)
{
	int rc = 0;
	u8 reg[4];
	char str[DEBUG_PRINT_BUFFER_SIZE];

	rc = fg_mem_read(chip, reg, addr, 4, 0, 1);
	if (rc) {
		pr_err("spmi read failed: addr=%03X, rc=%d\n", addr, rc);
		return rc;
	}

	reg[offset] &= ~mask;
	reg[offset] |= val & mask;

	str[0] = '\0';
	fill_string(str, DEBUG_PRINT_BUFFER_SIZE, reg, 4);
	pr_debug("Writing %s address %03x, offset %d\n", str, addr, offset);

	rc = fg_mem_write(chip, reg, addr, 4, 0, 0);
	if (rc) {
		pr_err("spmi write failed: addr=%03X, rc=%d\n", addr, rc);
		return rc;
	}

	return rc;
}

static u8 sram_backup_buffer[100];
static int fg_backup_sram_registers(struct fg_chip *chip, bool save)
{
	int rc, i, len, offset;
	u16 address;
	u8 *ptr;

	if (fg_debug_mask & FG_STATUS)
		pr_info("%sing SRAM registers\n", save ? "Back" : "Restor");

	ptr = sram_backup_buffer;
	for (i = 0; i < FG_BACKUP_MAX; i++) {
		address = fg_backup_regs[i].address;
		offset = fg_backup_regs[i].offset;
		len = fg_backup_regs[i].len;
		if (save)
			rc = fg_interleaved_mem_read(chip, ptr, address,
					len, offset);
		else
			rc = fg_interleaved_mem_write(chip, ptr, address,
					len, offset);
		if (rc) {
			pr_err("Error in reading %d bytes from %x[%d], rc=%d\n",
				len, address, offset, rc);
			break;
		}
		ptr += len;
	}

	return rc;
}

#define SOC_FG_RESET	0xF3
#define RESET_MASK	(BIT(7) | BIT(5))
static int fg_reset(struct fg_chip *chip, bool reset)
{
	int rc;

	rc = fg_sec_masked_write(chip, chip->soc_base + SOC_FG_RESET,
		0xFF, reset ? RESET_MASK : 0, 1);
	if (rc)
		pr_err("Error in writing to 0x%x, rc=%d\n", SOC_FG_RESET, rc);

	return rc;
}

static void fg_handle_battery_insertion(struct fg_chip *chip)
{
	reinit_completion(&chip->batt_id_avail);
	reinit_completion(&chip->fg_reset_done);
	schedule_delayed_work(&chip->batt_profile_init, 0);
	cancel_delayed_work(&chip->update_sram_data);
	schedule_delayed_work(&chip->update_sram_data, msecs_to_jiffies(0));
}


static int soc_to_setpoint(int soc)
{
	return DIV_ROUND_CLOSEST(soc * 255, 100);
}

static void batt_to_setpoint_adc(int vbatt_mv, u8 *data)
{
	int val;
	/* Battery voltage is an offset from 0 V and LSB is 1/2^15. */
	val = DIV_ROUND_CLOSEST(vbatt_mv * 32768, 5000);
	data[0] = val & 0xFF;
	data[1] = val >> 8;
	return;
}

static u8 batt_to_setpoint_8b(int vbatt_mv)
{
	int val;
	/* Battery voltage is an offset from 2.5 V and LSB is 5/2^9. */
	val = (vbatt_mv - 2500) * 512 / 1000;
	return DIV_ROUND_CLOSEST(val, 5);
}

static u8 therm_delay_to_setpoint(u32 delay_us)
{
	u8 val;

	if (delay_us < 2560)
		val = 0;
	else if (delay_us > 163840)
		val = 7;
	else
		val = ilog2(delay_us / 10) - 7;
	return val << 5;
}

static int get_current_time(unsigned long *now_tm_sec)
{
	struct rtc_time tm;
	struct rtc_device *rtc;
	int rc;

	rtc = rtc_class_open(CONFIG_RTC_HCTOSYS_DEVICE);
	if (rtc == NULL) {
		pr_err("%s: unable to open rtc device (%s)\n",
			__FILE__, CONFIG_RTC_HCTOSYS_DEVICE);
		return -EINVAL;
	}

	rc = rtc_read_time(rtc, &tm);
	if (rc) {
		pr_err("Error reading rtc device (%s) : %d\n",
			CONFIG_RTC_HCTOSYS_DEVICE, rc);
		goto close_time;
	}

	rc = rtc_valid_tm(&tm);
	if (rc) {
		pr_err("Invalid RTC time (%s): %d\n",
			CONFIG_RTC_HCTOSYS_DEVICE, rc);
		goto close_time;
	}
	rtc_tm_to_time(&tm, now_tm_sec);

close_time:
	rtc_class_close(rtc);
	return rc;
}

#define BATTERY_SOC_REG		0x56C
#define BATTERY_SOC_OFFSET	1
#define FULL_PERCENT_3B		0xFFFFFF
static int get_battery_soc_raw(struct fg_chip *chip)
{
	int rc;
	u8 buffer[3];

	rc = fg_mem_read(chip, buffer, BATTERY_SOC_REG, 3, 1, 0);
	if (rc) {
		pr_err("Unable to read battery soc: %d\n", rc);
		return 0;
	}
	return (int)(buffer[2] << 16 | buffer[1] << 8 | buffer[0]);
}

#define COUNTER_IMPTR_REG	0X558
#define COUNTER_PULSE_REG	0X55C
#define SOC_FULL_REG		0x564
#define COUNTER_IMPTR_OFFSET	2
#define COUNTER_PULSE_OFFSET	0
#define SOC_FULL_OFFSET		3
#define ESR_PULSE_RECONFIG_SOC	0xFFF971
static int fg_configure_soc(struct fg_chip *chip)
{
	u32 batt_soc;
	u8 cntr[2] = {0, 0};
	int rc = 0;

	mutex_lock(&chip->rw_lock);
	atomic_add_return(1, &chip->memif_user_cnt);
	mutex_unlock(&chip->rw_lock);

	/* Read Battery SOC */
	batt_soc = get_battery_soc_raw(chip);

	if (batt_soc > ESR_PULSE_RECONFIG_SOC) {
		if (fg_debug_mask & FG_POWER_SUPPLY)
			pr_info("Configuring soc registers batt_soc: %x\n",
				batt_soc);
		batt_soc = ESR_PULSE_RECONFIG_SOC;
		rc = fg_mem_write(chip, (u8 *)&batt_soc, BATTERY_SOC_REG, 3,
				BATTERY_SOC_OFFSET, 1);
		if (rc) {
			pr_err("failed to write BATT_SOC rc=%d\n", rc);
			goto out;
		}

		rc = fg_mem_write(chip, (u8 *)&batt_soc, SOC_FULL_REG, 3,
				SOC_FULL_OFFSET, 1);
		if (rc) {
			pr_err("failed to write SOC_FULL rc=%d\n", rc);
			goto out;
		}

		rc = fg_mem_write(chip, cntr, COUNTER_IMPTR_REG, 2,
				COUNTER_IMPTR_OFFSET, 1);
		if (rc) {
			pr_err("failed to write COUNTER_IMPTR rc=%d\n", rc);
			goto out;
		}

		rc = fg_mem_write(chip, cntr, COUNTER_PULSE_REG, 2,
				COUNTER_PULSE_OFFSET, 0);
		if (rc)
			pr_err("failed to write COUNTER_IMPTR rc=%d\n", rc);
	}
out:
	fg_release_access_if_necessary(chip);
	return rc;
}

#define VBATT_LOW_STS_BIT BIT(2)
static int fg_get_vbatt_status(struct fg_chip *chip, bool *vbatt_low_sts)
{
	int rc = 0;
	u8 fg_batt_sts;

	rc = fg_read(chip, &fg_batt_sts, INT_RT_STS(chip->batt_base), 1);
	if (rc)
		pr_err("spmi read failed: addr=%03X, rc=%d\n",
				INT_RT_STS(chip->batt_base), rc);
	else
		*vbatt_low_sts = !!(fg_batt_sts & VBATT_LOW_STS_BIT);

	return rc;
}

#define SOC_EMPTY	BIT(3)
static bool fg_is_batt_empty(struct fg_chip *chip)
{
	u8 fg_soc_sts;
	int rc;
	bool vbatt_low_sts;

	if (chip->use_vbat_low_empty_soc) {
		if (fg_get_vbatt_status(chip, &vbatt_low_sts))
			return false;

		return vbatt_low_sts;
	}

	rc = fg_read(chip, &fg_soc_sts, INT_RT_STS(chip->soc_base), 1);
	if (rc) {
		pr_err("spmi read failed: addr=%03X, rc=%d\n",
				INT_RT_STS(chip->soc_base), rc);
		return false;
	}

	return (fg_soc_sts & SOC_EMPTY) != 0;
}

static int get_monotonic_soc_raw(struct fg_chip *chip)
{
	u8 cap[2];
	int rc, tries = 0;

	while (tries < MAX_TRIES_SOC) {
		rc = fg_read(chip, cap,
				chip->soc_base + SOC_MONOTONIC_SOC, 2);
		if (rc) {
			pr_err("spmi read failed: addr=%03x, rc=%d\n",
				chip->soc_base + SOC_MONOTONIC_SOC, rc);
			return rc;
		}

		if (cap[0] == cap[1])
			break;

		tries++;
	}

	if (tries == MAX_TRIES_SOC) {
		pr_err("shadow registers do not match\n");
		return -EINVAL;
	}

	if (fg_debug_mask & FG_POWER_SUPPLY)
		pr_info_ratelimited("raw: 0x%02x\n", cap[0]);
	return cap[0];
}

#define EMPTY_CAPACITY		0
#define DEFAULT_CAPACITY	50
#define MISSING_CAPACITY	100
#define FULL_CAPACITY		100
#define FULL_SOC_RAW		0xFF
static int get_prop_capacity(struct fg_chip *chip)
{
	int msoc, rc;
	bool vbatt_low_sts;

	if (chip->use_last_soc && chip->last_soc) {
		if (chip->last_soc == FULL_SOC_RAW)
			return FULL_CAPACITY;
		return DIV_ROUND_CLOSEST((chip->last_soc - 1) *
				(FULL_CAPACITY - 2),
				FULL_SOC_RAW - 2) + 1;
	}

	if (chip->battery_missing)
		return MISSING_CAPACITY;

	if (!chip->profile_loaded && !chip->use_otp_profile)
		return DEFAULT_CAPACITY;

	if (chip->charge_full)
		return FULL_CAPACITY;

	if (chip->soc_empty) {
		if (fg_debug_mask & FG_POWER_SUPPLY)
			pr_info_ratelimited("capacity: %d, EMPTY\n",
					EMPTY_CAPACITY);
		return EMPTY_CAPACITY;
	}

	msoc = get_monotonic_soc_raw(chip);
	if (msoc == 0) {
		if (fg_reset_on_lockup && chip->use_vbat_low_empty_soc) {
			rc = fg_get_vbatt_status(chip, &vbatt_low_sts);
			if (rc) {
				pr_err("Error in reading vbatt_status, rc=%d\n",
					rc);
				return EMPTY_CAPACITY;
			}

			if (!vbatt_low_sts)
				return DIV_ROUND_CLOSEST((chip->last_soc - 1) *
						(FULL_CAPACITY - 2),
						FULL_SOC_RAW - 2) + 1;
			else
				return EMPTY_CAPACITY;
		} else {
			return EMPTY_CAPACITY;
		}
	} else if (msoc == FULL_SOC_RAW) {
		return FULL_CAPACITY;
	}

	return DIV_ROUND_CLOSEST((msoc - 1) * (FULL_CAPACITY - 2),
			FULL_SOC_RAW - 2) + 1;
}

#define HIGH_BIAS	3
#define MED_BIAS	BIT(1)
#define LOW_BIAS	BIT(0)
static u8 bias_ua[] = {
	[HIGH_BIAS] = 150,
	[MED_BIAS] = 15,
	[LOW_BIAS] = 5,
};

static int64_t get_batt_id(unsigned int battery_id_uv, u8 bid_info)
{
	u64 battery_id_ohm;

	if ((bid_info & 0x3) == 0) {
		pr_err("can't determine battery id 0x%02x\n", bid_info);
		return -EINVAL;
	}

	battery_id_ohm = div_u64(battery_id_uv, bias_ua[bid_info & 0x3]);

	return battery_id_ohm;
}

#define DEFAULT_TEMP_DEGC	250
static int get_sram_prop_now(struct fg_chip *chip, unsigned int type)
{
	if (fg_debug_mask & FG_POWER_SUPPLY)
		pr_info("addr 0x%02X, offset %d value %d\n",
			fg_data[type].address, fg_data[type].offset,
			fg_data[type].value);

	if (type == FG_DATA_BATT_ID)
		return get_batt_id(fg_data[type].value,
				fg_data[FG_DATA_BATT_ID_INFO].value);

	return fg_data[type].value;
}

#define MIN_TEMP_DEGC	-300
#define MAX_TEMP_DEGC	970
static int get_prop_jeita_temp(struct fg_chip *chip, unsigned int type)
{
	if (fg_debug_mask & FG_POWER_SUPPLY)
		pr_info("addr 0x%02X, offset %d\n", settings[type].address,
			settings[type].offset);

	return settings[type].value;
}

static int set_prop_jeita_temp(struct fg_chip *chip,
				unsigned int type, int decidegc)
{
	int rc = 0;

	if (fg_debug_mask & FG_POWER_SUPPLY)
		pr_info("addr 0x%02X, offset %d temp%d\n",
			settings[type].address,
			settings[type].offset, decidegc);

	settings[type].value = decidegc;

	cancel_delayed_work_sync(
		&chip->update_jeita_setting);
	schedule_delayed_work(
		&chip->update_jeita_setting, 0);

	return rc;
}

#define EXTERNAL_SENSE_SELECT		0x4AC
#define EXTERNAL_SENSE_OFFSET		0x2
#define EXTERNAL_SENSE_BIT		BIT(2)
static int set_prop_sense_type(struct fg_chip *chip, int ext_sense_type)
{
	int rc;

	rc = fg_mem_masked_write(chip, EXTERNAL_SENSE_SELECT,
			EXTERNAL_SENSE_BIT,
			ext_sense_type ? EXTERNAL_SENSE_BIT : 0,
			EXTERNAL_SENSE_OFFSET);
	if (rc) {
		pr_err("failed to write profile rc=%d\n", rc);
		return rc;
	}

	return 0;
}

#define EXPONENT_MASK		0xF800
#define MANTISSA_MASK		0x3FF
#define SIGN			BIT(10)
#define EXPONENT_SHIFT		11
#define MICRO_UNIT		1000000ULL
static int64_t float_decode(u16 reg)
{
	int64_t final_val, exponent_val, mantissa_val;
	int exponent, mantissa, n;
	bool sign;

	exponent = (reg & EXPONENT_MASK) >> EXPONENT_SHIFT;
	mantissa = (reg & MANTISSA_MASK);
	sign = !!(reg & SIGN);

	pr_debug("exponent=%d mantissa=%d sign=%d\n", exponent, mantissa, sign);

	mantissa_val = mantissa * MICRO_UNIT;

	n = exponent - 15;
	if (n < 0)
		exponent_val = MICRO_UNIT >> -n;
	else
		exponent_val = MICRO_UNIT << n;

	n = n - 10;
	if (n < 0)
		mantissa_val >>= -n;
	else
		mantissa_val <<= n;

	final_val = exponent_val + mantissa_val;

	if (sign)
		final_val *= -1;

	return final_val;
}

#define MIN_HALFFLOAT_EXP_N		-15
#define MAX_HALFFLOAT_EXP_N		 16
static int log2_floor(int64_t uval)
{
	int n = 0;
	int64_t i = MICRO_UNIT;

	if (uval > i) {
		while (uval > i && n > MIN_HALFFLOAT_EXP_N) {
			i <<= 1;
			n += 1;
		}
		if (uval < i)
			n -= 1;
	} else if (uval < i) {
		while (uval < i && n < MAX_HALFFLOAT_EXP_N) {
			i >>= 1;
			n -= 1;
		}
	}

	return n;
}

static int64_t exp2_int(int64_t n)
{
	int p = n - 1;

	if (p > 0)
		return (2 * MICRO_UNIT) << p;
	else
		return (2 * MICRO_UNIT) >> abs(p);
}

static u16 float_encode(int64_t uval)
{
	int sign = 0, n, exp, mantissa;
	u16 half = 0;

	if (uval < 0) {
		sign = 1;
		uval = abs(uval);
	}
	n = log2_floor(uval);
	exp = n + 15;
	mantissa = div_s64(div_s64((uval - exp2_int(n)) * exp2_int(10 - n),
				MICRO_UNIT) + MICRO_UNIT / 2, MICRO_UNIT);

	half = (mantissa & MANTISSA_MASK) | ((sign << 10) & SIGN)
		| ((exp << 11) & EXPONENT_MASK);

	if (fg_debug_mask & FG_STATUS)
		pr_info("uval = %lld, m = 0x%02x, sign = 0x%02x, exp = 0x%02x, half = 0x%04x\n",
				uval, mantissa, sign, exp, half);
	return half;
}

#define BATT_IDED	BIT(3)
static int fg_is_batt_id_valid(struct fg_chip *chip)
{
	u8 fg_batt_sts;
	int rc;

	rc = fg_read(chip, &fg_batt_sts,
				 INT_RT_STS(chip->batt_base), 1);
	if (rc) {
		pr_err("spmi read failed: addr=%03X, rc=%d\n",
				INT_RT_STS(chip->batt_base), rc);
		return rc;
	}

	if (fg_debug_mask & FG_IRQS)
		pr_info("fg batt sts 0x%x\n", fg_batt_sts);

	return (fg_batt_sts & BATT_IDED) ? 1 : 0;
}

static int64_t twos_compliment_extend(int64_t val, int nbytes)
{
	int i;
	int64_t mask;

	mask = 0x80LL << ((nbytes - 1) * 8);
	if (val & mask) {
		for (i = 8; i > nbytes; i--) {
			mask = 0xFFLL << ((i - 1) * 8);
			val |= mask;
		}
	}

	return val;
}

#define LSB_24B_NUMRTR		596046
#define LSB_24B_DENMTR		1000000
#define LSB_16B_NUMRTR		152587
#define LSB_16B_DENMTR		1000
#define LSB_8B		9800
#define TEMP_LSB_16B	625
#define DECIKELVIN	2730
#define SRAM_PERIOD_NO_ID_UPDATE_MS	100
#define FULL_PERCENT_28BIT		0xFFFFFFF
static int update_sram_data(struct fg_chip *chip, int *resched_ms)
{
	int i, j, rc = 0;
	u8 reg[4];
	int64_t temp;
	int battid_valid = fg_is_batt_id_valid(chip);

	fg_stay_awake(&chip->update_sram_wakeup_source);
	if (chip->fg_restarting)
		goto resched;

	fg_mem_lock(chip);
	for (i = 1; i < FG_DATA_MAX; i++) {
		if (chip->profile_loaded && i >= FG_DATA_BATT_ID)
			continue;
		rc = fg_mem_read(chip, reg, fg_data[i].address,
			fg_data[i].len, fg_data[i].offset, 0);
		if (rc) {
			pr_err("Failed to update sram data\n");
			break;
		}

		temp = 0;
		for (j = 0; j < fg_data[i].len; j++)
			temp |= reg[j] << (8 * j);

		switch (i) {
		case FG_DATA_OCV:
		case FG_DATA_VOLTAGE:
		case FG_DATA_CPRED_VOLTAGE:
			fg_data[i].value = div_u64(
					(u64)(u16)temp * LSB_16B_NUMRTR,
					LSB_16B_DENMTR);
			break;
		case FG_DATA_CURRENT:
			temp = twos_compliment_extend(temp, fg_data[i].len);
			fg_data[i].value = div_s64(
					(s64)temp * LSB_16B_NUMRTR,
					LSB_16B_DENMTR);
			break;
		case FG_DATA_BATT_ESR:
			fg_data[i].value = float_decode((u16) temp);
			break;
		case FG_DATA_BATT_ESR_COUNT:
			fg_data[i].value = (u16)temp;
			break;
		case FG_DATA_BATT_ID:
			if (battid_valid)
				fg_data[i].value = reg[0] * LSB_8B;
			break;
		case FG_DATA_BATT_ID_INFO:
			if (battid_valid)
				fg_data[i].value = reg[0];
			break;
		case FG_DATA_BATT_SOC:
			fg_data[i].value = div64_s64((temp * 10000),
							FULL_PERCENT_3B);
			break;
		case FG_DATA_CC_CHARGE:
			temp = twos_compliment_extend(temp, fg_data[i].len);
			fg_data[i].value = div64_s64(
					temp * (int64_t)chip->nom_cap_uah,
					FULL_PERCENT_28BIT);
			break;
		case FG_DATA_VINT_ERR:
			temp = twos_compliment_extend(temp, fg_data[i].len);
			fg_data[i].value = div64_s64(temp * chip->nom_cap_uah,
					FULL_PERCENT_3B);
			break;
		};

		if (fg_debug_mask & FG_MEM_DEBUG_READS)
			pr_info("%d %lld %d\n", i, temp, fg_data[i].value);
	}
	fg_mem_release(chip);

	/* Backup the registers whenever no error happens during update */
	if (fg_reset_on_lockup && !chip->ima_error_handling) {
		if (!rc) {
			if (fg_debug_mask & FG_STATUS)
				pr_info("backing up SRAM registers\n");
			rc = fg_backup_sram_registers(chip, true);
			if (rc) {
				pr_err("Couldn't save sram registers\n");
				goto out;
			}
			if (!chip->use_last_soc)
				chip->last_soc = get_monotonic_soc_raw(chip);
			if (fg_debug_mask & FG_STATUS)
				pr_info("last_soc: %d\n", chip->last_soc);
		} else {
			pr_err("update_sram failed\n");
			goto out;
		}
	}

	if (!rc)
		get_current_time(&chip->last_sram_update_time);

resched:
	if (battid_valid) {
		complete_all(&chip->batt_id_avail);
		*resched_ms = fg_sram_update_period_ms;
	} else {
		*resched_ms = SRAM_PERIOD_NO_ID_UPDATE_MS;
	}
out:
	fg_relax(&chip->update_sram_wakeup_source);
	return rc;
}

#define SRAM_TIMEOUT_MS			3000
static void update_sram_data_work(struct work_struct *work)
{
	struct fg_chip *chip = container_of(work,
				struct fg_chip,
				update_sram_data.work);
	int resched_ms, ret;
	bool tried_again = false;
	int rc = 0;

wait:
	/* Wait for MEMIF access revoked */
	ret = wait_for_completion_interruptible_timeout(
			&chip->sram_access_revoked,
			msecs_to_jiffies(SRAM_TIMEOUT_MS));

	/* If we were interrupted wait again one more time. */
	if (ret == -ERESTARTSYS && !tried_again) {
		tried_again = true;
		goto wait;
	} else if (ret <= 0) {
		pr_err("transaction timed out ret=%d\n", ret);
		goto out;
	}
	rc = update_sram_data(chip, &resched_ms);

out:
	if (!rc)
		schedule_delayed_work(
			&chip->update_sram_data,
			msecs_to_jiffies(resched_ms));
}

#define BATT_TEMP_OFFSET	3
#define BATT_TEMP_CNTRL_MASK	0x17
#define DISABLE_THERM_BIT	BIT(0)
#define TEMP_SENSE_ALWAYS_BIT	BIT(1)
#define TEMP_SENSE_CHARGE_BIT	BIT(2)
#define FORCE_RBIAS_ON_BIT	BIT(4)
#define BATT_TEMP_OFF		DISABLE_THERM_BIT
#define BATT_TEMP_ON		(FORCE_RBIAS_ON_BIT | TEMP_SENSE_ALWAYS_BIT | \
				TEMP_SENSE_CHARGE_BIT)
#define TEMP_PERIOD_UPDATE_MS		10000
#define TEMP_PERIOD_TIMEOUT_MS		3000
#define BATT_TEMP_LOW_LIMIT		-600
#define BATT_TEMP_HIGH_LIMIT		1500
static void update_temp_data(struct work_struct *work)
{
	s16 temp;
	u8 reg[2];
	bool tried_again = false;
	int rc, ret, timeout = TEMP_PERIOD_TIMEOUT_MS;
	struct fg_chip *chip = container_of(work,
				struct fg_chip,
				update_temp_work.work);

	if (chip->fg_restarting)
		goto resched;

	fg_stay_awake(&chip->update_temp_wakeup_source);
	if (chip->sw_rbias_ctrl) {
		rc = fg_mem_masked_write(chip, EXTERNAL_SENSE_SELECT,
				BATT_TEMP_CNTRL_MASK,
				BATT_TEMP_ON,
				BATT_TEMP_OFFSET);
		if (rc) {
			pr_err("failed to write BATT_TEMP_ON rc=%d\n", rc);
			goto out;
		}

wait:
		/* Wait for MEMIF access revoked */
		ret = wait_for_completion_interruptible_timeout(
				&chip->sram_access_revoked,
				msecs_to_jiffies(timeout));

		/* If we were interrupted wait again one more time. */
		if (ret == -ERESTARTSYS && !tried_again) {
			tried_again = true;
			goto wait;
		} else if (ret <= 0) {
			rc = -ETIMEDOUT;
			pr_err("transaction timed out ret=%d\n", ret);
			goto out;
		}
	}

	/* Read FG_DATA_BATT_TEMP now */
	rc = fg_mem_read(chip, reg, fg_data[0].address,
		fg_data[0].len, fg_data[0].offset,
		chip->sw_rbias_ctrl ? 1 : 0);
	if (rc) {
		pr_err("Failed to update temp data\n");
		goto out;
	}

	temp = reg[0] | (reg[1] << 8);
	temp = (temp * TEMP_LSB_16B / 1000) - DECIKELVIN;

	/*
	 * If temperature is within the specified range (e.g. -60C and 150C),
	 * update it to the userspace. Otherwise, use the last read good
	 * temperature.
	 */
	if (temp > chip->batt_temp_low_limit &&
			temp < chip->batt_temp_high_limit) {
		chip->last_good_temp = temp;
		fg_data[0].value = temp;
	} else {
		fg_data[0].value = chip->last_good_temp;

		/*
		 * If the temperature is read before and seems to be in valid
		 * range, then a bad temperature reading could be because of
		 * FG lockup. Trigger the FG reset sequence in such cases.
		 */
		if (chip->last_temp_update_time && fg_reset_on_lockup &&
			(chip->last_good_temp > chip->batt_temp_low_limit &&
			chip->last_good_temp < chip->batt_temp_high_limit)) {
			pr_err("Batt_temp is %d !, triggering FG reset\n",
				temp);
			fg_check_ima_error_handling(chip);
		}
	}

	if (fg_debug_mask & FG_MEM_DEBUG_READS)
		pr_info("BATT_TEMP %d %d\n", temp, fg_data[0].value);

	get_current_time(&chip->last_temp_update_time);

	if (chip->soc_slope_limiter_en) {
		fg_stay_awake(&chip->slope_limit_wakeup_source);
		schedule_work(&chip->slope_limiter_work);
	}

out:
	if (chip->sw_rbias_ctrl) {
		rc = fg_mem_masked_write(chip, EXTERNAL_SENSE_SELECT,
				BATT_TEMP_CNTRL_MASK,
				BATT_TEMP_OFF,
				BATT_TEMP_OFFSET);
		if (rc)
			pr_err("failed to write BATT_TEMP_OFF rc=%d\n", rc);
	}
	fg_relax(&chip->update_temp_wakeup_source);

resched:
	schedule_delayed_work(
		&chip->update_temp_work,
		msecs_to_jiffies(TEMP_PERIOD_UPDATE_MS));
}

static void update_jeita_setting(struct work_struct *work)
{
	struct fg_chip *chip = container_of(work,
				struct fg_chip,
				update_jeita_setting.work);
	u8 reg[4];
	int i, rc;

	for (i = 0; i < 4; i++)
		reg[i] = (settings[FG_MEM_SOFT_COLD + i].value / 10) + 30;

	rc = fg_mem_write(chip, reg, settings[FG_MEM_SOFT_COLD].address,
			4, settings[FG_MEM_SOFT_COLD].offset, 0);
	if (rc)
		pr_err("failed to update JEITA setting rc=%d\n", rc);
}

static int fg_set_resume_soc(struct fg_chip *chip, u8 threshold)
{
	u16 address;
	int offset, rc;

	address = settings[FG_MEM_RESUME_SOC].address;
	offset = settings[FG_MEM_RESUME_SOC].offset;

	rc = fg_mem_masked_write(chip, address, 0xFF, threshold, offset);

	if (rc)
		pr_err("write failed rc=%d\n", rc);
	else
		pr_debug("setting resume-soc to %x\n", threshold);

	return rc;
}

#define BATT_CYCLE_NUMBER_REG		0x5E8
#define BATT_CYCLE_OFFSET		0
static void restore_cycle_counter(struct fg_chip *chip)
{
	int rc = 0, i, address;
	u8 data[2];

	fg_mem_lock(chip);
	for (i = 0; i < BUCKET_COUNT; i++) {
		address = BATT_CYCLE_NUMBER_REG + i * 2;
		rc = fg_mem_read(chip, (u8 *)&data, address, 2,
				BATT_CYCLE_OFFSET, 0);
		if (rc)
			pr_err("Failed to read BATT_CYCLE_NUMBER[%d] rc: %d\n",
				i, rc);
		else
			chip->cyc_ctr.count[i] = data[0] | data[1] << 8;
	}
	fg_mem_release(chip);
}

static void clear_cycle_counter(struct fg_chip *chip)
{
	int rc = 0, len, i;

	if (!chip->cyc_ctr.en)
		return;

	len = sizeof(chip->cyc_ctr.count);
	memset(chip->cyc_ctr.count, 0, len);
	for (i = 0; i < BUCKET_COUNT; i++) {
		chip->cyc_ctr.started[i] = false;
		chip->cyc_ctr.last_soc[i] = 0;
	}
	rc = fg_mem_write(chip, (u8 *)&chip->cyc_ctr.count,
			BATT_CYCLE_NUMBER_REG, len,
			BATT_CYCLE_OFFSET, 0);
	if (rc)
		pr_err("failed to write BATT_CYCLE_NUMBER rc=%d\n", rc);
}

static int fg_inc_store_cycle_ctr(struct fg_chip *chip, int bucket)
{
	int rc = 0, address;
	u16 cyc_count;
	u8 data[2];

	if (bucket < 0 || (bucket > BUCKET_COUNT - 1))
		return 0;

	cyc_count = chip->cyc_ctr.count[bucket];
	cyc_count++;
	data[0] = cyc_count & 0xFF;
	data[1] = cyc_count >> 8;

	address = BATT_CYCLE_NUMBER_REG + bucket * 2;

	rc = fg_mem_write(chip, data, address, 2, BATT_CYCLE_OFFSET, 0);
	if (rc)
		pr_err("failed to write BATT_CYCLE_NUMBER[%d] rc=%d\n",
			bucket, rc);
	else
		chip->cyc_ctr.count[bucket] = cyc_count;
	return rc;
}

static void update_cycle_count(struct work_struct *work)
{
	int rc = 0, bucket, i;
	u8 reg[3], batt_soc;
	struct fg_chip *chip = container_of(work,
				struct fg_chip,
				cycle_count_work);

	mutex_lock(&chip->cyc_ctr.lock);
	rc = fg_mem_read(chip, reg, BATTERY_SOC_REG, 3,
			BATTERY_SOC_OFFSET, 0);
	if (rc) {
		pr_err("Failed to read battery soc rc: %d\n", rc);
		goto out;
	}
	batt_soc = reg[2];

	if (chip->status == POWER_SUPPLY_STATUS_CHARGING) {
		/* Find out which bucket the SOC falls in */
		bucket = batt_soc / BUCKET_SOC_PCT;

		if (fg_debug_mask & FG_STATUS)
			pr_info("batt_soc: %x bucket: %d\n", reg[2], bucket);

		/*
		 * If we've started counting for the previous bucket,
		 * then store the counter for that bucket if the
		 * counter for current bucket is getting started.
		 */
		if (bucket > 0 && chip->cyc_ctr.started[bucket - 1] &&
			!chip->cyc_ctr.started[bucket]) {
			rc = fg_inc_store_cycle_ctr(chip, bucket - 1);
			if (rc) {
				pr_err("Error in storing cycle_ctr rc: %d\n",
					rc);
				goto out;
			} else {
				chip->cyc_ctr.started[bucket - 1] = false;
				chip->cyc_ctr.last_soc[bucket - 1] = 0;
			}
		}
		if (!chip->cyc_ctr.started[bucket]) {
			chip->cyc_ctr.started[bucket] = true;
			chip->cyc_ctr.last_soc[bucket] = batt_soc;
		}
	} else {
		for (i = 0; i < BUCKET_COUNT; i++) {
			if (chip->cyc_ctr.started[i] &&
				batt_soc > chip->cyc_ctr.last_soc[i]) {
				rc = fg_inc_store_cycle_ctr(chip, i);
				if (rc)
					pr_err("Error in storing cycle_ctr rc: %d\n",
						rc);
				chip->cyc_ctr.last_soc[i] = 0;
			}
			chip->cyc_ctr.started[i] = false;
		}
	}
out:
	mutex_unlock(&chip->cyc_ctr.lock);
}

static int fg_get_cycle_count(struct fg_chip *chip)
{
	int count;

	if (!chip->cyc_ctr.en)
		return 0;

	if ((chip->cyc_ctr.id <= 0) || (chip->cyc_ctr.id > BUCKET_COUNT))
		return -EINVAL;

	mutex_lock(&chip->cyc_ctr.lock);
	count = chip->cyc_ctr.count[chip->cyc_ctr.id - 1];
	mutex_unlock(&chip->cyc_ctr.lock);
	return count;
}

static void half_float_to_buffer(int64_t uval, u8 *buffer)
{
	u16 raw;

	raw = float_encode(uval);
	buffer[0] = (u8)(raw & 0xFF);
	buffer[1] = (u8)((raw >> 8) & 0xFF);
}

static int64_t half_float(u8 *buffer)
{
	u16 val;

	val = buffer[1] << 8 | buffer[0];
	return float_decode(val);
}

static int voltage_2b(u8 *buffer)
{
	u16 val;

	val = buffer[1] << 8 | buffer[0];
	/* the range of voltage 2b is [-5V, 5V], so it will fit in an int */
	return (int)div_u64(((u64)val) * LSB_16B_NUMRTR, LSB_16B_DENMTR);
}

static int bcap_uah_2b(u8 *buffer)
{
	u16 val;

	val = buffer[1] << 8 | buffer[0];
	return ((int)val) * 1000;
}

#define SLOPE_LIMITER_COEFF_REG		0x430
#define SLOPE_LIMITER_COEFF_OFFSET	3
#define SLOPE_LIMIT_TEMP_THRESHOLD	100
#define SLOPE_LIMIT_LOW_TEMP_CHG	45
#define SLOPE_LIMIT_HIGH_TEMP_CHG	2
#define SLOPE_LIMIT_LOW_TEMP_DISCHG	45
#define SLOPE_LIMIT_HIGH_TEMP_DISCHG	2
static void slope_limiter_work(struct work_struct *work)
{
	struct fg_chip *chip = container_of(work, struct fg_chip,
				slope_limiter_work);
	enum slope_limit_status status;
	int batt_temp, rc;
	u8 buf[2];
	int64_t val;

	batt_temp = get_sram_prop_now(chip, FG_DATA_BATT_TEMP);

	if (chip->status == POWER_SUPPLY_STATUS_CHARGING ||
			chip->status == POWER_SUPPLY_STATUS_FULL) {
		if (batt_temp < chip->slope_limit_temp)
			status = LOW_TEMP_CHARGE;
		else
			status = HIGH_TEMP_CHARGE;
	} else if (chip->status == POWER_SUPPLY_STATUS_DISCHARGING) {
		if (batt_temp < chip->slope_limit_temp)
			status = LOW_TEMP_DISCHARGE;
		else
			status = HIGH_TEMP_DISCHARGE;
	} else {
		goto out;
	}

	if (status == chip->slope_limit_sts)
		goto out;

	val = chip->slope_limit_coeffs[status];
	val *= MICRO_UNIT;
	half_float_to_buffer(val, buf);
	rc = fg_mem_write(chip, buf,
			SLOPE_LIMITER_COEFF_REG, 2,
			SLOPE_LIMITER_COEFF_OFFSET, 0);
	if (rc) {
		pr_err("Couldn't write to slope_limiter_coeff_reg, rc=%d\n",
			rc);
		goto out;
	}

	chip->slope_limit_sts = status;
	if (fg_debug_mask & FG_STATUS)
		pr_info("Slope limit sts: %d val: %lld buf[%x %x] written\n",
			status, val, buf[0], buf[1]);
out:
	fg_relax(&chip->slope_limit_wakeup_source);
}

static int lookup_ocv_for_soc(struct fg_chip *chip, int soc)
{
	int64_t *coeffs;

	if (soc > chip->ocv_junction_p1p2 * 10)
		coeffs = chip->ocv_coeffs;
	else if (soc > chip->ocv_junction_p2p3 * 10)
		coeffs = chip->ocv_coeffs + 4;
	else
		coeffs = chip->ocv_coeffs + 8;
	/* the range of ocv will fit in a 32 bit int */
	return (int)(coeffs[0]
		+ div_s64(coeffs[1] * soc, 1000LL)
		+ div_s64(coeffs[2] * soc * soc, 1000000LL)
		+ div_s64(coeffs[3] * soc * soc * soc, 1000000000LL));
}

static int lookup_soc_for_ocv(struct fg_chip *chip, int ocv)
{
	int64_t val;
	int soc = -EINVAL;
	/*
	 * binary search variables representing the valid start and end
	 * percentages to search
	 */
	int start = 0, end = 1000, mid;

	if (fg_debug_mask & FG_AGING)
		pr_info("target_ocv = %d\n", ocv);
	/* do a binary search for the closest soc to match the ocv */
	while (end - start > 1) {
		mid = (start + end) / 2;
		val = lookup_ocv_for_soc(chip, mid);
		if (fg_debug_mask & FG_AGING)
			pr_info("start = %d, mid = %d, end = %d, ocv = %lld\n",
					start, mid, end, val);
		if (ocv < val) {
			end = mid;
		} else if (ocv > val) {
			start = mid;
		} else {
			soc = mid;
			break;
		}
	}
	/*
	 * if the exact soc was not found and there are two or less values
	 * remaining, just compare them and see which one is closest to the ocv
	 */
	if (soc == -EINVAL) {
		if (abs(ocv - lookup_ocv_for_soc(chip, start))
				> abs(ocv - lookup_ocv_for_soc(chip, end)))
			soc = end;
		else
			soc = start;
	}
	if (fg_debug_mask & FG_AGING)
		pr_info("closest = %d, target_ocv = %d, ocv_found = %d\n",
				soc, ocv, lookup_ocv_for_soc(chip, soc));
	return soc;
}

#define ESR_ACTUAL_REG		0x554
#define BATTERY_ESR_REG		0x4F4
#define TEMP_RS_TO_RSLOW_REG	0x514
#define ESR_OFFSET		2
static int estimate_battery_age(struct fg_chip *chip, int *actual_capacity)
{
	int64_t ocv_cutoff_new, ocv_cutoff_aged, temp_rs_to_rslow;
	int64_t esr_actual, battery_esr, val;
	int soc_cutoff_aged, soc_cutoff_new, rc;
	int battery_soc, unusable_soc, batt_temp;
	u8 buffer[3];

	if (chip->batt_aging_mode != FG_AGING_ESR)
		return 0;

	if (chip->nom_cap_uah == 0) {
		if (fg_debug_mask & FG_AGING)
			pr_info("ocv coefficients not loaded, aborting\n");
		return 0;
	}
	fg_mem_lock(chip);

	batt_temp = get_sram_prop_now(chip, FG_DATA_BATT_TEMP);
	if (batt_temp < 150 || batt_temp > 400) {
		if (fg_debug_mask & FG_AGING)
			pr_info("Battery temp (%d) out of range, aborting\n",
					(int)batt_temp);
		rc = 0;
		goto done;
	}

	battery_soc = get_battery_soc_raw(chip) * 100 / FULL_PERCENT_3B;
	if (rc) {
		goto error_done;
	} else if (battery_soc < 25 || battery_soc > 75) {
		if (fg_debug_mask & FG_AGING)
			pr_info("Battery SoC (%d) out of range, aborting\n",
					(int)battery_soc);
		rc = 0;
		goto done;
	}

	rc = fg_mem_read(chip, buffer, ESR_ACTUAL_REG, 2, 2, 0);
	esr_actual = half_float(buffer);
	rc |= fg_mem_read(chip, buffer, BATTERY_ESR_REG, 2, ESR_OFFSET, 0);
	battery_esr = half_float(buffer);

	if (rc) {
		goto error_done;
	} else if (esr_actual < battery_esr) {
		if (fg_debug_mask & FG_AGING)
			pr_info("Batt ESR lower than ESR actual, aborting\n");
		rc = 0;
		goto done;
	}
	rc = fg_mem_read(chip, buffer, TEMP_RS_TO_RSLOW_REG, 2, 0, 0);
	temp_rs_to_rslow = half_float(buffer);

	if (rc)
		goto error_done;

	fg_mem_release(chip);

	if (fg_debug_mask & FG_AGING) {
		pr_info("batt_soc = %d, cutoff_voltage = %lld, eval current = %d\n",
				battery_soc, chip->cutoff_voltage,
				chip->evaluation_current);
		pr_info("temp_rs_to_rslow = %lld, batt_esr = %lld, esr_actual = %lld\n",
				temp_rs_to_rslow, battery_esr, esr_actual);
	}

	/* calculate soc_cutoff_new */
	val = (1000000LL + temp_rs_to_rslow) * battery_esr;
	do_div(val, 1000000);
	ocv_cutoff_new = div64_s64(chip->evaluation_current * val, 1000)
		+ chip->cutoff_voltage;

	/* calculate soc_cutoff_aged */
	val = (1000000LL + temp_rs_to_rslow) * esr_actual;
	do_div(val, 1000000);
	ocv_cutoff_aged = div64_s64(chip->evaluation_current * val, 1000)
		+ chip->cutoff_voltage;

	if (fg_debug_mask & FG_AGING)
		pr_info("ocv_cutoff_new = %lld, ocv_cutoff_aged = %lld\n",
				ocv_cutoff_new, ocv_cutoff_aged);

	soc_cutoff_new = lookup_soc_for_ocv(chip, ocv_cutoff_new);
	soc_cutoff_aged = lookup_soc_for_ocv(chip, ocv_cutoff_aged);

	if (fg_debug_mask & FG_AGING)
		pr_info("aged soc = %d, new soc = %d\n",
				soc_cutoff_aged, soc_cutoff_new);
	unusable_soc = soc_cutoff_aged - soc_cutoff_new;

	*actual_capacity = div64_s64(((int64_t)chip->nom_cap_uah)
				* (1000 - unusable_soc), 1000);
	if (fg_debug_mask & FG_AGING)
		pr_info("nom cap = %d, actual cap = %d\n",
				chip->nom_cap_uah, *actual_capacity);

	return rc;

error_done:
	pr_err("some register reads failed: %d\n", rc);
done:
	fg_mem_release(chip);
	return rc;
}

static void battery_age_work(struct work_struct *work)
{
	struct fg_chip *chip = container_of(work,
				struct fg_chip,
				battery_age_work);

	estimate_battery_age(chip, &chip->actual_cap_uah);
}

static enum power_supply_property fg_power_props[] = {
	POWER_SUPPLY_PROP_CAPACITY,
	POWER_SUPPLY_PROP_CAPACITY_RAW,
	POWER_SUPPLY_PROP_CURRENT_NOW,
	POWER_SUPPLY_PROP_VOLTAGE_NOW,
	POWER_SUPPLY_PROP_VOLTAGE_OCV,
	POWER_SUPPLY_PROP_VOLTAGE_MAX_DESIGN,
	POWER_SUPPLY_PROP_CHARGE_NOW,
	POWER_SUPPLY_PROP_CHARGE_NOW_RAW,
	POWER_SUPPLY_PROP_CHARGE_NOW_ERROR,
	POWER_SUPPLY_PROP_CHARGE_FULL,
	POWER_SUPPLY_PROP_CHARGE_FULL_DESIGN,
	POWER_SUPPLY_PROP_TEMP,
	POWER_SUPPLY_PROP_COOL_TEMP,
	POWER_SUPPLY_PROP_WARM_TEMP,
	POWER_SUPPLY_PROP_RESISTANCE,
	POWER_SUPPLY_PROP_RESISTANCE_ID,
	POWER_SUPPLY_PROP_BATTERY_TYPE,
	POWER_SUPPLY_PROP_UPDATE_NOW,
	POWER_SUPPLY_PROP_ESR_COUNT,
	POWER_SUPPLY_PROP_VOLTAGE_MIN,
	POWER_SUPPLY_PROP_CYCLE_COUNT,
	POWER_SUPPLY_PROP_CYCLE_COUNT_ID,
	POWER_SUPPLY_PROP_HI_POWER,
};

static int fg_power_get_property(struct power_supply *psy,
				       enum power_supply_property psp,
				       union power_supply_propval *val)
{
	struct fg_chip *chip = container_of(psy, struct fg_chip, bms_psy);
	bool vbatt_low_sts;

	switch (psp) {
	case POWER_SUPPLY_PROP_BATTERY_TYPE:
		if (chip->battery_missing)
			val->strval = missing_batt_type;
		else if (chip->fg_restarting)
			val->strval = loading_batt_type;
		else
			val->strval = chip->batt_type;
		break;
	case POWER_SUPPLY_PROP_CAPACITY:
		val->intval = get_prop_capacity(chip);
		break;
	case POWER_SUPPLY_PROP_CAPACITY_RAW:
		val->intval = get_sram_prop_now(chip, FG_DATA_BATT_SOC);
		break;
	case POWER_SUPPLY_PROP_CHARGE_NOW_ERROR:
		val->intval = get_sram_prop_now(chip, FG_DATA_VINT_ERR);
		break;
	case POWER_SUPPLY_PROP_CURRENT_NOW:
		val->intval = get_sram_prop_now(chip, FG_DATA_CURRENT);
		break;
	case POWER_SUPPLY_PROP_VOLTAGE_NOW:
		val->intval = get_sram_prop_now(chip, FG_DATA_VOLTAGE);
		break;
	case POWER_SUPPLY_PROP_VOLTAGE_OCV:
		val->intval = get_sram_prop_now(chip, FG_DATA_OCV);
		break;
	case POWER_SUPPLY_PROP_VOLTAGE_MAX_DESIGN:
		val->intval = chip->batt_max_voltage_uv;
		break;
	case POWER_SUPPLY_PROP_TEMP:
		val->intval = get_sram_prop_now(chip, FG_DATA_BATT_TEMP);
		break;
	case POWER_SUPPLY_PROP_COOL_TEMP:
		val->intval = get_prop_jeita_temp(chip, FG_MEM_SOFT_COLD);
		break;
	case POWER_SUPPLY_PROP_WARM_TEMP:
		val->intval = get_prop_jeita_temp(chip, FG_MEM_SOFT_HOT);
		break;
	case POWER_SUPPLY_PROP_RESISTANCE:
		val->intval = get_sram_prop_now(chip, FG_DATA_BATT_ESR);
		break;
	case POWER_SUPPLY_PROP_ESR_COUNT:
		val->intval = get_sram_prop_now(chip, FG_DATA_BATT_ESR_COUNT);
		break;
	case POWER_SUPPLY_PROP_CYCLE_COUNT:
		val->intval = fg_get_cycle_count(chip);
		break;
	case POWER_SUPPLY_PROP_CYCLE_COUNT_ID:
		val->intval = chip->cyc_ctr.id;
		break;
	case POWER_SUPPLY_PROP_RESISTANCE_ID:
		val->intval = get_sram_prop_now(chip, FG_DATA_BATT_ID);
		break;
	case POWER_SUPPLY_PROP_UPDATE_NOW:
		val->intval = 0;
		break;
	case POWER_SUPPLY_PROP_VOLTAGE_MIN:
		if (!fg_get_vbatt_status(chip, &vbatt_low_sts))
			val->intval = (int)vbatt_low_sts;
		else
			val->intval = 1;
		break;
	case POWER_SUPPLY_PROP_CHARGE_FULL_DESIGN:
		val->intval = chip->nom_cap_uah;
		break;
	case POWER_SUPPLY_PROP_CHARGE_FULL:
		val->intval = chip->learning_data.learned_cc_uah;
		break;
	case POWER_SUPPLY_PROP_CHARGE_NOW:
		val->intval = chip->learning_data.cc_uah;
		break;
	case POWER_SUPPLY_PROP_CHARGE_NOW_RAW:
		val->intval = get_sram_prop_now(chip, FG_DATA_CC_CHARGE);
		break;
	case POWER_SUPPLY_PROP_HI_POWER:
		val->intval = !!chip->bcl_lpm_disabled;
		break;
	default:
		return -EINVAL;
	}

	return 0;
}

static int correction_times[] = {
	1470,
	2940,
	4410,
	5880,
	7350,
	8820,
	10290,
	11760,
	13230,
	14700,
	16170,
	17640,
	19110,
	20580,
	22050,
	23520,
	24990,
	26460,
	27930,
	29400,
	30870,
	32340,
	33810,
	35280,
	36750,
	38220,
	39690,
	41160,
	42630,
	44100,
	45570,
	47040,
};

static int correction_factors[] = {
	1000000,
	1007874,
	1015789,
	1023745,
	1031742,
	1039780,
	1047859,
	1055979,
	1064140,
	1072342,
	1080584,
	1088868,
	1097193,
	1105558,
	1113964,
	1122411,
	1130899,
	1139427,
	1147996,
	1156606,
	1165256,
	1173947,
	1182678,
	1191450,
	1200263,
	1209115,
	1218008,
	1226942,
	1235915,
	1244929,
	1253983,
	1263076,
};

#define FG_CONVERSION_FACTOR	(64198531LL)
static int iavg_3b_to_uah(u8 *buffer, int delta_ms)
{
	int64_t val, i_filtered;
	int i, correction_factor;

	for (i = 0; i < ARRAY_SIZE(correction_times); i++) {
		if (correction_times[i] > delta_ms)
			break;
	}
	if (i >= ARRAY_SIZE(correction_times)) {
		if (fg_debug_mask & FG_STATUS)
			pr_info("fuel gauge took more than 32 cycles\n");
		i = ARRAY_SIZE(correction_times) - 1;
	}
	correction_factor = correction_factors[i];
	if (fg_debug_mask & FG_STATUS)
		pr_info("delta_ms = %d, cycles = %d, correction = %d\n",
				delta_ms, i, correction_factor);
	val = buffer[2] << 16 | buffer[1] << 8 | buffer[0];
	/* convert val from signed 24b to signed 64b */
	i_filtered = (val << 40) >> 40;
	val = i_filtered * correction_factor;
	val = div64_s64(val + FG_CONVERSION_FACTOR / 2, FG_CONVERSION_FACTOR);
	if (fg_debug_mask & FG_STATUS)
		pr_info("i_filtered = 0x%llx/%lld, cc_uah = %lld\n",
				i_filtered, i_filtered, val);

	return val;
}

static bool fg_is_temperature_ok_for_learning(struct fg_chip *chip)
{
	int batt_temp = get_sram_prop_now(chip, FG_DATA_BATT_TEMP);

	if (batt_temp > chip->learning_data.max_temp
			|| batt_temp < chip->learning_data.min_temp) {
		if (fg_debug_mask & FG_AGING)
			pr_info("temp (%d) out of range [%d, %d], aborting\n",
					batt_temp,
					chip->learning_data.min_temp,
					chip->learning_data.max_temp);
		return false;
	}
	return true;
}

static void fg_cap_learning_stop(struct fg_chip *chip)
{
	chip->learning_data.cc_uah = 0;
	chip->learning_data.active = false;
}

#define I_FILTERED_REG			0x584
static void fg_cap_learning_work(struct work_struct *work)
{
	struct fg_chip *chip = container_of(work,
				struct fg_chip,
				fg_cap_learning_work);
	u8 i_filtered[3], data[3];
	int rc, cc_uah, delta_ms;
	ktime_t now_kt, delta_kt;

	mutex_lock(&chip->learning_data.learning_lock);
	if (!chip->learning_data.active)
		goto fail;
	if (!fg_is_temperature_ok_for_learning(chip)) {
		fg_cap_learning_stop(chip);
		goto fail;
	}

	if (chip->wa_flag & USE_CC_SOC_REG)
		goto fail;

	fg_mem_lock(chip);

	rc = fg_mem_read(chip, i_filtered, I_FILTERED_REG, 3, 0, 0);
	if (rc) {
		pr_err("Failed to read i_filtered: %d\n", rc);
		fg_mem_release(chip);
		goto fail;
	}
	memset(data, 0, 3);
	rc = fg_mem_write(chip, data, I_FILTERED_REG, 3, 0, 0);
	if (rc) {
		pr_err("Failed to clear i_filtered: %d\n", rc);
		fg_mem_release(chip);
		goto fail;
	}
	fg_mem_release(chip);

	now_kt = ktime_get_boottime();
	delta_kt = ktime_sub(now_kt, chip->learning_data.time_stamp);
	chip->learning_data.time_stamp = now_kt;

	delta_ms = (int)div64_s64(ktime_to_ns(delta_kt), 1000000);

	cc_uah = iavg_3b_to_uah(i_filtered, delta_ms);
	chip->learning_data.cc_uah -= cc_uah;
	if (fg_debug_mask & FG_AGING)
		pr_info("total_cc_uah = %lld\n", chip->learning_data.cc_uah);

fail:
	if (chip->wa_flag & USE_CC_SOC_REG)
		fg_relax(&chip->capacity_learning_wakeup_source);
	mutex_unlock(&chip->learning_data.learning_lock);
	return;

}

#define CC_SOC_BASE_REG		0x5BC
#define CC_SOC_OFFSET		3
#define CC_SOC_MAGNITUDE_MASK	0x1FFFFFFF
#define CC_SOC_NEGATIVE_BIT	BIT(29)
static int fg_get_cc_soc(struct fg_chip *chip, int *cc_soc)
{
	int rc;
	u8 reg[4];
	unsigned int temp, magnitude;

	rc = fg_mem_read(chip, reg, CC_SOC_BASE_REG, 4, CC_SOC_OFFSET, 0);
	if (rc) {
		pr_err("Failed to read CC_SOC_REG rc=%d\n", rc);
		return rc;
	}

	temp = reg[3] << 24 | reg[2] << 16 | reg[1] << 8 | reg[0];
	magnitude = temp & CC_SOC_MAGNITUDE_MASK;
	if (temp & CC_SOC_NEGATIVE_BIT)
		*cc_soc = -1 * (~magnitude + 1);
	else
		*cc_soc = magnitude;

	return 0;
}

#define BATT_MISSING_STS BIT(6)
static bool is_battery_missing(struct fg_chip *chip)
{
	int rc;
	u8 fg_batt_sts;

	rc = fg_read(chip, &fg_batt_sts,
				 INT_RT_STS(chip->batt_base), 1);
	if (rc) {
		pr_err("spmi read failed: addr=%03X, rc=%d\n",
				INT_RT_STS(chip->batt_base), rc);
		return false;
	}

	return (fg_batt_sts & BATT_MISSING_STS) ? true : false;
}

static int fg_cap_learning_process_full_data(struct fg_chip *chip)
{
	int cc_pc_val, rc = -EINVAL;
	unsigned int cc_soc_delta_pc;
	int64_t delta_cc_uah;
	bool batt_missing = is_battery_missing(chip);

	if (batt_missing) {
		pr_err("Battery is missing!\n");
		goto fail;
	}

	if (!chip->learning_data.active)
		goto fail;

	if (!fg_is_temperature_ok_for_learning(chip)) {
		fg_cap_learning_stop(chip);
		goto fail;
	}

	rc = fg_get_cc_soc(chip, &cc_pc_val);
	if (rc) {
		pr_err("failed to get CC_SOC, stopping capacity learning\n");
		fg_cap_learning_stop(chip);
		goto fail;
	}

	cc_soc_delta_pc = DIV_ROUND_CLOSEST(
			abs(cc_pc_val - chip->learning_data.init_cc_pc_val)
			* 100, FULL_PERCENT_28BIT);

	delta_cc_uah = div64_s64(
			chip->learning_data.learned_cc_uah * cc_soc_delta_pc,
			100);
	chip->learning_data.cc_uah = delta_cc_uah + chip->learning_data.cc_uah;

	if (fg_debug_mask & FG_AGING)
		pr_info("current cc_soc=%d cc_soc_pc=%d total_cc_uah = %lld\n",
				cc_pc_val, cc_soc_delta_pc,
				chip->learning_data.cc_uah);

	return 0;

fail:
	return rc;
}

#define FG_CAP_LEARNING_INTERVAL_NS	30000000000
static enum alarmtimer_restart fg_cap_learning_alarm_cb(struct alarm *alarm,
							ktime_t now)
{
	struct fg_chip *chip = container_of(alarm, struct fg_chip,
					fg_cap_learning_alarm);

	if (chip->learning_data.active) {
		if (fg_debug_mask & FG_AGING)
			pr_info("alarm fired\n");
		schedule_work(&chip->fg_cap_learning_work);
		alarm_forward_now(alarm,
				ns_to_ktime(FG_CAP_LEARNING_INTERVAL_NS));
		return ALARMTIMER_RESTART;
	}
	if (fg_debug_mask & FG_AGING)
		pr_info("alarm misfired\n");
	return ALARMTIMER_NORESTART;
}

#define FG_AGING_STORAGE_REG		0x5E4
#define ACTUAL_CAPACITY_REG		0x578
#define MAH_TO_SOC_CONV_REG		0x4A0
#define CC_SOC_COEFF_OFFSET		0
#define ACTUAL_CAPACITY_OFFSET		2
#define MAH_TO_SOC_CONV_CS_OFFSET	0
static int fg_calc_and_store_cc_soc_coeff(struct fg_chip *chip, int16_t cc_mah)
{
	int rc;
	int64_t cc_to_soc_coeff, mah_to_soc;
	u8 data[2];

	rc = fg_mem_write(chip, (u8 *)&cc_mah, ACTUAL_CAPACITY_REG, 2,
			ACTUAL_CAPACITY_OFFSET, 0);
	if (rc) {
		pr_err("Failed to store actual capacity: %d\n", rc);
		return rc;
	}

	rc = fg_mem_read(chip, (u8 *)&data, MAH_TO_SOC_CONV_REG, 2,
			MAH_TO_SOC_CONV_CS_OFFSET, 0);
	if (rc) {
		pr_err("Failed to read mah_to_soc_conv_cs: %d\n", rc);
	} else {
		mah_to_soc = data[1] << 8 | data[0];
		mah_to_soc *= MICRO_UNIT;
		cc_to_soc_coeff = div64_s64(mah_to_soc, cc_mah);
		half_float_to_buffer(cc_to_soc_coeff, data);
		rc = fg_mem_write(chip, (u8 *)data,
				ACTUAL_CAPACITY_REG, 2,
				CC_SOC_COEFF_OFFSET, 0);
		if (rc)
			pr_err("Failed to write cc_soc_coeff_offset: %d\n",
				rc);
		else if (fg_debug_mask & FG_AGING)
			pr_info("new cc_soc_coeff %lld [%x %x] saved to sram\n",
				cc_to_soc_coeff, data[0], data[1]);
	}
	return rc;
}

static void fg_cap_learning_load_data(struct fg_chip *chip)
{
	int16_t cc_mah;
	int64_t old_cap = chip->learning_data.learned_cc_uah;
	int rc;

	rc = fg_mem_read(chip, (u8 *)&cc_mah, FG_AGING_STORAGE_REG, 2, 0, 0);
	if (rc) {
		pr_err("Failed to load aged capacity: %d\n", rc);
	} else {
		chip->learning_data.learned_cc_uah = cc_mah * 1000;
		if (fg_debug_mask & FG_AGING)
			pr_info("learned capacity %lld-> %lld/%x uah\n",
					old_cap,
					chip->learning_data.learned_cc_uah,
					cc_mah);
	}
}

static void fg_cap_learning_save_data(struct fg_chip *chip)
{
	int16_t cc_mah;
	int rc;
	bool batt_missing = is_battery_missing(chip);

	if (batt_missing) {
		pr_err("Battery is missing!\n");
		return;
	}

	cc_mah = div64_s64(chip->learning_data.learned_cc_uah, 1000);

	rc = fg_mem_write(chip, (u8 *)&cc_mah, FG_AGING_STORAGE_REG, 2, 0, 0);
	if (rc)
		pr_err("Failed to store aged capacity: %d\n", rc);
	else if (fg_debug_mask & FG_AGING)
		pr_info("learned capacity %lld uah (%d/0x%x uah) saved to sram\n",
				chip->learning_data.learned_cc_uah,
				cc_mah, cc_mah);

	if (chip->learning_data.feedback_on) {
		rc = fg_calc_and_store_cc_soc_coeff(chip, cc_mah);
		if (rc)
			pr_err("Error in storing cc_soc_coeff, rc:%d\n", rc);
	}
}

static void fg_cap_learning_post_process(struct fg_chip *chip)
{
	int64_t max_inc_val, min_dec_val, old_cap;
	bool batt_missing = is_battery_missing(chip);

	if (batt_missing) {
		pr_err("Battery is missing!\n");
		return;
	}

	max_inc_val = chip->learning_data.learned_cc_uah
			* (1000 + chip->learning_data.max_increment);
	do_div(max_inc_val, 1000);

	min_dec_val = chip->learning_data.learned_cc_uah
			* (1000 - chip->learning_data.max_decrement);
	do_div(min_dec_val, 1000);

	old_cap = chip->learning_data.learned_cc_uah;
	if (chip->learning_data.cc_uah > max_inc_val)
		chip->learning_data.learned_cc_uah = max_inc_val;
	else if (chip->learning_data.cc_uah < min_dec_val)
		chip->learning_data.learned_cc_uah = min_dec_val;
	else
		chip->learning_data.learned_cc_uah =
			chip->learning_data.cc_uah;

	if (chip->learning_data.max_cap_limit) {
		max_inc_val = (int64_t)chip->nom_cap_uah * (1000 +
				chip->learning_data.max_cap_limit);
		do_div(max_inc_val, 1000);
		if (chip->learning_data.cc_uah > max_inc_val) {
			if (fg_debug_mask & FG_AGING)
				pr_info("learning capacity %lld goes above max limit %lld\n",
					chip->learning_data.cc_uah,
					max_inc_val);
			chip->learning_data.learned_cc_uah = max_inc_val;
		}
	}

	if (chip->learning_data.min_cap_limit) {
		min_dec_val = (int64_t)chip->nom_cap_uah * (1000 -
				chip->learning_data.min_cap_limit);
		do_div(min_dec_val, 1000);
		if (chip->learning_data.cc_uah < min_dec_val) {
			if (fg_debug_mask & FG_AGING)
				pr_info("learning capacity %lld goes below min limit %lld\n",
					chip->learning_data.cc_uah,
					min_dec_val);
			chip->learning_data.learned_cc_uah = min_dec_val;
		}
	}

	fg_cap_learning_save_data(chip);
	if (fg_debug_mask & FG_AGING)
		pr_info("final cc_uah = %lld, learned capacity %lld -> %lld uah\n",
				chip->learning_data.cc_uah,
				old_cap, chip->learning_data.learned_cc_uah);
}

static int get_vbat_est_diff(struct fg_chip *chip)
{
	return abs(fg_data[FG_DATA_VOLTAGE].value
				- fg_data[FG_DATA_CPRED_VOLTAGE].value);
}

#define CBITS_INPUT_FILTER_REG		0x4B4
#define IBATTF_TAU_MASK			0x38
#define IBATTF_TAU_99_S			0x30
static int fg_cap_learning_check(struct fg_chip *chip)
{
	u8 data[4];
	int rc = 0, battery_soc, cc_pc_val;
	int vbat_est_diff, vbat_est_thr_uv;
	unsigned int cc_pc_100 = FULL_PERCENT_28BIT;

	mutex_lock(&chip->learning_data.learning_lock);
	if (chip->status == POWER_SUPPLY_STATUS_CHARGING
				&& !chip->learning_data.active
				&& chip->batt_aging_mode == FG_AGING_CC) {
		if (chip->learning_data.learned_cc_uah == 0) {
			if (fg_debug_mask & FG_AGING)
				pr_info("no capacity, aborting\n");
			goto fail;
		}

		if (!fg_is_temperature_ok_for_learning(chip))
			goto fail;

		fg_mem_lock(chip);
		if (!chip->learning_data.feedback_on) {
			vbat_est_diff = get_vbat_est_diff(chip);
			vbat_est_thr_uv = chip->learning_data.vbat_est_thr_uv;
			if (vbat_est_diff >= vbat_est_thr_uv &&
					vbat_est_thr_uv > 0) {
				if (fg_debug_mask & FG_AGING)
					pr_info("vbat_est_diff (%d) < threshold (%d)\n",
						vbat_est_diff, vbat_est_thr_uv);
				fg_mem_release(chip);
				fg_cap_learning_stop(chip);
				goto fail;
			}
		}
		battery_soc = get_battery_soc_raw(chip);
		if (fg_debug_mask & FG_AGING)
			pr_info("checking battery soc (%d vs %d)\n",
				battery_soc * 100 / FULL_PERCENT_3B,
				chip->learning_data.max_start_soc);
		/* check if the battery is low enough to start soc learning */
		if (battery_soc * 100 / FULL_PERCENT_3B
				> chip->learning_data.max_start_soc) {
			if (fg_debug_mask & FG_AGING)
				pr_info("battery soc too high (%d > %d), aborting\n",
					battery_soc * 100 / FULL_PERCENT_3B,
					chip->learning_data.max_start_soc);
			fg_mem_release(chip);
			fg_cap_learning_stop(chip);
			goto fail;
		}

		/* set the coulomb counter to a percentage of the capacity */
		chip->learning_data.cc_uah = div64_s64(
			(chip->learning_data.learned_cc_uah * battery_soc),
				FULL_PERCENT_3B);

		/* Use CC_SOC_REG based capacity learning */
		if (chip->wa_flag & USE_CC_SOC_REG) {
			fg_mem_release(chip);
			/* SW_CC_SOC based capacity learning */
			if (fg_get_cc_soc(chip, &cc_pc_val)) {
				pr_err("failed to get CC_SOC, stop capacity learning\n");
				fg_cap_learning_stop(chip);
				goto fail;
			}

			chip->learning_data.init_cc_pc_val = cc_pc_val;
			chip->learning_data.active = true;
			if (fg_debug_mask & FG_AGING)
				pr_info("SW_CC_SOC based learning init_CC_SOC=%d\n",
					chip->learning_data.init_cc_pc_val);
		} else {
			rc = fg_mem_masked_write(chip, CBITS_INPUT_FILTER_REG,
					IBATTF_TAU_MASK, IBATTF_TAU_99_S, 0);
			if (rc) {
				pr_err("Failed to write IF IBAT Tau: %d\n",
								rc);
				fg_mem_release(chip);
				fg_cap_learning_stop(chip);
				goto fail;
			}

			/* clear the i_filtered register */
			memset(data, 0, 4);
			rc = fg_mem_write(chip, data, I_FILTERED_REG, 3, 0, 0);
			if (rc) {
				pr_err("Failed to clear i_filtered: %d\n", rc);
				fg_mem_release(chip);
				fg_cap_learning_stop(chip);
				goto fail;
			}
			fg_mem_release(chip);
			chip->learning_data.time_stamp = ktime_get_boottime();
			chip->learning_data.active = true;

			if (fg_debug_mask & FG_AGING)
				pr_info("cap learning started, soc = %d cc_uah = %lld\n",
					battery_soc * 100 / FULL_PERCENT_3B,
					chip->learning_data.cc_uah);
			rc = alarm_start_relative(&chip->fg_cap_learning_alarm,
				ns_to_ktime(FG_CAP_LEARNING_INTERVAL_NS));
			if (rc) {
				pr_err("Failed to start alarm: %d\n", rc);
				fg_cap_learning_stop(chip);
				goto fail;
			}
		}
	} else if ((chip->status != POWER_SUPPLY_STATUS_CHARGING)
				&& chip->learning_data.active) {
		if (fg_debug_mask & FG_AGING)
			pr_info("capacity learning stopped\n");
		if (!(chip->wa_flag & USE_CC_SOC_REG))
			alarm_try_to_cancel(&chip->fg_cap_learning_alarm);

		if (chip->status == POWER_SUPPLY_STATUS_FULL) {
			if (chip->wa_flag & USE_CC_SOC_REG) {
				rc = fg_cap_learning_process_full_data(chip);
				if (rc) {
					fg_cap_learning_stop(chip);
					goto fail;
				}
				/* reset SW_CC_SOC register to 100% */
				rc = fg_mem_write(chip, (u8 *)&cc_pc_100,
					CC_SOC_BASE_REG, 4, CC_SOC_OFFSET, 0);
				if (rc)
					pr_err("Failed to reset CC_SOC_REG rc=%d\n",
									rc);
			}
			fg_cap_learning_post_process(chip);
		}

		fg_cap_learning_stop(chip);
	}

fail:
	mutex_unlock(&chip->learning_data.learning_lock);
	return rc;
}

static bool is_usb_present(struct fg_chip *chip)
{
	union power_supply_propval prop = {0,};
	if (!chip->usb_psy)
		chip->usb_psy = power_supply_get_by_name("usb");

	if (chip->usb_psy)
		chip->usb_psy->get_property(chip->usb_psy,
				POWER_SUPPLY_PROP_PRESENT, &prop);
	return prop.intval != 0;
}

static bool is_dc_present(struct fg_chip *chip)
{
	union power_supply_propval prop = {0,};
	if (!chip->dc_psy)
		chip->dc_psy = power_supply_get_by_name("dc");

	if (chip->dc_psy)
		chip->dc_psy->get_property(chip->dc_psy,
				POWER_SUPPLY_PROP_PRESENT, &prop);
	return prop.intval != 0;
}

static bool is_input_present(struct fg_chip *chip)
{
	return is_usb_present(chip) || is_dc_present(chip);
}

static bool is_otg_present(struct fg_chip *chip)
{
	union power_supply_propval prop = {0,};

	if (!chip->usb_psy)
		chip->usb_psy = power_supply_get_by_name("usb");

	if (chip->usb_psy)
		chip->usb_psy->get_property(chip->usb_psy,
				POWER_SUPPLY_PROP_USB_OTG, &prop);
	return prop.intval != 0;
}

static bool is_charger_available(struct fg_chip *chip)
{
	if (!chip->batt_psy_name)
		return false;

	if (!chip->batt_psy)
		chip->batt_psy = power_supply_get_by_name(chip->batt_psy_name);

	if (!chip->batt_psy)
		return false;

	return true;
}

static int set_prop_enable_charging(struct fg_chip *chip, bool enable)
{
	int rc = 0;
	union power_supply_propval ret = {enable, };

	if (!is_charger_available(chip)) {
		pr_err("Charger not available yet!\n");
		return -EINVAL;
	}

	rc = chip->batt_psy->set_property(chip->batt_psy,
			POWER_SUPPLY_PROP_BATTERY_CHARGING_ENABLED,
			&ret);
	if (rc) {
		pr_err("couldn't configure batt chg %d\n", rc);
		return rc;
	}

	chip->charging_disabled = !enable;
	if (fg_debug_mask & FG_STATUS)
		pr_info("%sabling charging\n", enable ? "en" : "dis");

	return rc;
}

#define MAX_BATTERY_CC_SOC_CAPACITY		150
static void status_change_work(struct work_struct *work)
{
	struct fg_chip *chip = container_of(work,
				struct fg_chip,
				status_change_work);
	unsigned long current_time = 0;
	int cc_soc, rc, capacity = get_prop_capacity(chip);
	bool batt_missing = is_battery_missing(chip);

	if (batt_missing) {
		if (fg_debug_mask & FG_STATUS)
			pr_info("Battery is missing\n");
		return;
	}

	if (chip->esr_pulse_tune_en) {
		fg_stay_awake(&chip->esr_extract_wakeup_source);
		schedule_work(&chip->esr_extract_config_work);
	}

	if (chip->status == POWER_SUPPLY_STATUS_FULL) {
		if (capacity >= 99 && chip->hold_soc_while_full
				&& chip->health == POWER_SUPPLY_HEALTH_GOOD) {
			if (fg_debug_mask & FG_STATUS)
				pr_info("holding soc at 100\n");
			chip->charge_full = true;
		} else if (fg_debug_mask & FG_STATUS) {
			pr_info("terminated charging at %d/0x%02x\n",
					capacity, get_monotonic_soc_raw(chip));
		}
	}
	if (chip->status == POWER_SUPPLY_STATUS_FULL ||
			chip->status == POWER_SUPPLY_STATUS_CHARGING) {
		if (!chip->vbat_low_irq_enabled &&
				!chip->use_vbat_low_empty_soc) {
			enable_irq(chip->batt_irq[VBATT_LOW].irq);
			enable_irq_wake(chip->batt_irq[VBATT_LOW].irq);
			chip->vbat_low_irq_enabled = true;
		}
		if (!!(chip->wa_flag & PULSE_REQUEST_WA) && capacity == 100)
			fg_configure_soc(chip);
	} else if (chip->status == POWER_SUPPLY_STATUS_DISCHARGING) {
		if (chip->vbat_low_irq_enabled &&
				!chip->use_vbat_low_empty_soc) {
			disable_irq_wake(chip->batt_irq[VBATT_LOW].irq);
			disable_irq_nosync(chip->batt_irq[VBATT_LOW].irq);
			chip->vbat_low_irq_enabled = false;
		}
	}
	fg_cap_learning_check(chip);
	schedule_work(&chip->update_esr_work);

	if (chip->wa_flag & USE_CC_SOC_REG) {
		if (fg_get_cc_soc(chip, &cc_soc)) {
			pr_err("failed to get CC_SOC\n");
			return;
		}
	}

	if (chip->prev_status != chip->status && chip->last_sram_update_time) {
		/*
		 * Schedule the update_temp_work whenever there is a status
		 * change. This is essential for applying the slope limiter
		 * coefficients when that feature is enabled.
		 */
		if (chip->last_temp_update_time && chip->soc_slope_limiter_en) {
			cancel_delayed_work_sync(&chip->update_temp_work);
			schedule_delayed_work(&chip->update_temp_work,
				msecs_to_jiffies(0));
		}

		if (chip->dischg_gain.enable) {
			fg_stay_awake(&chip->dischg_gain_wakeup_source);
			schedule_work(&chip->dischg_gain_work);
		}

		get_current_time(&current_time);
		/*
		 * When charging status changes, update SRAM parameters if it
		 * was not updated before 5 seconds from now.
		 */
		if (chip->last_sram_update_time + 5 < current_time) {
			cancel_delayed_work(&chip->update_sram_data);
			schedule_delayed_work(&chip->update_sram_data,
				msecs_to_jiffies(0));
		}

		if (chip->cyc_ctr.en)
			schedule_work(&chip->cycle_count_work);

		if ((chip->wa_flag & USE_CC_SOC_REG) &&
				chip->bad_batt_detection_en &&
				chip->status == POWER_SUPPLY_STATUS_CHARGING) {
			chip->sw_cc_soc_data.init_sys_soc = capacity;
			chip->sw_cc_soc_data.init_cc_soc = cc_soc;
			if (fg_debug_mask & FG_STATUS)
				pr_info(" Init_sys_soc %d init_cc_soc %d\n",
					chip->sw_cc_soc_data.init_sys_soc,
					chip->sw_cc_soc_data.init_cc_soc);
		}
	}
	if ((chip->wa_flag & USE_CC_SOC_REG) && chip->bad_batt_detection_en
			&& chip->safety_timer_expired) {
		chip->sw_cc_soc_data.delta_soc =
			DIV_ROUND_CLOSEST(abs(cc_soc -
					chip->sw_cc_soc_data.init_cc_soc)
					* 100, FULL_PERCENT_28BIT);
		chip->sw_cc_soc_data.full_capacity =
			chip->sw_cc_soc_data.delta_soc +
			chip->sw_cc_soc_data.init_sys_soc;
		pr_info("Init_sys_soc %d init_cc_soc %d cc_soc %d delta_soc %d full_capacity %d\n",
				chip->sw_cc_soc_data.init_sys_soc,
				chip->sw_cc_soc_data.init_cc_soc, cc_soc,
				chip->sw_cc_soc_data.delta_soc,
				chip->sw_cc_soc_data.full_capacity);
		/*
		 * If sw_cc_soc capacity greater than 150, then it's a bad
		 * battery. else, reset timer and restart charging.
		 */
		if (chip->sw_cc_soc_data.full_capacity >
				MAX_BATTERY_CC_SOC_CAPACITY) {
			pr_info("Battery possibly damaged, do not restart charging\n");
		} else {
			pr_info("Reset safety-timer and restart charging\n");
			rc = set_prop_enable_charging(chip, false);
			if (rc) {
				pr_err("failed to disable charging %d\n", rc);
				return;
			}

			chip->safety_timer_expired = false;
			msleep(200);

			rc = set_prop_enable_charging(chip, true);
			if (rc) {
				pr_err("failed to enable charging %d\n", rc);
				return;
			}
		}
	}
}

/*
 * Check for change in the status of input or OTG and schedule
 * IADC gain compensation work.
 */
static void check_gain_compensation(struct fg_chip *chip)
{
	bool input_present = is_input_present(chip);
	bool otg_present = is_otg_present(chip);

	if ((chip->wa_flag & IADC_GAIN_COMP_WA)
		&& ((chip->input_present ^ input_present)
			|| (chip->otg_present ^ otg_present))) {
		fg_stay_awake(&chip->gain_comp_wakeup_source);
		chip->input_present = input_present;
		chip->otg_present = otg_present;
		cancel_work_sync(&chip->gain_comp_work);
		schedule_work(&chip->gain_comp_work);
	}
}

static void fg_hysteresis_config(struct fg_chip *chip)
{
	int hard_hot = 0, hard_cold = 0;

	hard_hot = get_prop_jeita_temp(chip, FG_MEM_HARD_HOT);
	hard_cold = get_prop_jeita_temp(chip, FG_MEM_HARD_COLD);
	if (chip->health == POWER_SUPPLY_HEALTH_OVERHEAT && !chip->batt_hot) {
		/* turn down the hard hot threshold */
		chip->batt_hot = true;
		set_prop_jeita_temp(chip, FG_MEM_HARD_HOT,
			hard_hot - chip->hot_hysteresis);
		if (fg_debug_mask & FG_STATUS)
			pr_info("hard hot hysteresis: old hot=%d, new hot=%d\n",
				hard_hot, hard_hot - chip->hot_hysteresis);
	} else if (chip->health == POWER_SUPPLY_HEALTH_COLD &&
		!chip->batt_cold) {
		/* turn up the hard cold threshold */
		chip->batt_cold = true;
		set_prop_jeita_temp(chip, FG_MEM_HARD_COLD,
			hard_cold + chip->cold_hysteresis);
		if (fg_debug_mask & FG_STATUS)
			pr_info("hard cold hysteresis: old cold=%d, new cold=%d\n",
				hard_cold, hard_cold + chip->hot_hysteresis);
	} else if (chip->health != POWER_SUPPLY_HEALTH_OVERHEAT &&
		chip->batt_hot) {
		/* restore the hard hot threshold */
		set_prop_jeita_temp(chip, FG_MEM_HARD_HOT,
			hard_hot + chip->hot_hysteresis);
		chip->batt_hot = !chip->batt_hot;
		if (fg_debug_mask & FG_STATUS)
			pr_info("restore hard hot threshold: old hot=%d, new hot=%d\n",
				hard_hot,
				hard_hot + chip->hot_hysteresis);
	} else if (chip->health != POWER_SUPPLY_HEALTH_COLD &&
		chip->batt_cold) {
		/* restore the hard cold threshold */
		set_prop_jeita_temp(chip, FG_MEM_HARD_COLD,
			hard_cold - chip->cold_hysteresis);
		chip->batt_cold = !chip->batt_cold;
		if (fg_debug_mask & FG_STATUS)
			pr_info("restore hard cold threshold: old cold=%d, new cold=%d\n",
				hard_cold,
				hard_cold - chip->cold_hysteresis);
	}
}

#define BATT_INFO_STS(base)	(base + 0x09)
#define JEITA_HARD_HOT_RT_STS	BIT(6)
#define JEITA_HARD_COLD_RT_STS	BIT(5)
static int fg_init_batt_temp_state(struct fg_chip *chip)
{
	int rc = 0;
	u8 batt_info_sts;
	int hard_hot = 0, hard_cold = 0;

	/*
	 * read the batt_info_sts register to parse battery's
	 * initial status and do hysteresis config accordingly.
	 */
	rc = fg_read(chip, &batt_info_sts,
		BATT_INFO_STS(chip->batt_base), 1);
	if (rc) {
		pr_err("failed to read batt info sts, rc=%d\n", rc);
		return rc;
	}

	hard_hot = get_prop_jeita_temp(chip, FG_MEM_HARD_HOT);
	hard_cold = get_prop_jeita_temp(chip, FG_MEM_HARD_COLD);
	chip->batt_hot =
		(batt_info_sts & JEITA_HARD_HOT_RT_STS) ? true : false;
	chip->batt_cold =
		(batt_info_sts & JEITA_HARD_COLD_RT_STS) ? true : false;
	if (chip->batt_hot || chip->batt_cold) {
		if (chip->batt_hot) {
			chip->health = POWER_SUPPLY_HEALTH_OVERHEAT;
			set_prop_jeita_temp(chip, FG_MEM_HARD_HOT,
				hard_hot - chip->hot_hysteresis);
		} else {
			chip->health = POWER_SUPPLY_HEALTH_COLD;
			set_prop_jeita_temp(chip, FG_MEM_HARD_COLD,
				hard_cold + chip->cold_hysteresis);
		}
	}

	return rc;
}

static int fg_power_set_property(struct power_supply *psy,
				  enum power_supply_property psp,
				  const union power_supply_propval *val)
{
	struct fg_chip *chip = container_of(psy, struct fg_chip, bms_psy);
	int rc = 0, unused;

	switch (psp) {
	case POWER_SUPPLY_PROP_COOL_TEMP:
		rc = set_prop_jeita_temp(chip, FG_MEM_SOFT_COLD, val->intval);
		break;
	case POWER_SUPPLY_PROP_WARM_TEMP:
		rc = set_prop_jeita_temp(chip, FG_MEM_SOFT_HOT, val->intval);
		break;
	case POWER_SUPPLY_PROP_UPDATE_NOW:
		if (val->intval)
			update_sram_data(chip, &unused);
		break;
	case POWER_SUPPLY_PROP_STATUS:
		chip->prev_status = chip->status;
		chip->status = val->intval;
		schedule_work(&chip->status_change_work);
		check_gain_compensation(chip);
		break;
	case POWER_SUPPLY_PROP_HEALTH:
		chip->health = val->intval;
		if (chip->health == POWER_SUPPLY_HEALTH_GOOD) {
			fg_stay_awake(&chip->resume_soc_wakeup_source);
			schedule_work(&chip->set_resume_soc_work);
		}

		if (chip->jeita_hysteresis_support)
			fg_hysteresis_config(chip);
		break;
	case POWER_SUPPLY_PROP_CHARGE_DONE:
		chip->charge_done = val->intval;
		if (!chip->resume_soc_lowered) {
			fg_stay_awake(&chip->resume_soc_wakeup_source);
			schedule_work(&chip->set_resume_soc_work);
		}
		break;
	case POWER_SUPPLY_PROP_CYCLE_COUNT_ID:
		if ((val->intval > 0) && (val->intval <= BUCKET_COUNT)) {
			chip->cyc_ctr.id = val->intval;
		} else {
			pr_err("rejecting invalid cycle_count_id = %d\n",
								val->intval);
			rc = -EINVAL;
		}
		break;
	case POWER_SUPPLY_PROP_SAFETY_TIMER_EXPIRED:
		chip->safety_timer_expired = val->intval;
		schedule_work(&chip->status_change_work);
		break;
	case POWER_SUPPLY_PROP_HI_POWER:
		if (chip->wa_flag & BCL_HI_POWER_FOR_CHGLED_WA) {
			chip->bcl_lpm_disabled = !!val->intval;
			schedule_work(&chip->bcl_hi_power_work);
		}
		break;
	default:
		return -EINVAL;
	};

	return rc;
};

static int fg_property_is_writeable(struct power_supply *psy,
						enum power_supply_property psp)
{
	switch (psp) {
	case POWER_SUPPLY_PROP_COOL_TEMP:
	case POWER_SUPPLY_PROP_WARM_TEMP:
	case POWER_SUPPLY_PROP_CYCLE_COUNT_ID:
		return 1;
	default:
		break;
	}

	return 0;
}

#define SRAM_DUMP_START		0x400
#define SRAM_DUMP_LEN		0x200
static void dump_sram(struct work_struct *work)
{
	int i, rc;
	u8 *buffer, rt_sts;
	char str[16];
	struct fg_chip *chip = container_of(work,
				struct fg_chip,
				dump_sram);

	buffer = devm_kzalloc(chip->dev, SRAM_DUMP_LEN, GFP_KERNEL);
	if (buffer == NULL) {
		pr_err("Can't allocate buffer\n");
		return;
	}

	rc = fg_read(chip, &rt_sts, INT_RT_STS(chip->soc_base), 1);
	if (rc)
		pr_err("spmi read failed: addr=%03X, rc=%d\n",
				INT_RT_STS(chip->soc_base), rc);
	else
		pr_info("soc rt_sts: 0x%x\n", rt_sts);

	rc = fg_read(chip, &rt_sts, INT_RT_STS(chip->batt_base), 1);
	if (rc)
		pr_err("spmi read failed: addr=%03X, rc=%d\n",
				INT_RT_STS(chip->batt_base), rc);
	else
		pr_info("batt rt_sts: 0x%x\n", rt_sts);

	rc = fg_read(chip, &rt_sts, INT_RT_STS(chip->mem_base), 1);
	if (rc)
		pr_err("spmi read failed: addr=%03X, rc=%d\n",
				INT_RT_STS(chip->mem_base), rc);
	else
		pr_info("memif rt_sts: 0x%x\n", rt_sts);

	rc = fg_mem_read(chip, buffer, SRAM_DUMP_START, SRAM_DUMP_LEN, 0, 0);
	if (rc) {
		pr_err("dump failed: rc = %d\n", rc);
		return;
	}

	for (i = 0; i < SRAM_DUMP_LEN; i += 4) {
		str[0] = '\0';
		fill_string(str, DEBUG_PRINT_BUFFER_SIZE, buffer + i, 4);
		pr_info("%03X %s\n", SRAM_DUMP_START + i, str);
	}
	devm_kfree(chip->dev, buffer);
}

#define MAXRSCHANGE_REG		0x434
#define ESR_VALUE_OFFSET	1
#define ESR_STRICT_VALUE	0x4120391F391F3019
#define ESR_DEFAULT_VALUE	0x58CD4A6761C34A67
static void update_esr_value(struct work_struct *work)
{
	union power_supply_propval prop = {0, };
	u64 esr_value;
	int rc = 0;
	struct fg_chip *chip = container_of(work,
				struct fg_chip,
				update_esr_work);

	if (!is_charger_available(chip))
		return;

	chip->batt_psy->get_property(chip->batt_psy,
			POWER_SUPPLY_PROP_CHARGE_TYPE, &prop);

	if (!chip->esr_strict_filter) {
		if ((prop.intval == POWER_SUPPLY_CHARGE_TYPE_TAPER &&
				chip->status == POWER_SUPPLY_STATUS_CHARGING) ||
			(chip->status == POWER_SUPPLY_STATUS_FULL)) {
			esr_value = ESR_STRICT_VALUE;
			rc = fg_mem_write(chip, (u8 *)&esr_value,
					MAXRSCHANGE_REG, 8,
					ESR_VALUE_OFFSET, 0);
			if (rc)
				pr_err("failed to write strict ESR value rc=%d\n",
					rc);
			else
				chip->esr_strict_filter = true;
		}
	} else if ((prop.intval != POWER_SUPPLY_CHARGE_TYPE_TAPER &&
				chip->status == POWER_SUPPLY_STATUS_CHARGING) ||
			(chip->status == POWER_SUPPLY_STATUS_DISCHARGING)) {
		esr_value = ESR_DEFAULT_VALUE;
		rc = fg_mem_write(chip, (u8 *)&esr_value, MAXRSCHANGE_REG, 8,
				ESR_VALUE_OFFSET, 0);
		if (rc)
			pr_err("failed to write default ESR value rc=%d\n", rc);
		else
			chip->esr_strict_filter = false;
	}
}

#define TEMP_COUNTER_REG	0x580
#define VBAT_FILTERED_OFFSET	1
#define GAIN_REG		0x424
#define GAIN_OFFSET		1
#define K_VCOR_REG		0x484
#define DEF_GAIN_OFFSET		2
#define PICO_UNIT		0xE8D4A51000LL
#define ATTO_UNIT		0xDE0B6B3A7640000LL
#define VBAT_REF		3800000

/*
 * IADC Gain compensation steps:
 * If Input/OTG absent:
 *	- read VBAT_FILTERED, KVCOR, GAIN
 *	- calculate the gain compensation using following formula:
 *	  gain = (1 + gain) * (1 + kvcor * (vbat_filtered - 3800000)) - 1;
 * else
 *	- reset to the default gain compensation
 */
static void iadc_gain_comp_work(struct work_struct *work)
{
	u8 reg[4];
	int rc;
	uint64_t vbat_filtered;
	int64_t gain, kvcor, temp, numerator;
	struct fg_chip *chip = container_of(work, struct fg_chip,
							gain_comp_work);
	bool input_present = is_input_present(chip);
	bool otg_present = is_otg_present(chip);

	if (!chip->init_done)
		goto done;

	if (!input_present && !otg_present) {
		/* read VBAT_FILTERED */
		rc = fg_mem_read(chip, reg, TEMP_COUNTER_REG, 3,
						VBAT_FILTERED_OFFSET, 0);
		if (rc) {
			pr_err("Failed to read VBAT: rc=%d\n", rc);
			goto done;
		}
		temp = (reg[2] << 16) | (reg[1] << 8) | reg[0];
		vbat_filtered = div_u64((u64)temp * LSB_24B_NUMRTR,
						LSB_24B_DENMTR);

		/* read K_VCOR */
		rc = fg_mem_read(chip, reg, K_VCOR_REG, 2, 0, 0);
		if (rc) {
			pr_err("Failed to KVCOR rc=%d\n", rc);
			goto done;
		}
		kvcor = half_float(reg);

		/* calculate gain */
		numerator = (MICRO_UNIT + chip->iadc_comp_data.dfl_gain)
			* (PICO_UNIT + kvcor * (vbat_filtered - VBAT_REF))
			- ATTO_UNIT;
		gain = div64_s64(numerator, PICO_UNIT);

		/* write back gain */
		half_float_to_buffer(gain, reg);
		rc = fg_mem_write(chip, reg, GAIN_REG, 2, GAIN_OFFSET, 0);
		if (rc) {
			pr_err("Failed to write gain reg rc=%d\n", rc);
			goto done;
		}

		if (fg_debug_mask & FG_STATUS)
			pr_info("IADC gain update [%x %x]\n", reg[1], reg[0]);
		chip->iadc_comp_data.gain_active = true;
	} else {
		/* reset gain register */
		rc = fg_mem_write(chip, chip->iadc_comp_data.dfl_gain_reg,
						GAIN_REG, 2, GAIN_OFFSET, 0);
		if (rc) {
			pr_err("unable to write gain comp: %d\n", rc);
			goto done;
		}

		if (fg_debug_mask & FG_STATUS)
			pr_info("IADC gain reset [%x %x]\n",
					chip->iadc_comp_data.dfl_gain_reg[1],
					chip->iadc_comp_data.dfl_gain_reg[0]);
		chip->iadc_comp_data.gain_active = false;
	}

done:
	fg_relax(&chip->gain_comp_wakeup_source);
}

#define SOC_FIRST_EST_DONE	BIT(5)
static bool is_first_est_done(struct fg_chip *chip)
{
	int rc;
	u8 fg_soc_sts;

	rc = fg_read(chip, &fg_soc_sts,
				 INT_RT_STS(chip->soc_base), 1);
	if (rc) {
		pr_err("spmi read failed: addr=%03X, rc=%d\n",
				INT_RT_STS(chip->soc_base), rc);
		return false;
	}

	return (fg_soc_sts & SOC_FIRST_EST_DONE) ? true : false;
}

#define FG_EMPTY_DEBOUNCE_MS	1500
static irqreturn_t fg_vbatt_low_handler(int irq, void *_chip)
{
	struct fg_chip *chip = _chip;
	bool vbatt_low_sts;

	if (fg_debug_mask & FG_IRQS)
		pr_info("vbatt-low triggered\n");

	/* handle empty soc based on vbatt-low interrupt */
	if (chip->use_vbat_low_empty_soc) {
		if (fg_get_vbatt_status(chip, &vbatt_low_sts))
			goto out;

		if (vbatt_low_sts) {
			if (fg_debug_mask & FG_IRQS)
				pr_info("Vbatt is low\n");
			disable_irq_wake(chip->batt_irq[VBATT_LOW].irq);
			disable_irq_nosync(chip->batt_irq[VBATT_LOW].irq);
			chip->vbat_low_irq_enabled = false;
			fg_stay_awake(&chip->empty_check_wakeup_source);
			schedule_delayed_work(&chip->check_empty_work,
				msecs_to_jiffies(FG_EMPTY_DEBOUNCE_MS));
		} else {
			if (fg_debug_mask & FG_IRQS)
				pr_info("Vbatt is high\n");
			chip->soc_empty = false;
		}
		goto out;
	}

	if (chip->status == POWER_SUPPLY_STATUS_CHARGING) {
		if (fg_get_vbatt_status(chip, &vbatt_low_sts))
			goto out;
		if (!vbatt_low_sts && chip->vbat_low_irq_enabled) {
			if (fg_debug_mask & FG_IRQS)
				pr_info("disabling vbatt_low irq\n");
			disable_irq_wake(chip->batt_irq[VBATT_LOW].irq);
			disable_irq_nosync(chip->batt_irq[VBATT_LOW].irq);
			chip->vbat_low_irq_enabled = false;
		}
	}
	if (chip->power_supply_registered)
		power_supply_changed(&chip->bms_psy);
out:
	return IRQ_HANDLED;
}

static irqreturn_t fg_batt_missing_irq_handler(int irq, void *_chip)
{
	struct fg_chip *chip = _chip;
	bool batt_missing = is_battery_missing(chip);

	if (batt_missing) {
		fg_cap_learning_stop(chip);
		chip->battery_missing = true;
		chip->profile_loaded = false;
		chip->batt_type = default_batt_type;
		mutex_lock(&chip->cyc_ctr.lock);
		if (fg_debug_mask & FG_IRQS)
			pr_info("battery missing, clearing cycle counters\n");
		clear_cycle_counter(chip);
		mutex_unlock(&chip->cyc_ctr.lock);
	} else {
		if (!chip->use_otp_profile)
			fg_handle_battery_insertion(chip);
		else
			chip->battery_missing = false;
	}

	if (fg_debug_mask & FG_IRQS)
		pr_info("batt-missing triggered: %s\n",
				batt_missing ? "missing" : "present");

	if (chip->power_supply_registered)
		power_supply_changed(&chip->bms_psy);
	return IRQ_HANDLED;
}

static irqreturn_t fg_mem_avail_irq_handler(int irq, void *_chip)
{
	struct fg_chip *chip = _chip;
	u8 mem_if_sts;
	int rc;

	rc = fg_read(chip, &mem_if_sts, INT_RT_STS(chip->mem_base), 1);
	if (rc) {
		pr_err("failed to read mem status rc=%d\n", rc);
		return IRQ_HANDLED;
	}

	if (fg_check_sram_access(chip)) {
		if ((fg_debug_mask & FG_IRQS)
				& (FG_MEM_DEBUG_READS | FG_MEM_DEBUG_WRITES))
			pr_info("sram access granted\n");
		reinit_completion(&chip->sram_access_revoked);
		complete_all(&chip->sram_access_granted);
	} else {
		if ((fg_debug_mask & FG_IRQS)
				& (FG_MEM_DEBUG_READS | FG_MEM_DEBUG_WRITES))
			pr_info("sram access revoked\n");
		complete_all(&chip->sram_access_revoked);
	}

	if (!rc && (fg_debug_mask & FG_IRQS)
			& (FG_MEM_DEBUG_READS | FG_MEM_DEBUG_WRITES))
		pr_info("mem_if sts 0x%02x\n", mem_if_sts);

	return IRQ_HANDLED;
}

static irqreturn_t fg_soc_irq_handler(int irq, void *_chip)
{
	struct fg_chip *chip = _chip;
	u8 soc_rt_sts;
	int rc, msoc;

	rc = fg_read(chip, &soc_rt_sts, INT_RT_STS(chip->soc_base), 1);
	if (rc) {
		pr_err("spmi read failed: addr=%03X, rc=%d\n",
				INT_RT_STS(chip->soc_base), rc);
	}

	if (fg_debug_mask & FG_IRQS)
		pr_info("triggered 0x%x\n", soc_rt_sts);

	if (chip->dischg_gain.enable) {
		fg_stay_awake(&chip->dischg_gain_wakeup_source);
		schedule_work(&chip->dischg_gain_work);
	}

	if (chip->soc_slope_limiter_en) {
		fg_stay_awake(&chip->slope_limit_wakeup_source);
		schedule_work(&chip->slope_limiter_work);
	}

	/* Backup last soc every delta soc interrupt */
	chip->use_last_soc = false;
	if (fg_reset_on_lockup) {
		if (!chip->ima_error_handling)
			chip->last_soc = get_monotonic_soc_raw(chip);
		if (fg_debug_mask & FG_STATUS)
			pr_info("last_soc: %d\n", chip->last_soc);
	}

	if (chip->use_vbat_low_empty_soc) {
		msoc = get_monotonic_soc_raw(chip);
		if (msoc == 0 || chip->soc_empty) {
			fg_stay_awake(&chip->empty_check_wakeup_source);
			schedule_delayed_work(&chip->check_empty_work,
				msecs_to_jiffies(FG_EMPTY_DEBOUNCE_MS));
		}
	}

	schedule_work(&chip->battery_age_work);

	if (chip->power_supply_registered)
		power_supply_changed(&chip->bms_psy);

	if (chip->rslow_comp.chg_rs_to_rslow > 0 &&
			chip->rslow_comp.chg_rslow_comp_c1 > 0 &&
			chip->rslow_comp.chg_rslow_comp_c2 > 0)
		schedule_work(&chip->rslow_comp_work);

	if (chip->cyc_ctr.en)
		schedule_work(&chip->cycle_count_work);

	schedule_work(&chip->update_esr_work);

	if (chip->charge_full)
		schedule_work(&chip->charge_full_work);

	if (chip->wa_flag & IADC_GAIN_COMP_WA
			&& chip->iadc_comp_data.gain_active) {
		fg_stay_awake(&chip->gain_comp_wakeup_source);
		schedule_work(&chip->gain_comp_work);
	}

	if (chip->wa_flag & USE_CC_SOC_REG
			&& chip->learning_data.active) {
		fg_stay_awake(&chip->capacity_learning_wakeup_source);
		schedule_work(&chip->fg_cap_learning_work);
	}

	if (chip->esr_pulse_tune_en) {
		fg_stay_awake(&chip->esr_extract_wakeup_source);
		schedule_work(&chip->esr_extract_config_work);
	}

	return IRQ_HANDLED;
}

static irqreturn_t fg_empty_soc_irq_handler(int irq, void *_chip)
{
	struct fg_chip *chip = _chip;
	u8 soc_rt_sts;
	int rc;

	rc = fg_read(chip, &soc_rt_sts, INT_RT_STS(chip->soc_base), 1);
	if (rc) {
		pr_err("spmi read failed: addr=%03X, rc=%d\n",
				INT_RT_STS(chip->soc_base), rc);
		goto done;
	}

	if (fg_debug_mask & FG_IRQS)
		pr_info("triggered 0x%x\n", soc_rt_sts);
	if (fg_is_batt_empty(chip)) {
		fg_stay_awake(&chip->empty_check_wakeup_source);
		schedule_delayed_work(&chip->check_empty_work,
			msecs_to_jiffies(FG_EMPTY_DEBOUNCE_MS));
	} else {
		chip->soc_empty = false;
	}

done:
	return IRQ_HANDLED;
}

static irqreturn_t fg_first_soc_irq_handler(int irq, void *_chip)
{
	struct fg_chip *chip = _chip;

	if (fg_debug_mask & FG_IRQS)
		pr_info("triggered\n");

	if (fg_est_dump)
		schedule_work(&chip->dump_sram);

	if (chip->power_supply_registered)
		power_supply_changed(&chip->bms_psy);

	complete_all(&chip->first_soc_done);

	return IRQ_HANDLED;
}

static void fg_external_power_changed(struct power_supply *psy)
{
	struct fg_chip *chip = container_of(psy, struct fg_chip, bms_psy);

	if (is_input_present(chip) && chip->rslow_comp.active &&
			chip->rslow_comp.chg_rs_to_rslow > 0 &&
			chip->rslow_comp.chg_rslow_comp_c1 > 0 &&
			chip->rslow_comp.chg_rslow_comp_c2 > 0)
		schedule_work(&chip->rslow_comp_work);
	if (!is_input_present(chip) && chip->resume_soc_lowered) {
		fg_stay_awake(&chip->resume_soc_wakeup_source);
		schedule_work(&chip->set_resume_soc_work);
	}
	if (!is_input_present(chip) && chip->charge_full)
		schedule_work(&chip->charge_full_work);
}

static void set_resume_soc_work(struct work_struct *work)
{
	struct fg_chip *chip = container_of(work,
				struct fg_chip,
				set_resume_soc_work);
	int rc, resume_soc_raw;

	if (is_input_present(chip) && !chip->resume_soc_lowered) {
		if (!chip->charge_done)
			goto done;
		resume_soc_raw = get_monotonic_soc_raw(chip)
			- (0xFF - settings[FG_MEM_RESUME_SOC].value);
		if (resume_soc_raw > 0 && resume_soc_raw < FULL_SOC_RAW) {
			rc = fg_set_resume_soc(chip, resume_soc_raw);
			if (rc) {
				pr_err("Couldn't set resume SOC for FG\n");
				goto done;
			}
			if (fg_debug_mask & FG_STATUS) {
				pr_info("resume soc lowered to 0x%02x\n",
						resume_soc_raw);
			}
		} else if (settings[FG_MEM_RESUME_SOC].value > 0) {
			pr_err("bad resume soc 0x%02x\n", resume_soc_raw);
		}
		chip->charge_done = false;
		chip->resume_soc_lowered = true;
	} else if (chip->resume_soc_lowered && (!is_input_present(chip)
				|| chip->health == POWER_SUPPLY_HEALTH_GOOD)) {
		resume_soc_raw = settings[FG_MEM_RESUME_SOC].value;
		if (resume_soc_raw > 0 && resume_soc_raw < FULL_SOC_RAW) {
			rc = fg_set_resume_soc(chip, resume_soc_raw);
			if (rc) {
				pr_err("Couldn't set resume SOC for FG\n");
				goto done;
			}
			if (fg_debug_mask & FG_STATUS) {
				pr_info("resume soc set to 0x%02x\n",
						resume_soc_raw);
			}
		} else if (settings[FG_MEM_RESUME_SOC].value > 0) {
			pr_err("bad resume soc 0x%02x\n", resume_soc_raw);
		}
		chip->resume_soc_lowered = false;
	}
done:
	fg_relax(&chip->resume_soc_wakeup_source);
}

#define OCV_COEFFS_START_REG		0x4C0
#define OCV_JUNCTION_REG		0x4D8
#define NOM_CAP_REG			0x4F4
#define CUTOFF_VOLTAGE_REG		0x40C
#define RSLOW_CFG_REG			0x538
#define RSLOW_CFG_OFFSET		2
#define RSLOW_THRESH_REG		0x52C
#define RSLOW_THRESH_OFFSET		0
#define RS_TO_RSLOW_CHG_OFFSET		2
#define RS_TO_RSLOW_DISCHG_OFFSET	0
#define RSLOW_COMP_REG			0x528
#define RSLOW_COMP_C1_OFFSET		0
#define RSLOW_COMP_C2_OFFSET		2
#define CAPACITY_DELTA_DECIPCT		500
static int populate_system_data(struct fg_chip *chip)
{
	u8 buffer[24];
	int rc, i;
	int16_t cc_mah;
	int64_t delta_cc_uah, pct_nom_cap_uah;

	fg_mem_lock(chip);
	rc = fg_mem_read(chip, buffer, OCV_COEFFS_START_REG, 24, 0, 0);
	if (rc) {
		pr_err("Failed to read ocv coefficients: %d\n", rc);
		goto done;
	}
	for (i = 0; i < 12; i += 1)
		chip->ocv_coeffs[i] = half_float(buffer + (i * 2));
	if (fg_debug_mask & FG_AGING) {
		pr_info("coeffs1 = %lld %lld %lld %lld\n",
				chip->ocv_coeffs[0], chip->ocv_coeffs[1],
				chip->ocv_coeffs[2], chip->ocv_coeffs[3]);
		pr_info("coeffs2 = %lld %lld %lld %lld\n",
				chip->ocv_coeffs[4], chip->ocv_coeffs[5],
				chip->ocv_coeffs[6], chip->ocv_coeffs[7]);
		pr_info("coeffs3 = %lld %lld %lld %lld\n",
				chip->ocv_coeffs[8], chip->ocv_coeffs[9],
				chip->ocv_coeffs[10], chip->ocv_coeffs[11]);
	}
	rc = fg_mem_read(chip, buffer, OCV_JUNCTION_REG, 1, 0, 0);
	chip->ocv_junction_p1p2 = buffer[0] * 100 / 255;
	rc |= fg_mem_read(chip, buffer, OCV_JUNCTION_REG, 1, 1, 0);
	chip->ocv_junction_p2p3 = buffer[0] * 100 / 255;
	if (rc) {
		pr_err("Failed to read ocv junctions: %d\n", rc);
		goto done;
	}
	rc = fg_mem_read(chip, buffer, NOM_CAP_REG, 2, 0, 0);
	if (rc) {
		pr_err("Failed to read nominal capacitance: %d\n", rc);
		goto done;
	}
	chip->nom_cap_uah = bcap_uah_2b(buffer);
	chip->actual_cap_uah = chip->nom_cap_uah;
	if (chip->learning_data.learned_cc_uah == 0) {
		chip->learning_data.learned_cc_uah = chip->nom_cap_uah;
		fg_cap_learning_save_data(chip);
	} else if (chip->learning_data.feedback_on) {
		delta_cc_uah = abs(chip->learning_data.learned_cc_uah -
					chip->nom_cap_uah);
		pct_nom_cap_uah = div64_s64((int64_t)chip->nom_cap_uah *
				CAPACITY_DELTA_DECIPCT, 1000);
		/*
		 * If the learned capacity is out of range, say by 50%
		 * from the nominal capacity, then overwrite the learned
		 * capacity with the nominal capacity.
		 */
		if (chip->nom_cap_uah && delta_cc_uah > pct_nom_cap_uah) {
			if (fg_debug_mask & FG_AGING) {
				pr_info("learned_cc_uah: %lld is higher than expected\n",
					chip->learning_data.learned_cc_uah);
				pr_info("Capping it to nominal:%d\n",
					chip->nom_cap_uah);
			}
			chip->learning_data.learned_cc_uah = chip->nom_cap_uah;
			fg_cap_learning_save_data(chip);
		} else {
			cc_mah = div64_s64(chip->learning_data.learned_cc_uah,
					1000);
			rc = fg_calc_and_store_cc_soc_coeff(chip, cc_mah);
			if (rc)
				pr_err("Error in restoring cc_soc_coeff, rc:%d\n",
					rc);
		}
	}
	rc = fg_mem_read(chip, buffer, CUTOFF_VOLTAGE_REG, 2, 0, 0);
	if (rc) {
		pr_err("Failed to read cutoff voltage: %d\n", rc);
		goto done;
	}
	chip->cutoff_voltage = voltage_2b(buffer);
	if (fg_debug_mask & FG_AGING)
		pr_info("cutoff_voltage = %lld, nom_cap_uah = %d p1p2 = %d, p2p3 = %d\n",
				chip->cutoff_voltage, chip->nom_cap_uah,
				chip->ocv_junction_p1p2,
				chip->ocv_junction_p2p3);

	rc = fg_mem_read(chip, buffer, RSLOW_CFG_REG, 1, RSLOW_CFG_OFFSET, 0);
	if (rc) {
		pr_err("unable to read rslow cfg: %d\n", rc);
		goto done;
	}
	chip->rslow_comp.rslow_cfg = buffer[0];
	rc = fg_mem_read(chip, buffer, RSLOW_THRESH_REG, 1,
			RSLOW_THRESH_OFFSET, 0);
	if (rc) {
		pr_err("unable to read rslow thresh: %d\n", rc);
		goto done;
	}
	chip->rslow_comp.rslow_thr = buffer[0];
	rc = fg_mem_read(chip, buffer, TEMP_RS_TO_RSLOW_REG, 2,
			RS_TO_RSLOW_CHG_OFFSET, 0);
	if (rc) {
		pr_err("unable to read rs to rslow_chg: %d\n", rc);
		goto done;
	}
	memcpy(chip->rslow_comp.rs_to_rslow, buffer, 2);
	rc = fg_mem_read(chip, buffer, RSLOW_COMP_REG, 4,
			RSLOW_COMP_C1_OFFSET, 0);
	if (rc) {
		pr_err("unable to read rslow comp: %d\n", rc);
		goto done;
	}
	memcpy(chip->rslow_comp.rslow_comp, buffer, 4);

done:
	fg_mem_release(chip);
	return rc;
}

static int fg_update_batt_rslow_settings(struct fg_chip *chip)
{
	int64_t rs_to_rslow_chg, rs_to_rslow_dischg, batt_esr, rconn_uohm;
	u8 buffer[2];
	int rc;

	rc = fg_mem_read(chip, buffer, BATTERY_ESR_REG, 2, ESR_OFFSET, 0);
	if (rc) {
		pr_err("unable to read battery_esr: %d\n", rc);
		goto done;
	}
	batt_esr = half_float(buffer);

	rc = fg_mem_read(chip, buffer, TEMP_RS_TO_RSLOW_REG, 2,
			RS_TO_RSLOW_DISCHG_OFFSET, 0);
	if (rc) {
		pr_err("unable to read rs to rslow dischg: %d\n", rc);
		goto done;
	}
	rs_to_rslow_dischg = half_float(buffer);

	rc = fg_mem_read(chip, buffer, TEMP_RS_TO_RSLOW_REG, 2,
			RS_TO_RSLOW_CHG_OFFSET, 0);
	if (rc) {
		pr_err("unable to read rs to rslow chg: %d\n", rc);
		goto done;
	}
	rs_to_rslow_chg = half_float(buffer);

	if (fg_debug_mask & FG_STATUS)
		pr_info("rs_rslow_chg: %lld, rs_rslow_dischg: %lld, esr: %lld\n",
			rs_to_rslow_chg, rs_to_rslow_dischg, batt_esr);

	rconn_uohm = chip->rconn_mohm * 1000;
	rs_to_rslow_dischg = div64_s64(rs_to_rslow_dischg * batt_esr,
					batt_esr + rconn_uohm);
	rs_to_rslow_chg = div64_s64(rs_to_rslow_chg * batt_esr,
					batt_esr + rconn_uohm);

	half_float_to_buffer(rs_to_rslow_chg, buffer);
	rc = fg_mem_write(chip, buffer, TEMP_RS_TO_RSLOW_REG, 2,
			RS_TO_RSLOW_CHG_OFFSET, 0);
	if (rc) {
		pr_err("unable to write rs_to_rslow_chg: %d\n", rc);
		goto done;
	}

	half_float_to_buffer(rs_to_rslow_dischg, buffer);
	rc = fg_mem_write(chip, buffer, TEMP_RS_TO_RSLOW_REG, 2,
			RS_TO_RSLOW_DISCHG_OFFSET, 0);
	if (rc) {
		pr_err("unable to write rs_to_rslow_dischg: %d\n", rc);
		goto done;
	}

	if (fg_debug_mask & FG_STATUS)
		pr_info("Modified rs_rslow_chg: %lld, rs_rslow_dischg: %lld\n",
			rs_to_rslow_chg, rs_to_rslow_dischg);
done:
	return rc;
}

#define RSLOW_CFG_MASK		(BIT(2) | BIT(3) | BIT(4) | BIT(5))
#define RSLOW_CFG_ON_VAL	(BIT(2) | BIT(3))
#define RSLOW_THRESH_FULL_VAL	0xFF
static int fg_rslow_charge_comp_set(struct fg_chip *chip)
{
	int rc;
	u8 buffer[2];

	mutex_lock(&chip->rslow_comp.lock);
	fg_mem_lock(chip);

	rc = fg_mem_masked_write(chip, RSLOW_CFG_REG,
			RSLOW_CFG_MASK, RSLOW_CFG_ON_VAL, RSLOW_CFG_OFFSET);
	if (rc) {
		pr_err("unable to write rslow cfg: %d\n", rc);
		goto done;
	}
	rc = fg_mem_masked_write(chip, RSLOW_THRESH_REG,
			0xFF, RSLOW_THRESH_FULL_VAL, RSLOW_THRESH_OFFSET);
	if (rc) {
		pr_err("unable to write rslow thresh: %d\n", rc);
		goto done;
	}

	half_float_to_buffer(chip->rslow_comp.chg_rs_to_rslow, buffer);
	rc = fg_mem_write(chip, buffer,
			TEMP_RS_TO_RSLOW_REG, 2, RS_TO_RSLOW_CHG_OFFSET, 0);
	if (rc) {
		pr_err("unable to write rs to rslow: %d\n", rc);
		goto done;
	}
	half_float_to_buffer(chip->rslow_comp.chg_rslow_comp_c1, buffer);
	rc = fg_mem_write(chip, buffer,
			RSLOW_COMP_REG, 2, RSLOW_COMP_C1_OFFSET, 0);
	if (rc) {
		pr_err("unable to write rslow comp: %d\n", rc);
		goto done;
	}
	half_float_to_buffer(chip->rslow_comp.chg_rslow_comp_c2, buffer);
	rc = fg_mem_write(chip, buffer,
			RSLOW_COMP_REG, 2, RSLOW_COMP_C2_OFFSET, 0);
	if (rc) {
		pr_err("unable to write rslow comp: %d\n", rc);
		goto done;
	}
	chip->rslow_comp.active = true;
	if (fg_debug_mask & FG_STATUS)
		pr_info("Activated rslow charge comp values\n");

done:
	fg_mem_release(chip);
	mutex_unlock(&chip->rslow_comp.lock);
	return rc;
}

#define RSLOW_CFG_ORIG_MASK	(BIT(4) | BIT(5))
static int fg_rslow_charge_comp_clear(struct fg_chip *chip)
{
	u8 reg;
	int rc;

	mutex_lock(&chip->rslow_comp.lock);
	fg_mem_lock(chip);

	reg = chip->rslow_comp.rslow_cfg & RSLOW_CFG_ORIG_MASK;
	rc = fg_mem_masked_write(chip, RSLOW_CFG_REG,
			RSLOW_CFG_MASK, reg, RSLOW_CFG_OFFSET);
	if (rc) {
		pr_err("unable to write rslow cfg: %d\n", rc);
		goto done;
	}
	rc = fg_mem_masked_write(chip, RSLOW_THRESH_REG,
			0xFF, chip->rslow_comp.rslow_thr, RSLOW_THRESH_OFFSET);
	if (rc) {
		pr_err("unable to write rslow thresh: %d\n", rc);
		goto done;
	}

	rc = fg_mem_write(chip, chip->rslow_comp.rs_to_rslow,
			TEMP_RS_TO_RSLOW_REG, 2, RS_TO_RSLOW_CHG_OFFSET, 0);
	if (rc) {
		pr_err("unable to write rs to rslow: %d\n", rc);
		goto done;
	}
	rc = fg_mem_write(chip, chip->rslow_comp.rslow_comp,
			RSLOW_COMP_REG, 4, RSLOW_COMP_C1_OFFSET, 0);
	if (rc) {
		pr_err("unable to write rslow comp: %d\n", rc);
		goto done;
	}
	chip->rslow_comp.active = false;
	if (fg_debug_mask & FG_STATUS)
		pr_info("Cleared rslow charge comp values\n");

done:
	fg_mem_release(chip);
	mutex_unlock(&chip->rslow_comp.lock);
	return rc;
}

static void rslow_comp_work(struct work_struct *work)
{
	int battery_soc_1b;
	struct fg_chip *chip = container_of(work,
				struct fg_chip,
				rslow_comp_work);

	battery_soc_1b = get_battery_soc_raw(chip) >> 16;
	if (battery_soc_1b > chip->rslow_comp.chg_rslow_comp_thr
			&& chip->status == POWER_SUPPLY_STATUS_CHARGING) {
		if (!chip->rslow_comp.active)
			fg_rslow_charge_comp_set(chip);
	} else {
		if (chip->rslow_comp.active)
			fg_rslow_charge_comp_clear(chip);
	}
}

#define MICROUNITS_TO_ADC_RAW(units)	\
			div64_s64(units * LSB_16B_DENMTR, LSB_16B_NUMRTR)
static int update_chg_iterm(struct fg_chip *chip)
{
	u8 data[2];
	u16 converted_current_raw;
	s64 current_ma = -settings[FG_MEM_CHG_TERM_CURRENT].value;

	converted_current_raw = (s16)MICROUNITS_TO_ADC_RAW(current_ma * 1000);
	data[0] = cpu_to_le16(converted_current_raw) & 0xFF;
	data[1] = cpu_to_le16(converted_current_raw) >> 8;

	if (fg_debug_mask & FG_STATUS)
		pr_info("current = %lld, converted_raw = %04x, data = %02x %02x\n",
			current_ma, converted_current_raw, data[0], data[1]);
	return fg_mem_write(chip, data,
			settings[FG_MEM_CHG_TERM_CURRENT].address,
			2, settings[FG_MEM_CHG_TERM_CURRENT].offset, 0);
}

#define CC_CV_SETPOINT_REG	0x4F8
#define CC_CV_SETPOINT_OFFSET	0
static void update_cc_cv_setpoint(struct fg_chip *chip)
{
	int rc;
	u8 tmp[2];

	if (!chip->cc_cv_threshold_mv)
		return;
	batt_to_setpoint_adc(chip->cc_cv_threshold_mv, tmp);
	rc = fg_mem_write(chip, tmp, CC_CV_SETPOINT_REG, 2,
				CC_CV_SETPOINT_OFFSET, 0);
	if (rc) {
		pr_err("failed to write CC_CV_VOLT rc=%d\n", rc);
		return;
	}
	if (fg_debug_mask & FG_STATUS)
		pr_info("Wrote %x %x to address %x for CC_CV setpoint\n",
			tmp[0], tmp[1], CC_CV_SETPOINT_REG);
}

#define CBITS_INPUT_FILTER_REG		0x4B4
#define CBITS_RMEAS1_OFFSET		1
#define CBITS_RMEAS2_OFFSET		2
#define CBITS_RMEAS1_DEFAULT_VAL	0x65
#define CBITS_RMEAS2_DEFAULT_VAL	0x65
#define IMPTR_FAST_TIME_SHIFT		1
#define IMPTR_LONG_TIME_SHIFT		(1 << 4)
#define IMPTR_PULSE_CTR_CHG		1
#define IMPTR_PULSE_CTR_DISCHG		(1 << 4)
static int fg_config_imptr_pulse(struct fg_chip *chip, bool slow)
{
	int rc;
	u8 cntr[2] = {0, 0};
	u8 val;

	if (slow == chip->imptr_pulse_slow_en) {
		if (fg_debug_mask & FG_STATUS)
			pr_info("imptr_pulse_slow is %sabled already\n",
				slow ? "en" : "dis");
		return 0;
	}

	fg_mem_lock(chip);

	val = slow ? (IMPTR_FAST_TIME_SHIFT | IMPTR_LONG_TIME_SHIFT) :
		CBITS_RMEAS1_DEFAULT_VAL;
	rc = fg_mem_write(chip, &val, CBITS_INPUT_FILTER_REG, 1,
			CBITS_RMEAS1_OFFSET, 0);
	if (rc) {
		pr_err("unable to write cbits_rmeas1_offset rc=%d\n", rc);
		goto done;
	}

	val = slow ? (IMPTR_PULSE_CTR_CHG | IMPTR_PULSE_CTR_DISCHG) :
		CBITS_RMEAS2_DEFAULT_VAL;
	rc = fg_mem_write(chip, &val, CBITS_INPUT_FILTER_REG, 1,
			CBITS_RMEAS2_OFFSET, 0);
	if (rc) {
		pr_err("unable to write cbits_rmeas2_offset rc=%d\n", rc);
		goto done;
	}

	if (slow) {
		rc = fg_mem_write(chip, cntr, COUNTER_IMPTR_REG, 4,
				COUNTER_IMPTR_OFFSET, 0);
		if (rc) {
			pr_err("failed to write COUNTER_IMPTR rc=%d\n", rc);
			goto done;
		}

		rc = fg_mem_write(chip, cntr, COUNTER_PULSE_REG, 2,
				COUNTER_PULSE_OFFSET, 0);
		if (rc) {
			pr_err("failed to write COUNTER_IMPTR rc=%d\n", rc);
			goto done;
		}
	}

	chip->imptr_pulse_slow_en = slow;
	if (fg_debug_mask & FG_STATUS)
		pr_info("imptr_pulse_slow is %sabled\n", slow ? "en" : "dis");
done:
	fg_mem_release(chip);
	return rc;
}

#define CURRENT_DELTA_MIN_REG		0x42C
#define CURRENT_DELTA_MIN_OFFSET	1
#define SYS_CFG_1_REG			0x4AC
#define SYS_CFG_1_OFFSET		0
#define CURRENT_DELTA_MIN_DEFAULT	0x16
#define CURRENT_DELTA_MIN_500MA		0xCD
#define RSLOW_CFG_USE_FIX_RSER_VAL	BIT(7)
#define ENABLE_ESR_PULSE_VAL		BIT(3)
static int fg_config_esr_extract(struct fg_chip *chip, bool disable)
{
	int rc;
	u8 val;

	if (disable == chip->esr_extract_disabled) {
		if (fg_debug_mask & FG_STATUS)
			pr_info("ESR extract already %sabled\n",
				disable ? "dis" : "en");
		return 0;
	}

	fg_mem_lock(chip);

	val = disable ? CURRENT_DELTA_MIN_500MA :
				CURRENT_DELTA_MIN_DEFAULT;
	rc = fg_mem_write(chip, &val, CURRENT_DELTA_MIN_REG, 1,
			CURRENT_DELTA_MIN_OFFSET, 0);
	if (rc) {
		pr_err("unable to write curr_delta_min rc=%d\n", rc);
		goto done;
	}

	val = disable ? RSLOW_CFG_USE_FIX_RSER_VAL : 0;
	rc = fg_mem_masked_write(chip, RSLOW_CFG_REG,
			RSLOW_CFG_USE_FIX_RSER_VAL, val, RSLOW_CFG_OFFSET);
	if (rc) {
		pr_err("unable to write rslow cfg rc= %d\n", rc);
		goto done;
	}

	val = disable ? 0 : ENABLE_ESR_PULSE_VAL;
	rc = fg_mem_masked_write(chip, SYS_CFG_1_REG,
			ENABLE_ESR_PULSE_VAL, val, SYS_CFG_1_OFFSET);
	if (rc) {
		pr_err("unable to write sys_cfg_1 rc= %d\n", rc);
		goto done;
	}

	chip->esr_extract_disabled = disable;
	if (fg_debug_mask & FG_STATUS)
		pr_info("ESR extract is %sabled\n", disable ? "dis" : "en");
done:
	fg_mem_release(chip);
	return rc;
}

#define ESR_EXTRACT_STOP_SOC		2
#define IMPTR_PULSE_CONFIG_SOC		5
static void esr_extract_config_work(struct work_struct *work)
{
	struct fg_chip *chip = container_of(work, struct fg_chip,
						esr_extract_config_work);
	bool input_present = is_input_present(chip);
	int capacity = get_prop_capacity(chip);

	if (input_present && capacity <= ESR_EXTRACT_STOP_SOC) {
		fg_config_esr_extract(chip, true);
	} else if (capacity > ESR_EXTRACT_STOP_SOC) {
		fg_config_esr_extract(chip, false);

		if (capacity <= IMPTR_PULSE_CONFIG_SOC)
			fg_config_imptr_pulse(chip, true);
		else
			fg_config_imptr_pulse(chip, false);
	}

	fg_relax(&chip->esr_extract_wakeup_source);
}

#define KI_COEFF_MEDC_REG		0x400
#define KI_COEFF_MEDC_OFFSET		0
#define KI_COEFF_HIGHC_REG		0x404
#define KI_COEFF_HIGHC_OFFSET		0
#define DEFAULT_MEDC_VOLTAGE_GAIN	3
#define DEFAULT_HIGHC_VOLTAGE_GAIN	2
static void discharge_gain_work(struct work_struct *work)
{
	struct fg_chip *chip = container_of(work, struct fg_chip,
						dischg_gain_work);
	u8 buf[2];
	int capacity, rc, i;
	int64_t medc_val = DEFAULT_MEDC_VOLTAGE_GAIN;
	int64_t highc_val = DEFAULT_HIGHC_VOLTAGE_GAIN;

	capacity = get_prop_capacity(chip);
	if (chip->status == POWER_SUPPLY_STATUS_DISCHARGING) {
		for (i = VOLT_GAIN_MAX - 1; i >= 0; i--) {
			if (capacity <= chip->dischg_gain.soc[i]) {
				medc_val = chip->dischg_gain.medc_gain[i];
				highc_val = chip->dischg_gain.highc_gain[i];
			}
		}
	}

	if (fg_debug_mask & FG_STATUS)
		pr_info("Capacity: %d, medc_gain: %lld highc_gain: %lld\n",
			capacity, medc_val, highc_val);

	medc_val *= MICRO_UNIT;
	half_float_to_buffer(medc_val, buf);
	rc = fg_mem_write(chip, buf, KI_COEFF_MEDC_REG, 2,
				KI_COEFF_MEDC_OFFSET, 0);
	if (rc)
		pr_err("Couldn't write to ki_coeff_medc_reg, rc=%d\n", rc);
	else if (fg_debug_mask & FG_STATUS)
		pr_info("Value [%x %x] written to ki_coeff_medc\n", buf[0],
			buf[1]);

	highc_val *= MICRO_UNIT;
	half_float_to_buffer(highc_val, buf);
	rc = fg_mem_write(chip, buf, KI_COEFF_HIGHC_REG, 2,
				KI_COEFF_HIGHC_OFFSET, 0);
	if (rc)
		pr_err("Couldn't write to ki_coeff_highc_reg, rc=%d\n", rc);
	else if (fg_debug_mask & FG_STATUS)
		pr_info("Value [%x %x] written to ki_coeff_highc\n", buf[0],
			buf[1]);

	fg_relax(&chip->dischg_gain_wakeup_source);
}

#define LOW_LATENCY			BIT(6)
#define BATT_PROFILE_OFFSET		0x4C0
#define PROFILE_INTEGRITY_REG		0x53C
#define PROFILE_INTEGRITY_BIT		BIT(0)
#define FIRST_EST_DONE_BIT		BIT(5)
#define MAX_TRIES_FIRST_EST		3
#define FIRST_EST_WAIT_MS		2000
#define PROFILE_LOAD_TIMEOUT_MS		5000
static int fg_do_restart(struct fg_chip *chip, bool write_profile)
{
	int rc, ibat_ua;
	u8 reg = 0;
	u8 buf[2];
	bool tried_once = false;

	if (fg_debug_mask & FG_STATUS)
		pr_info("restarting fuel gauge...\n");

try_again:
	if (write_profile && !chip->ima_error_handling) {
		if (!chip->charging_disabled) {
			pr_err("Charging not yet disabled!\n");
			return -EINVAL;
		}

		ibat_ua = get_sram_prop_now(chip, FG_DATA_CURRENT);
		if (ibat_ua == -EINVAL) {
			pr_err("SRAM not updated yet!\n");
			return ibat_ua;
		}

		if (ibat_ua < 0) {
			pr_warn("Charging enabled?, ibat_ua: %d\n", ibat_ua);

			if (!tried_once) {
				cancel_delayed_work(&chip->update_sram_data);
				schedule_delayed_work(&chip->update_sram_data,
					msecs_to_jiffies(0));
				msleep(1000);
				tried_once = true;
				goto try_again;
			}
		}
	}

	chip->fg_restarting = true;
	/*
	 * save the temperature if the sw rbias control is active so that there
	 * is no gap of time when there is no valid temperature read after the
	 * restart
	 */
	if (chip->sw_rbias_ctrl) {
		rc = fg_mem_read(chip, buf,
				fg_data[FG_DATA_BATT_TEMP].address,
				fg_data[FG_DATA_BATT_TEMP].len,
				fg_data[FG_DATA_BATT_TEMP].offset, 0);
		if (rc) {
			pr_err("failed to read batt temp rc=%d\n", rc);
			goto sub_and_fail;
		}
	}
	/*
	 * release the sram access and configure the correct settings
	 * before re-requesting access.
	 */
	mutex_lock(&chip->rw_lock);
	fg_release_access(chip);

	rc = fg_masked_write(chip, chip->soc_base + SOC_BOOT_MOD,
			NO_OTP_PROF_RELOAD, 0, 1);
	if (rc) {
		pr_err("failed to set no otp reload bit\n");
		goto unlock_and_fail;
	}

	/* unset the restart bits so the fg doesn't continuously restart */
	reg = REDO_FIRST_ESTIMATE | RESTART_GO;
	rc = fg_masked_write(chip, chip->soc_base + SOC_RESTART,
			reg, 0, 1);
	if (rc) {
		pr_err("failed to unset fg restart: %d\n", rc);
		goto unlock_and_fail;
	}

	rc = fg_masked_write(chip, MEM_INTF_CFG(chip),
			LOW_LATENCY, LOW_LATENCY, 1);
	if (rc) {
		pr_err("failed to set low latency access bit\n");
		goto unlock_and_fail;
	}
	mutex_unlock(&chip->rw_lock);

	/* read once to get a fg cycle in */
	rc = fg_mem_read(chip, &reg, PROFILE_INTEGRITY_REG, 1, 0, 0);
	if (rc) {
		pr_err("failed to read profile integrity rc=%d\n", rc);
		goto fail;
	}

	/*
	 * If this is not the first time a profile has been loaded, sleep for
	 * 3 seconds to make sure the NO_OTP_RELOAD is cleared in memory
	 */
	if (chip->first_profile_loaded)
		msleep(3000);

	mutex_lock(&chip->rw_lock);
	fg_release_access(chip);
	rc = fg_masked_write(chip, MEM_INTF_CFG(chip), LOW_LATENCY, 0, 1);
	if (rc) {
		pr_err("failed to set low latency access bit\n");
		goto unlock_and_fail;
	}

	atomic_add_return(1, &chip->memif_user_cnt);
	mutex_unlock(&chip->rw_lock);

	if (write_profile) {
		/* write the battery profile */
		rc = fg_mem_write(chip, chip->batt_profile, BATT_PROFILE_OFFSET,
				chip->batt_profile_len, 0, 1);
		if (rc) {
			pr_err("failed to write profile rc=%d\n", rc);
			goto sub_and_fail;
		}
		/* write the integrity bits and release access */
		rc = fg_mem_masked_write(chip, PROFILE_INTEGRITY_REG,
				PROFILE_INTEGRITY_BIT,
				PROFILE_INTEGRITY_BIT, 0);
		if (rc) {
			pr_err("failed to write profile rc=%d\n", rc);
			goto sub_and_fail;
		}
	}

	/* decrement the user count so that memory access can be released */
	fg_release_access_if_necessary(chip);

	/*
	 * make sure that the first estimate has completed
	 * in case of a hotswap
	 */
	rc = wait_for_completion_interruptible_timeout(&chip->first_soc_done,
			msecs_to_jiffies(PROFILE_LOAD_TIMEOUT_MS));
	if (rc <= 0) {
		pr_err("transaction timed out rc=%d\n", rc);
		rc = -ETIMEDOUT;
		goto fail;
	}

	/*
	 * reinitialize the completion so that the driver knows when the restart
	 * finishes
	 */
	reinit_completion(&chip->first_soc_done);

	if (chip->esr_pulse_tune_en) {
		fg_stay_awake(&chip->esr_extract_wakeup_source);
		schedule_work(&chip->esr_extract_config_work);
	}

	/*
	 * set the restart bits so that the next fg cycle will not reload
	 * the profile
	 */
	rc = fg_masked_write(chip, chip->soc_base + SOC_BOOT_MOD,
			NO_OTP_PROF_RELOAD, NO_OTP_PROF_RELOAD, 1);
	if (rc) {
		pr_err("failed to set no otp reload bit\n");
		goto fail;
	}

	reg = REDO_FIRST_ESTIMATE | RESTART_GO;
	rc = fg_masked_write(chip, chip->soc_base + SOC_RESTART,
			reg, reg, 1);
	if (rc) {
		pr_err("failed to set fg restart: %d\n", rc);
		goto fail;
	}

	/* wait for the first estimate to complete */
	rc = wait_for_completion_interruptible_timeout(&chip->first_soc_done,
			msecs_to_jiffies(PROFILE_LOAD_TIMEOUT_MS));
	if (rc <= 0) {
		pr_err("transaction timed out rc=%d\n", rc);
		rc = -ETIMEDOUT;
		goto fail;
	}
	rc = fg_read(chip, &reg, INT_RT_STS(chip->soc_base), 1);
	if (rc) {
		pr_err("spmi read failed: addr=%03X, rc=%d\n",
				INT_RT_STS(chip->soc_base), rc);
		goto fail;
	}
	if ((reg & FIRST_EST_DONE_BIT) == 0)
		pr_err("Battery profile reloading failed, no first estimate\n");

	rc = fg_masked_write(chip, chip->soc_base + SOC_BOOT_MOD,
			NO_OTP_PROF_RELOAD, 0, 1);
	if (rc) {
		pr_err("failed to set no otp reload bit\n");
		goto fail;
	}
	/* unset the restart bits so the fg doesn't continuously restart */
	reg = REDO_FIRST_ESTIMATE | RESTART_GO;
	rc = fg_masked_write(chip, chip->soc_base + SOC_RESTART,
			reg, 0, 1);
	if (rc) {
		pr_err("failed to unset fg restart: %d\n", rc);
		goto fail;
	}

	/* restore the battery temperature reading here */
	if (chip->sw_rbias_ctrl) {
		if (fg_debug_mask & FG_STATUS)
			pr_info("reloaded 0x%02x%02x into batt temp",
					buf[0], buf[1]);
		rc = fg_mem_write(chip, buf,
				fg_data[FG_DATA_BATT_TEMP].address,
				fg_data[FG_DATA_BATT_TEMP].len,
				fg_data[FG_DATA_BATT_TEMP].offset, 0);
		if (rc) {
			pr_err("failed to write batt temp rc=%d\n", rc);
			goto fail;
		}
	}

	/* Enable charging now as the first estimate is done now */
	if (chip->charging_disabled) {
		rc = set_prop_enable_charging(chip, true);
		if (rc)
			pr_err("Failed to enable charging, rc=%d\n", rc);
		else
			chip->charging_disabled = false;
	}

	chip->fg_restarting = false;

	if (fg_debug_mask & FG_STATUS)
		pr_info("done!\n");
	return 0;

unlock_and_fail:
	mutex_unlock(&chip->rw_lock);
	goto fail;
sub_and_fail:
	fg_release_access_if_necessary(chip);
	goto fail;
fail:
	chip->fg_restarting = false;
	return -EINVAL;
}

#define FG_PROFILE_LEN			128
#define PROFILE_COMPARE_LEN		32
#define THERMAL_COEFF_ADDR		0x444
#define THERMAL_COEFF_OFFSET		0x2
#define BATTERY_PSY_WAIT_MS		2000
static int fg_batt_profile_init(struct fg_chip *chip)
{
	int rc = 0, ret;
	int len;
	struct device_node *node = chip->spmi->dev.of_node;
	struct device_node *batt_node, *profile_node;
	const char *data, *batt_type_str;
	bool tried_again = false, vbat_in_range, profiles_same;
	u8 reg = 0;

wait:
	fg_stay_awake(&chip->profile_wakeup_source);
	ret = wait_for_completion_interruptible_timeout(&chip->batt_id_avail,
			msecs_to_jiffies(PROFILE_LOAD_TIMEOUT_MS));
	/* If we were interrupted wait again one more time. */
	if (ret == -ERESTARTSYS && !tried_again) {
		tried_again = true;
		pr_debug("interrupted, waiting again\n");
		goto wait;
	} else if (ret <= 0) {
		rc = -ETIMEDOUT;
		pr_err("profile loading timed out rc=%d\n", rc);
		goto no_profile;
	}

	batt_node = of_find_node_by_name(node, "qcom,battery-data");
	if (!batt_node) {
		pr_warn("No available batterydata, using OTP defaults\n");
		rc = 0;
		goto no_profile;
	}

	if (fg_debug_mask & FG_STATUS)
		pr_info("battery id = %d\n",
				get_sram_prop_now(chip, FG_DATA_BATT_ID));
	profile_node = of_batterydata_get_best_profile(batt_node, "bms",
							fg_batt_type);
	if (!profile_node) {
		pr_err("couldn't find profile handle\n");
		rc = -ENODATA;
		goto no_profile;
	}

	/* read rslow compensation values if they're available */
	rc = of_property_read_u32(profile_node, "qcom,chg-rs-to-rslow",
					&chip->rslow_comp.chg_rs_to_rslow);
	if (rc) {
		chip->rslow_comp.chg_rs_to_rslow = -EINVAL;
		if (rc != -EINVAL)
			pr_err("Could not read rs to rslow: %d\n", rc);
	}
	rc = of_property_read_u32(profile_node, "qcom,chg-rslow-comp-c1",
					&chip->rslow_comp.chg_rslow_comp_c1);
	if (rc) {
		chip->rslow_comp.chg_rslow_comp_c1 = -EINVAL;
		if (rc != -EINVAL)
			pr_err("Could not read rslow comp c1: %d\n", rc);
	}
	rc = of_property_read_u32(profile_node, "qcom,chg-rslow-comp-c2",
					&chip->rslow_comp.chg_rslow_comp_c2);
	if (rc) {
		chip->rslow_comp.chg_rslow_comp_c2 = -EINVAL;
		if (rc != -EINVAL)
			pr_err("Could not read rslow comp c2: %d\n", rc);
	}
	rc = of_property_read_u32(profile_node, "qcom,chg-rslow-comp-thr",
					&chip->rslow_comp.chg_rslow_comp_thr);
	if (rc) {
		chip->rslow_comp.chg_rslow_comp_thr = -EINVAL;
		if (rc != -EINVAL)
			pr_err("Could not read rslow comp thr: %d\n", rc);
	}

	rc = of_property_read_u32(profile_node, "qcom,max-voltage-uv",
					&chip->batt_max_voltage_uv);

	if (rc)
		pr_warn("couldn't find battery max voltage\n");

	/*
	 * Only configure from profile if fg-cc-cv-threshold-mv is not
	 * defined in the charger device node.
	 */
	if (!of_find_property(chip->spmi->dev.of_node,
				"qcom,fg-cc-cv-threshold-mv", NULL)) {
		of_property_read_u32(profile_node,
				"qcom,fg-cc-cv-threshold-mv",
				&chip->cc_cv_threshold_mv);
	}

	data = of_get_property(profile_node, "qcom,fg-profile-data", &len);
	if (!data) {
		pr_err("no battery profile loaded\n");
		rc = 0;
		goto no_profile;
	}

	if (len != FG_PROFILE_LEN) {
		pr_err("battery profile incorrect size: %d\n", len);
		rc = -EINVAL;
		goto no_profile;
	}

	rc = of_property_read_string(profile_node, "qcom,battery-type",
					&batt_type_str);
	if (rc) {
		pr_err("Could not find battery data type: %d\n", rc);
		rc = 0;
		goto no_profile;
	}

	if (!chip->batt_profile)
		chip->batt_profile = devm_kzalloc(chip->dev,
				sizeof(char) * len, GFP_KERNEL);

	if (!chip->batt_profile) {
		pr_err("out of memory\n");
		rc = -ENOMEM;
		goto no_profile;
	}

	rc = fg_mem_read(chip, &reg, PROFILE_INTEGRITY_REG, 1, 0, 1);
	if (rc) {
		pr_err("failed to read profile integrity rc=%d\n", rc);
		goto no_profile;
	}

	rc = fg_mem_read(chip, chip->batt_profile, BATT_PROFILE_OFFSET,
			len, 0, 1);
	if (rc) {
		pr_err("failed to read profile rc=%d\n", rc);
		goto no_profile;
	}

	/* Check whether the charger is ready */
	if (!is_charger_available(chip))
		goto reschedule;

	/* Disable charging for a FG cycle before calculating vbat_in_range */
	if (!chip->charging_disabled) {
		rc = set_prop_enable_charging(chip, false);
		if (rc)
			pr_err("Failed to disable charging, rc=%d\n", rc);

		goto reschedule;
	}

	vbat_in_range = get_vbat_est_diff(chip)
			< settings[FG_MEM_VBAT_EST_DIFF].value * 1000;
	profiles_same = memcmp(chip->batt_profile, data,
					PROFILE_COMPARE_LEN) == 0;
	if (reg & PROFILE_INTEGRITY_BIT) {
		fg_cap_learning_load_data(chip);
		if (vbat_in_range && !fg_is_batt_empty(chip) && profiles_same) {
			if (fg_debug_mask & FG_STATUS)
				pr_info("Battery profiles same, using default\n");
			if (fg_est_dump)
				schedule_work(&chip->dump_sram);
			goto done;
		}
	} else {
		pr_info("Battery profile not same, clearing data\n");
		clear_cycle_counter(chip);
		chip->learning_data.learned_cc_uah = 0;
	}

	if (fg_est_dump)
		dump_sram(&chip->dump_sram);

	if ((fg_debug_mask & FG_STATUS) && !vbat_in_range)
		pr_info("Vbat out of range: v_current_pred: %d, v:%d\n",
				fg_data[FG_DATA_CPRED_VOLTAGE].value,
				fg_data[FG_DATA_VOLTAGE].value);

	if ((fg_debug_mask & FG_STATUS) && fg_is_batt_empty(chip))
		pr_info("battery empty\n");

	if ((fg_debug_mask & FG_STATUS) && !profiles_same)
		pr_info("profiles differ\n");

	if (fg_debug_mask & FG_STATUS) {
		pr_info("Using new profile\n");
		print_hex_dump(KERN_INFO, "FG: loaded profile: ",
				DUMP_PREFIX_NONE, 16, 1,
				chip->batt_profile, len, false);
	}

	if (chip->power_supply_registered)
		power_supply_changed(&chip->bms_psy);

	memcpy(chip->batt_profile, data, len);

	chip->batt_profile_len = len;

	if (fg_debug_mask & FG_STATUS)
		print_hex_dump(KERN_INFO, "FG: new profile: ",
				DUMP_PREFIX_NONE, 16, 1, chip->batt_profile,
				chip->batt_profile_len, false);

	rc = fg_do_restart(chip, true);
	if (rc) {
		pr_err("restart failed: %d\n", rc);
		goto no_profile;
	}

	/*
	 * Only configure from profile if thermal-coefficients is not
	 * defined in the FG device node.
	 */
	if (!of_find_property(chip->spmi->dev.of_node,
				"qcom,thermal-coefficients", NULL)) {
		data = of_get_property(profile_node,
				"qcom,thermal-coefficients", &len);
		if (data && len == THERMAL_COEFF_N_BYTES) {
			memcpy(chip->thermal_coefficients, data, len);
			rc = fg_mem_write(chip, chip->thermal_coefficients,
				THERMAL_COEFF_ADDR, THERMAL_COEFF_N_BYTES,
				THERMAL_COEFF_OFFSET, 0);
			if (rc)
				pr_err("spmi write failed addr:%03x, ret:%d\n",
						THERMAL_COEFF_ADDR, rc);
			else if (fg_debug_mask & FG_STATUS)
				pr_info("Battery thermal coefficients changed\n");
		}
	}

	if (chip->rconn_mohm > 0) {
		rc = fg_update_batt_rslow_settings(chip);
		if (rc)
			pr_err("Error in updating ESR, rc=%d\n", rc);
	}
done:
	if (chip->charging_disabled) {
		rc = set_prop_enable_charging(chip, true);
		if (rc)
			pr_err("Failed to enable charging, rc=%d\n", rc);
		else
			chip->charging_disabled = false;
	}

	if (fg_batt_type)
		chip->batt_type = fg_batt_type;
	else
		chip->batt_type = batt_type_str;

	if (chip->first_profile_loaded && fg_reset_on_lockup) {
		if (fg_debug_mask & FG_STATUS)
			pr_info("restoring SRAM registers\n");
		rc = fg_backup_sram_registers(chip, false);
		if (rc)
			pr_err("Couldn't restore sram registers\n");

		/* Read the cycle counter back from FG SRAM */
		if (chip->cyc_ctr.en)
			restore_cycle_counter(chip);
	}

	chip->first_profile_loaded = true;
	chip->profile_loaded = true;
	chip->battery_missing = is_battery_missing(chip);
	update_chg_iterm(chip);
	update_cc_cv_setpoint(chip);
	rc = populate_system_data(chip);
	if (rc) {
		pr_err("failed to read ocv properties=%d\n", rc);
		return rc;
	}
	estimate_battery_age(chip, &chip->actual_cap_uah);
	schedule_work(&chip->status_change_work);
	if (chip->power_supply_registered)
		power_supply_changed(&chip->bms_psy);
	fg_relax(&chip->profile_wakeup_source);
	pr_info("Battery SOC: %d, V: %duV\n", get_prop_capacity(chip),
		fg_data[FG_DATA_VOLTAGE].value);
	complete_all(&chip->fg_reset_done);
	return rc;
no_profile:
	if (chip->charging_disabled) {
		rc = set_prop_enable_charging(chip, true);
		if (rc)
			pr_err("Failed to enable charging, rc=%d\n", rc);
		else
			chip->charging_disabled = false;
	}

	if (chip->power_supply_registered)
		power_supply_changed(&chip->bms_psy);
	fg_relax(&chip->profile_wakeup_source);
	return rc;
reschedule:
	schedule_delayed_work(
		&chip->batt_profile_init,
		msecs_to_jiffies(BATTERY_PSY_WAIT_MS));
	cancel_delayed_work(&chip->update_sram_data);
	schedule_delayed_work(
		&chip->update_sram_data,
		msecs_to_jiffies(0));
	fg_relax(&chip->profile_wakeup_source);
	return 0;
}

static void check_empty_work(struct work_struct *work)
{
	struct fg_chip *chip = container_of(work,
				struct fg_chip,
				check_empty_work.work);
	bool vbatt_low_sts;
	int msoc;

	/* handle empty soc based on vbatt-low interrupt */
	if (chip->use_vbat_low_empty_soc) {
		if (fg_get_vbatt_status(chip, &vbatt_low_sts))
			goto out;

		msoc = get_monotonic_soc_raw(chip);

		if (fg_debug_mask & FG_STATUS)
			pr_info("Vbatt_low: %d, msoc: %d\n", vbatt_low_sts,
				msoc);
		if (vbatt_low_sts || (msoc == 0))
			chip->soc_empty = true;
		else
			chip->soc_empty = false;

		if (chip->power_supply_registered)
			power_supply_changed(&chip->bms_psy);

		if (!chip->vbat_low_irq_enabled) {
			enable_irq(chip->batt_irq[VBATT_LOW].irq);
			enable_irq_wake(chip->batt_irq[VBATT_LOW].irq);
			chip->vbat_low_irq_enabled = true;
		}
	} else if (fg_is_batt_empty(chip)) {
		if (fg_debug_mask & FG_STATUS)
			pr_info("EMPTY SOC high\n");
		chip->soc_empty = true;
		if (chip->power_supply_registered)
			power_supply_changed(&chip->bms_psy);
	}

out:
	fg_relax(&chip->empty_check_wakeup_source);
}

static void batt_profile_init(struct work_struct *work)
{
	struct fg_chip *chip = container_of(work,
				struct fg_chip,
				batt_profile_init.work);

	if (fg_batt_profile_init(chip))
		pr_err("failed to initialize profile\n");
}

static void sysfs_restart_work(struct work_struct *work)
{
	struct fg_chip *chip = container_of(work,
				struct fg_chip,
				sysfs_restart_work);
	int rc;

	rc = fg_do_restart(chip, false);
	if (rc)
		pr_err("fg restart failed: %d\n", rc);
	mutex_lock(&chip->sysfs_restart_lock);
	fg_restart = 0;
	mutex_unlock(&chip->sysfs_restart_lock);
}

#define SRAM_MONOTONIC_SOC_REG		0x574
#define SRAM_MONOTONIC_SOC_OFFSET	2
#define SRAM_RELEASE_TIMEOUT_MS		500
static void charge_full_work(struct work_struct *work)
{
	struct fg_chip *chip = container_of(work,
				struct fg_chip,
				charge_full_work);
	int rc;
	u8 buffer[3];
	int bsoc;
	int resume_soc_raw = FULL_SOC_RAW - settings[FG_MEM_RESUME_SOC].value;
	bool disable = false;
	u8 reg;

	if (chip->status != POWER_SUPPLY_STATUS_FULL) {
		if (fg_debug_mask & FG_STATUS)
			pr_info("battery not full: %d\n", chip->status);
		disable = true;
	}

	fg_mem_lock(chip);
	rc = fg_mem_read(chip, buffer, BATTERY_SOC_REG, 3, 1, 0);
	if (rc) {
		pr_err("Unable to read battery soc: %d\n", rc);
		goto out;
	}
	if (buffer[2] <= resume_soc_raw) {
		if (fg_debug_mask & FG_STATUS)
			pr_info("bsoc = 0x%02x <= resume = 0x%02x\n",
					buffer[2], resume_soc_raw);
		disable = true;
	}
	if (!disable)
		goto out;

	rc = fg_mem_write(chip, buffer, SOC_FULL_REG, 3,
			SOC_FULL_OFFSET, 0);
	if (rc) {
		pr_err("failed to write SOC_FULL rc=%d\n", rc);
		goto out;
	}
	/* force a full soc value into the monotonic in order to display 100 */
	buffer[0] = 0xFF;
	buffer[1] = 0xFF;
	rc = fg_mem_write(chip, buffer, SRAM_MONOTONIC_SOC_REG, 2,
			SRAM_MONOTONIC_SOC_OFFSET, 0);
	if (rc) {
		pr_err("failed to write SOC_FULL rc=%d\n", rc);
		goto out;
	}
	if (fg_debug_mask & FG_STATUS) {
		bsoc = buffer[0] | buffer[1] << 8 | buffer[2] << 16;
		pr_info("wrote %06x into soc full\n", bsoc);
	}
	fg_mem_release(chip);
	/*
	 * wait one cycle to make sure the soc is updated before clearing
	 * the soc mask bit
	 */
	fg_mem_lock(chip);
	fg_mem_read(chip, &reg, PROFILE_INTEGRITY_REG, 1, 0, 0);
out:
	fg_mem_release(chip);
	if (disable)
		chip->charge_full = false;
}

static void update_bcl_thresholds(struct fg_chip *chip)
{
	u8 data[4];
	u8 mh_offset = 0, lm_offset = 0;
	u16 address = 0;
	int ret = 0;

	address = settings[FG_MEM_BCL_MH_THRESHOLD].address;
	mh_offset = settings[FG_MEM_BCL_MH_THRESHOLD].offset;
	lm_offset = settings[FG_MEM_BCL_LM_THRESHOLD].offset;
	ret = fg_mem_read(chip, data, address, 4, 0, 1);
	if (ret)
		pr_err("Error reading BCL LM & MH threshold rc:%d\n", ret);
	else
		pr_debug("Old BCL LM threshold:%x MH threshold:%x\n",
			data[lm_offset], data[mh_offset]);
	BCL_MA_TO_ADC(settings[FG_MEM_BCL_MH_THRESHOLD].value, data[mh_offset]);
	BCL_MA_TO_ADC(settings[FG_MEM_BCL_LM_THRESHOLD].value, data[lm_offset]);

	ret = fg_mem_write(chip, data, address, 4, 0, 0);
	if (ret)
		pr_err("spmi write failed. addr:%03x, ret:%d\n",
			address, ret);
	else
		pr_debug("New BCL LM threshold:%x MH threshold:%x\n",
			data[lm_offset], data[mh_offset]);
}

static int disable_bcl_lpm(struct fg_chip *chip)
{
	u8 data[4];
	u8 lm_offset = 0;
	u16 address = 0;
	int rc = 0;

	address = settings[FG_MEM_BCL_LM_THRESHOLD].address;
	lm_offset = settings[FG_MEM_BCL_LM_THRESHOLD].offset;
	rc = fg_mem_read(chip, data, address, 4, 0, 1);
	if (rc) {
		pr_err("Error reading BCL LM & MH threshold rc:%d\n", rc);
		return rc;
	}
	pr_debug("Old BCL LM threshold:%x\n", data[lm_offset]);

	/* Put BCL always above LPM */
	BCL_MA_TO_ADC(0, data[lm_offset]);

	rc = fg_mem_write(chip, data, address, 4, 0, 0);
	if (rc)
		pr_err("spmi write failed. addr:%03x, rc:%d\n",
			address, rc);
	else
		pr_debug("New BCL LM threshold:%x\n", data[lm_offset]);

	return rc;
}

static void bcl_hi_power_work(struct work_struct *work)
{
	struct fg_chip *chip = container_of(work,
			struct fg_chip,
			bcl_hi_power_work);
	int rc;

	if (chip->bcl_lpm_disabled) {
		rc = disable_bcl_lpm(chip);
		if (rc)
			pr_err("failed to disable bcl low mode %d\n",
					rc);
	} else {
		update_bcl_thresholds(chip);
	}
}

#define VOLT_UV_TO_VOLTCMP8(volt_uv)	\
			((volt_uv - 2500000) / 9766)
static int update_irq_volt_empty(struct fg_chip *chip)
{
	u8 data;
	int volt_mv = settings[FG_MEM_IRQ_VOLT_EMPTY].value;

	data = (u8)VOLT_UV_TO_VOLTCMP8(volt_mv * 1000);

	if (fg_debug_mask & FG_STATUS)
		pr_info("voltage = %d, converted_raw = %04x\n", volt_mv, data);
	return fg_mem_write(chip, &data,
			settings[FG_MEM_IRQ_VOLT_EMPTY].address, 1,
			settings[FG_MEM_IRQ_VOLT_EMPTY].offset, 0);
}

static int update_cutoff_voltage(struct fg_chip *chip)
{
	u8 data[2];
	u16 converted_voltage_raw;
	s64 voltage_mv = settings[FG_MEM_CUTOFF_VOLTAGE].value;

	converted_voltage_raw = (s16)MICROUNITS_TO_ADC_RAW(voltage_mv * 1000);
	data[0] = cpu_to_le16(converted_voltage_raw) & 0xFF;
	data[1] = cpu_to_le16(converted_voltage_raw) >> 8;

	if (fg_debug_mask & FG_STATUS)
		pr_info("voltage = %lld, converted_raw = %04x, data = %02x %02x\n",
			voltage_mv, converted_voltage_raw, data[0], data[1]);
	return fg_mem_write(chip, data, settings[FG_MEM_CUTOFF_VOLTAGE].address,
				2, settings[FG_MEM_CUTOFF_VOLTAGE].offset, 0);
}

static int update_iterm(struct fg_chip *chip)
{
	u8 data[2];
	u16 converted_current_raw;
	s64 current_ma = -settings[FG_MEM_TERM_CURRENT].value;

	converted_current_raw = (s16)MICROUNITS_TO_ADC_RAW(current_ma * 1000);
	data[0] = cpu_to_le16(converted_current_raw) & 0xFF;
	data[1] = cpu_to_le16(converted_current_raw) >> 8;

	if (fg_debug_mask & FG_STATUS)
		pr_info("current = %lld, converted_raw = %04x, data = %02x %02x\n",
			current_ma, converted_current_raw, data[0], data[1]);
	return fg_mem_write(chip, data, settings[FG_MEM_TERM_CURRENT].address,
				2, settings[FG_MEM_TERM_CURRENT].offset, 0);
}

#define OF_READ_SETTING(type, qpnp_dt_property, retval, optional)	\
do {									\
	if (retval)							\
		break;							\
									\
	retval = of_property_read_u32(chip->spmi->dev.of_node,		\
					"qcom," qpnp_dt_property,	\
					&settings[type].value);		\
									\
	if ((retval == -EINVAL) && optional)				\
		retval = 0;						\
	else if (retval)						\
		pr_err("Error reading " #qpnp_dt_property		\
				" property rc = %d\n", rc);		\
} while (0)

#define OF_READ_PROPERTY(store, qpnp_dt_property, retval, default_val)	\
do {									\
	if (retval)							\
		break;							\
									\
	retval = of_property_read_u32(chip->spmi->dev.of_node,		\
					"qcom," qpnp_dt_property,	\
					&store);			\
									\
	if (retval == -EINVAL) {					\
		retval = 0;						\
		store = default_val;					\
	} else if (retval) {						\
		pr_err("Error reading " #qpnp_dt_property		\
				" property rc = %d\n", rc);		\
	}								\
} while (0)

static int fg_dischg_gain_dt_init(struct fg_chip *chip)
{
	struct device_node *node = chip->spmi->dev.of_node;
	struct property *prop;
	int i, rc = 0;
	size_t size;

	prop = of_find_property(node, "qcom,fg-dischg-voltage-gain-soc",
			NULL);
	if (!prop) {
		pr_err("qcom-fg-dischg-voltage-gain-soc not specified\n");
		goto out;
	}

	size = prop->length / sizeof(u32);
	if (size != VOLT_GAIN_MAX) {
		pr_err("Voltage gain SOC specified is of incorrect size\n");
		goto out;
	}

	rc = of_property_read_u32_array(node,
		"qcom,fg-dischg-voltage-gain-soc", chip->dischg_gain.soc, size);
	if (rc < 0) {
		pr_err("Reading qcom-fg-dischg-voltage-gain-soc failed, rc=%d\n",
			rc);
		goto out;
	}

	for (i = 0; i < VOLT_GAIN_MAX; i++) {
		if (chip->dischg_gain.soc[i] < 0 ||
				chip->dischg_gain.soc[i] > 100) {
			pr_err("Incorrect dischg-voltage-gain-soc\n");
			goto out;
		}
	}

	prop = of_find_property(node, "qcom,fg-dischg-med-voltage-gain",
			NULL);
	if (!prop) {
		pr_err("qcom-fg-dischg-med-voltage-gain not specified\n");
		goto out;
	}

	size = prop->length / sizeof(u32);
	if (size != VOLT_GAIN_MAX) {
		pr_err("med-voltage-gain specified is of incorrect size\n");
		goto out;
	}

	rc = of_property_read_u32_array(node,
		"qcom,fg-dischg-med-voltage-gain", chip->dischg_gain.medc_gain,
		size);
	if (rc < 0) {
		pr_err("Reading qcom-fg-dischg-med-voltage-gain failed, rc=%d\n",
			rc);
		goto out;
	}

	prop = of_find_property(node, "qcom,fg-dischg-high-voltage-gain",
			NULL);
	if (!prop) {
		pr_err("qcom-fg-dischg-high-voltage-gain not specified\n");
		goto out;
	}

	size = prop->length / sizeof(u32);
	if (size != VOLT_GAIN_MAX) {
		pr_err("high-voltage-gain specified is of incorrect size\n");
		goto out;
	}

	rc = of_property_read_u32_array(node,
		"qcom,fg-dischg-high-voltage-gain",
		chip->dischg_gain.highc_gain, size);
	if (rc < 0) {
		pr_err("Reading qcom-fg-dischg-high-voltage-gain failed, rc=%d\n",
			rc);
		goto out;
	}

	if (fg_debug_mask & FG_STATUS) {
		for (i = 0; i < VOLT_GAIN_MAX; i++)
			pr_info("SOC:%d MedC_Gain:%d HighC_Gain: %d\n",
				chip->dischg_gain.soc[i],
				chip->dischg_gain.medc_gain[i],
				chip->dischg_gain.highc_gain[i]);
	}
	return 0;
out:
	chip->dischg_gain.enable = false;
	return rc;
}

#define DEFAULT_EVALUATION_CURRENT_MA	1000
static int fg_of_init(struct fg_chip *chip)
{
	int rc = 0, sense_type, len = 0;
	const char *data;
	struct device_node *node = chip->spmi->dev.of_node;
	u32 temp[2] = {0};

	OF_READ_SETTING(FG_MEM_SOFT_HOT, "warm-bat-decidegc", rc, 1);
	OF_READ_SETTING(FG_MEM_SOFT_COLD, "cool-bat-decidegc", rc, 1);
	OF_READ_SETTING(FG_MEM_HARD_HOT, "hot-bat-decidegc", rc, 1);
	OF_READ_SETTING(FG_MEM_HARD_COLD, "cold-bat-decidegc", rc, 1);

	if (of_find_property(node, "qcom,cold-hot-jeita-hysteresis", NULL)) {
		int hard_hot = 0, soft_hot = 0, hard_cold = 0, soft_cold = 0;

		rc = of_property_read_u32_array(node,
			"qcom,cold-hot-jeita-hysteresis", temp, 2);
		if (rc) {
			pr_err("Error reading cold-hot-jeita-hysteresis rc=%d\n",
				rc);
			return rc;
		}

		chip->jeita_hysteresis_support = true;
		chip->cold_hysteresis = temp[0];
		chip->hot_hysteresis = temp[1];
		hard_hot = settings[FG_MEM_HARD_HOT].value;
		soft_hot = settings[FG_MEM_SOFT_HOT].value;
		hard_cold = settings[FG_MEM_HARD_COLD].value;
		soft_cold = settings[FG_MEM_SOFT_COLD].value;
		if (((hard_hot - chip->hot_hysteresis) < soft_hot) ||
			((hard_cold + chip->cold_hysteresis) > soft_cold)) {
			chip->jeita_hysteresis_support = false;
			pr_err("invalid hysteresis: hot_hysterresis = %d cold_hysteresis = %d\n",
				chip->hot_hysteresis, chip->cold_hysteresis);
		} else {
			pr_debug("cold_hysteresis = %d, hot_hysteresis = %d\n",
				chip->cold_hysteresis, chip->hot_hysteresis);
		}
	}

	OF_READ_SETTING(FG_MEM_BCL_LM_THRESHOLD, "bcl-lm-threshold-ma",
		rc, 1);
	OF_READ_SETTING(FG_MEM_BCL_MH_THRESHOLD, "bcl-mh-threshold-ma",
		rc, 1);
	OF_READ_SETTING(FG_MEM_TERM_CURRENT, "fg-iterm-ma", rc, 1);
	OF_READ_SETTING(FG_MEM_CHG_TERM_CURRENT, "fg-chg-iterm-ma", rc, 1);
	OF_READ_SETTING(FG_MEM_CUTOFF_VOLTAGE, "fg-cutoff-voltage-mv", rc, 1);
	data = of_get_property(chip->spmi->dev.of_node,
			"qcom,thermal-coefficients", &len);
	if (data && len == THERMAL_COEFF_N_BYTES) {
		memcpy(chip->thermal_coefficients, data, len);
		chip->use_thermal_coefficients = true;
	}
	OF_READ_SETTING(FG_MEM_RESUME_SOC, "resume-soc", rc, 1);
	settings[FG_MEM_RESUME_SOC].value =
		DIV_ROUND_CLOSEST(settings[FG_MEM_RESUME_SOC].value
				* FULL_SOC_RAW, FULL_CAPACITY);
	OF_READ_SETTING(FG_MEM_RESUME_SOC, "resume-soc-raw", rc, 1);
	OF_READ_SETTING(FG_MEM_IRQ_VOLT_EMPTY, "irq-volt-empty-mv", rc, 1);
	OF_READ_SETTING(FG_MEM_VBAT_EST_DIFF, "vbat-estimate-diff-mv", rc, 1);
	OF_READ_SETTING(FG_MEM_DELTA_SOC, "fg-delta-soc", rc, 1);
	OF_READ_SETTING(FG_MEM_BATT_LOW, "fg-vbatt-low-threshold", rc, 1);
	OF_READ_SETTING(FG_MEM_THERM_DELAY, "fg-therm-delay-us", rc, 1);
	OF_READ_PROPERTY(chip->learning_data.max_increment,
			"cl-max-increment-deciperc", rc, 5);
	OF_READ_PROPERTY(chip->learning_data.max_decrement,
			"cl-max-decrement-deciperc", rc, 100);
	OF_READ_PROPERTY(chip->learning_data.max_temp,
			"cl-max-temp-decidegc", rc, 450);
	OF_READ_PROPERTY(chip->learning_data.min_temp,
			"cl-min-temp-decidegc", rc, 150);
	OF_READ_PROPERTY(chip->learning_data.max_start_soc,
			"cl-max-start-capacity", rc, 15);
	OF_READ_PROPERTY(chip->learning_data.vbat_est_thr_uv,
			"cl-vbat-est-thr-uv", rc, 40000);
	OF_READ_PROPERTY(chip->learning_data.max_cap_limit,
			"cl-max-limit-deciperc", rc, 0);
	OF_READ_PROPERTY(chip->learning_data.min_cap_limit,
			"cl-min-limit-deciperc", rc, 0);
	OF_READ_PROPERTY(chip->evaluation_current,
			"aging-eval-current-ma", rc,
			DEFAULT_EVALUATION_CURRENT_MA);
	OF_READ_PROPERTY(chip->cc_cv_threshold_mv,
			"fg-cc-cv-threshold-mv", rc, 0);
	if (of_property_read_bool(chip->spmi->dev.of_node,
				"qcom,capacity-learning-on"))
		chip->batt_aging_mode = FG_AGING_CC;
	else if (of_property_read_bool(chip->spmi->dev.of_node,
				"qcom,capacity-estimation-on"))
		chip->batt_aging_mode = FG_AGING_ESR;
	else
		chip->batt_aging_mode = FG_AGING_NONE;
	if (chip->batt_aging_mode == FG_AGING_CC) {
		chip->learning_data.feedback_on = of_property_read_bool(
					chip->spmi->dev.of_node,
					"qcom,capacity-learning-feedback");
	}
	if (fg_debug_mask & FG_AGING)
		pr_info("battery aging mode: %d\n", chip->batt_aging_mode);

	/* Get the use-otp-profile property */
	chip->use_otp_profile = of_property_read_bool(
			chip->spmi->dev.of_node,
			"qcom,use-otp-profile");
	chip->hold_soc_while_full = of_property_read_bool(
			chip->spmi->dev.of_node,
			"qcom,hold-soc-while-full");

	sense_type = of_property_read_bool(chip->spmi->dev.of_node,
					"qcom,ext-sense-type");
	if (rc == 0) {
		if (fg_sense_type < 0)
			fg_sense_type = sense_type;

		if (fg_debug_mask & FG_STATUS) {
			if (fg_sense_type == INTERNAL_CURRENT_SENSE)
				pr_info("Using internal sense\n");
			else if (fg_sense_type == EXTERNAL_CURRENT_SENSE)
				pr_info("Using external sense\n");
			else
				pr_info("Using default sense\n");
		}
	} else {
		rc = 0;
	}

	chip->bad_batt_detection_en = of_property_read_bool(node,
				"qcom,bad-battery-detection-enable");

	chip->sw_rbias_ctrl = of_property_read_bool(node,
				"qcom,sw-rbias-control");

	chip->cyc_ctr.en = of_property_read_bool(node,
				"qcom,cycle-counter-en");
	if (chip->cyc_ctr.en)
		chip->cyc_ctr.id = 1;

	chip->esr_pulse_tune_en = of_property_read_bool(node,
					"qcom,esr-pulse-tuning-en");

	chip->soc_slope_limiter_en = of_property_read_bool(node,
					"qcom,fg-control-slope-limiter");
	if (chip->soc_slope_limiter_en) {
		OF_READ_PROPERTY(chip->slope_limit_temp,
			"fg-slope-limit-temp-threshold", rc,
			SLOPE_LIMIT_TEMP_THRESHOLD);

		OF_READ_PROPERTY(chip->slope_limit_coeffs[LOW_TEMP_CHARGE],
			"fg-slope-limit-low-temp-chg", rc,
			SLOPE_LIMIT_LOW_TEMP_CHG);

		OF_READ_PROPERTY(chip->slope_limit_coeffs[HIGH_TEMP_CHARGE],
			"fg-slope-limit-high-temp-chg", rc,
			SLOPE_LIMIT_HIGH_TEMP_CHG);

		OF_READ_PROPERTY(chip->slope_limit_coeffs[LOW_TEMP_DISCHARGE],
			"fg-slope-limit-low-temp-dischg", rc,
			SLOPE_LIMIT_LOW_TEMP_DISCHG);

		OF_READ_PROPERTY(chip->slope_limit_coeffs[HIGH_TEMP_DISCHARGE],
			"fg-slope-limit-high-temp-dischg", rc,
			SLOPE_LIMIT_HIGH_TEMP_DISCHG);

		if (fg_debug_mask & FG_STATUS)
			pr_info("slope-limiter, temp: %d coeffs: [%d %d %d %d]\n",
				chip->slope_limit_temp,
				chip->slope_limit_coeffs[LOW_TEMP_CHARGE],
				chip->slope_limit_coeffs[HIGH_TEMP_CHARGE],
				chip->slope_limit_coeffs[LOW_TEMP_DISCHARGE],
				chip->slope_limit_coeffs[HIGH_TEMP_DISCHARGE]);
	}

	OF_READ_PROPERTY(chip->rconn_mohm, "fg-rconn-mohm", rc, 0);

	chip->dischg_gain.enable = of_property_read_bool(node,
					"qcom,fg-dischg-voltage-gain-ctrl");
	if (chip->dischg_gain.enable) {
		rc = fg_dischg_gain_dt_init(chip);
		if (rc) {
			pr_err("Error in reading dischg_gain parameters, rc=%d\n",
				rc);
			rc = 0;
		}
	}

	chip->use_vbat_low_empty_soc = of_property_read_bool(node,
					"qcom,fg-use-vbat-low-empty-soc");

	OF_READ_PROPERTY(chip->batt_temp_low_limit,
			"fg-batt-temp-low-limit", rc, BATT_TEMP_LOW_LIMIT);

	OF_READ_PROPERTY(chip->batt_temp_high_limit,
			"fg-batt-temp-high-limit", rc, BATT_TEMP_HIGH_LIMIT);

	if (fg_debug_mask & FG_STATUS)
		pr_info("batt-temp-low_limit: %d batt-temp-high_limit: %d\n",
			chip->batt_temp_low_limit, chip->batt_temp_high_limit);

	return rc;
}

static int fg_init_irqs(struct fg_chip *chip)
{
	int rc = 0;
	struct resource *resource;
	struct spmi_resource *spmi_resource;
	u8 subtype;
	struct spmi_device *spmi = chip->spmi;

	spmi_for_each_container_dev(spmi_resource, spmi) {
		if (!spmi_resource) {
			pr_err("fg: spmi resource absent\n");
			return rc;
		}

		resource = spmi_get_resource(spmi, spmi_resource,
						IORESOURCE_MEM, 0);
		if (!(resource && resource->start)) {
			pr_err("node %s IO resource absent!\n",
				spmi->dev.of_node->full_name);
			return rc;
		}

		if ((resource->start == chip->vbat_adc_addr) ||
				(resource->start == chip->ibat_adc_addr) ||
				(resource->start == chip->tp_rev_addr))
			continue;

		rc = fg_read(chip, &subtype,
				resource->start + REG_OFFSET_PERP_SUBTYPE, 1);
		if (rc) {
			pr_err("Peripheral subtype read failed rc=%d\n", rc);
			return rc;
		}

		switch (subtype) {
		case FG_SOC:
			chip->soc_irq[FULL_SOC].irq = spmi_get_irq_byname(
					chip->spmi, spmi_resource, "full-soc");
			if (chip->soc_irq[FULL_SOC].irq < 0) {
				pr_err("Unable to get full-soc irq\n");
				return rc;
			}
			chip->soc_irq[EMPTY_SOC].irq = spmi_get_irq_byname(
					chip->spmi, spmi_resource, "empty-soc");
			if (chip->soc_irq[EMPTY_SOC].irq < 0) {
				pr_err("Unable to get empty-soc irq\n");
				return rc;
			}
			chip->soc_irq[DELTA_SOC].irq = spmi_get_irq_byname(
					chip->spmi, spmi_resource, "delta-soc");
			if (chip->soc_irq[DELTA_SOC].irq < 0) {
				pr_err("Unable to get delta-soc irq\n");
				return rc;
			}
			chip->soc_irq[FIRST_EST_DONE].irq = spmi_get_irq_byname(
				chip->spmi, spmi_resource, "first-est-done");
			if (chip->soc_irq[FIRST_EST_DONE].irq < 0) {
				pr_err("Unable to get first-est-done irq\n");
				return rc;
			}

			rc = devm_request_irq(chip->dev,
				chip->soc_irq[FULL_SOC].irq,
				fg_soc_irq_handler, IRQF_TRIGGER_RISING,
				"full-soc", chip);
			if (rc < 0) {
				pr_err("Can't request %d full-soc: %d\n",
					chip->soc_irq[FULL_SOC].irq, rc);
				return rc;
			}

			if (!chip->use_vbat_low_empty_soc) {
				rc = devm_request_irq(chip->dev,
					chip->soc_irq[EMPTY_SOC].irq,
					fg_empty_soc_irq_handler,
					IRQF_TRIGGER_RISING |
					IRQF_TRIGGER_FALLING,
					"empty-soc", chip);
				if (rc < 0) {
					pr_err("Can't request %d empty-soc: %d\n",
						chip->soc_irq[EMPTY_SOC].irq,
						rc);
					return rc;
				}
			}

			rc = devm_request_irq(chip->dev,
				chip->soc_irq[DELTA_SOC].irq,
				fg_soc_irq_handler, IRQF_TRIGGER_RISING,
				"delta-soc", chip);
			if (rc < 0) {
				pr_err("Can't request %d delta-soc: %d\n",
					chip->soc_irq[DELTA_SOC].irq, rc);
				return rc;
			}
			rc = devm_request_irq(chip->dev,
				chip->soc_irq[FIRST_EST_DONE].irq,
				fg_first_soc_irq_handler, IRQF_TRIGGER_RISING,
				"first-est-done", chip);
			if (rc < 0) {
				pr_err("Can't request %d delta-soc: %d\n",
					chip->soc_irq[FIRST_EST_DONE].irq, rc);
				return rc;
			}

			enable_irq_wake(chip->soc_irq[DELTA_SOC].irq);
			enable_irq_wake(chip->soc_irq[FULL_SOC].irq);
			if (!chip->use_vbat_low_empty_soc)
				enable_irq_wake(chip->soc_irq[EMPTY_SOC].irq);
			break;
		case FG_MEMIF:
			chip->mem_irq[FG_MEM_AVAIL].irq = spmi_get_irq_byname(
					chip->spmi, spmi_resource, "mem-avail");
			if (chip->mem_irq[FG_MEM_AVAIL].irq < 0) {
				pr_err("Unable to get mem-avail irq\n");
				return rc;
			}
			rc = devm_request_irq(chip->dev,
					chip->mem_irq[FG_MEM_AVAIL].irq,
					fg_mem_avail_irq_handler,
					IRQF_TRIGGER_RISING |
					IRQF_TRIGGER_FALLING,
					"mem-avail", chip);
			if (rc < 0) {
				pr_err("Can't request %d mem-avail: %d\n",
					chip->mem_irq[FG_MEM_AVAIL].irq, rc);
				return rc;
			}
			break;
		case FG_BATT:
			chip->batt_irq[BATT_MISSING].irq = spmi_get_irq_byname(
					chip->spmi, spmi_resource,
					"batt-missing");
			if (chip->batt_irq[BATT_MISSING].irq < 0) {
				pr_err("Unable to get batt-missing irq\n");
				rc = -EINVAL;
				return rc;
			}
			rc = devm_request_threaded_irq(chip->dev,
					chip->batt_irq[BATT_MISSING].irq,
					NULL,
					fg_batt_missing_irq_handler,
					IRQF_TRIGGER_RISING |
					IRQF_TRIGGER_FALLING |
					IRQF_ONESHOT,
					"batt-missing", chip);
			if (rc < 0) {
				pr_err("Can't request %d batt-missing: %d\n",
					chip->batt_irq[BATT_MISSING].irq, rc);
				return rc;
			}
			chip->batt_irq[VBATT_LOW].irq = spmi_get_irq_byname(
					chip->spmi, spmi_resource,
					"vbatt-low");
			if (chip->batt_irq[VBATT_LOW].irq < 0) {
				pr_err("Unable to get vbatt-low irq\n");
				rc = -EINVAL;
				return rc;
			}
			rc = devm_request_irq(chip->dev,
					chip->batt_irq[VBATT_LOW].irq,
					fg_vbatt_low_handler,
					IRQF_TRIGGER_RISING |
					IRQF_TRIGGER_FALLING,
					"vbatt-low", chip);
			if (rc < 0) {
				pr_err("Can't request %d vbatt-low: %d\n",
					chip->batt_irq[VBATT_LOW].irq, rc);
				return rc;
			}
			if (chip->use_vbat_low_empty_soc) {
				enable_irq_wake(chip->batt_irq[VBATT_LOW].irq);
				chip->vbat_low_irq_enabled = true;
			} else {
				disable_irq_nosync(
					chip->batt_irq[VBATT_LOW].irq);
				chip->vbat_low_irq_enabled = false;
			}
			break;
		case FG_ADC:
			break;
		default:
			pr_err("subtype %d\n", subtype);
			return -EINVAL;
		}
	}

	chip->irqs_enabled = true;
	return rc;
}

static void fg_cancel_all_works(struct fg_chip *chip)
{
	cancel_delayed_work_sync(&chip->update_sram_data);
	cancel_delayed_work_sync(&chip->update_temp_work);
	cancel_delayed_work_sync(&chip->update_jeita_setting);
	cancel_delayed_work_sync(&chip->check_empty_work);
	cancel_delayed_work_sync(&chip->batt_profile_init);
	alarm_try_to_cancel(&chip->fg_cap_learning_alarm);
	if (!chip->ima_error_handling)
		cancel_work_sync(&chip->ima_error_recovery_work);
	cancel_work_sync(&chip->rslow_comp_work);
	cancel_work_sync(&chip->set_resume_soc_work);
	cancel_work_sync(&chip->fg_cap_learning_work);
	cancel_work_sync(&chip->dump_sram);
	cancel_work_sync(&chip->status_change_work);
	cancel_work_sync(&chip->cycle_count_work);
	cancel_work_sync(&chip->update_esr_work);
	cancel_work_sync(&chip->sysfs_restart_work);
	cancel_work_sync(&chip->gain_comp_work);
	cancel_work_sync(&chip->init_work);
	cancel_work_sync(&chip->charge_full_work);
	cancel_work_sync(&chip->bcl_hi_power_work);
	cancel_work_sync(&chip->esr_extract_config_work);
	cancel_work_sync(&chip->slope_limiter_work);
	cancel_work_sync(&chip->dischg_gain_work);
}

static void fg_cleanup(struct fg_chip *chip)
{
	fg_cancel_all_works(chip);
	power_supply_unregister(&chip->bms_psy);
	mutex_destroy(&chip->rslow_comp.lock);
	mutex_destroy(&chip->rw_lock);
	mutex_destroy(&chip->cyc_ctr.lock);
	mutex_destroy(&chip->learning_data.learning_lock);
	mutex_destroy(&chip->sysfs_restart_lock);
	mutex_destroy(&chip->ima_recovery_lock);
	wakeup_source_trash(&chip->resume_soc_wakeup_source.source);
	wakeup_source_trash(&chip->empty_check_wakeup_source.source);
	wakeup_source_trash(&chip->memif_wakeup_source.source);
	wakeup_source_trash(&chip->profile_wakeup_source.source);
	wakeup_source_trash(&chip->update_temp_wakeup_source.source);
	wakeup_source_trash(&chip->update_sram_wakeup_source.source);
	wakeup_source_trash(&chip->gain_comp_wakeup_source.source);
	wakeup_source_trash(&chip->capacity_learning_wakeup_source.source);
	wakeup_source_trash(&chip->esr_extract_wakeup_source.source);
	wakeup_source_trash(&chip->slope_limit_wakeup_source.source);
	wakeup_source_trash(&chip->dischg_gain_wakeup_source.source);
	wakeup_source_trash(&chip->fg_reset_wakeup_source.source);
}

static int fg_remove(struct spmi_device *spmi)
{
	struct fg_chip *chip = dev_get_drvdata(&spmi->dev);

	fg_cleanup(chip);
	dev_set_drvdata(&spmi->dev, NULL);
	return 0;
}

static int fg_memif_data_open(struct inode *inode, struct file *file)
{
	struct fg_log_buffer *log;
	struct fg_trans *trans;
	u8 *data_buf;

	size_t logbufsize = SZ_4K;
	size_t databufsize = SZ_4K;

	if (!dbgfs_data.chip) {
		pr_err("Not initialized data\n");
		return -EINVAL;
	}

	/* Per file "transaction" data */
	trans = kzalloc(sizeof(*trans), GFP_KERNEL);
	if (!trans) {
		pr_err("Unable to allocate memory for transaction data\n");
		return -ENOMEM;
	}

	/* Allocate log buffer */
	log = kzalloc(logbufsize, GFP_KERNEL);

	if (!log) {
		kfree(trans);
		pr_err("Unable to allocate memory for log buffer\n");
		return -ENOMEM;
	}

	log->rpos = 0;
	log->wpos = 0;
	log->len = logbufsize - sizeof(*log);

	/* Allocate data buffer */
	data_buf = kzalloc(databufsize, GFP_KERNEL);

	if (!data_buf) {
		kfree(trans);
		kfree(log);
		pr_err("Unable to allocate memory for data buffer\n");
		return -ENOMEM;
	}

	trans->log = log;
	trans->data = data_buf;
	trans->cnt = dbgfs_data.cnt;
	trans->addr = dbgfs_data.addr;
	trans->chip = dbgfs_data.chip;
	trans->offset = trans->addr;

	file->private_data = trans;
	return 0;
}

static int fg_memif_dfs_close(struct inode *inode, struct file *file)
{
	struct fg_trans *trans = file->private_data;

	if (trans && trans->log && trans->data) {
		file->private_data = NULL;
		kfree(trans->log);
		kfree(trans->data);
		kfree(trans);
	}

	return 0;
}

/**
 * print_to_log: format a string and place into the log buffer
 * @log: The log buffer to place the result into.
 * @fmt: The format string to use.
 * @...: The arguments for the format string.
 *
 * The return value is the number of characters written to @log buffer
 * not including the trailing '\0'.
 */
static int print_to_log(struct fg_log_buffer *log, const char *fmt, ...)
{
	va_list args;
	int cnt;
	char *buf = &log->data[log->wpos];
	size_t size = log->len - log->wpos;

	va_start(args, fmt);
	cnt = vscnprintf(buf, size, fmt, args);
	va_end(args);

	log->wpos += cnt;
	return cnt;
}

/**
 * write_next_line_to_log: Writes a single "line" of data into the log buffer
 * @trans: Pointer to SRAM transaction data.
 * @offset: SRAM address offset to start reading from.
 * @pcnt: Pointer to 'cnt' variable.  Indicates the number of bytes to read.
 *
 * The 'offset' is a 12-bit SRAM address.
 *
 * On a successful read, the pcnt is decremented by the number of data
 * bytes read from the SRAM.  When the cnt reaches 0, all requested bytes have
 * been read.
 */
static int
write_next_line_to_log(struct fg_trans *trans, int offset, size_t *pcnt)
{
	int i, j;
	u8 data[ITEMS_PER_LINE];
	struct fg_log_buffer *log = trans->log;

	int cnt = 0;
	int padding = offset % ITEMS_PER_LINE;
	int items_to_read = min(ARRAY_SIZE(data) - padding, *pcnt);
	int items_to_log = min(ITEMS_PER_LINE, padding + items_to_read);

	/* Buffer needs enough space for an entire line */
	if ((log->len - log->wpos) < MAX_LINE_LENGTH)
		goto done;

	memcpy(data, trans->data + (offset - trans->addr), items_to_read);

	*pcnt -= items_to_read;

	/* Each line starts with the aligned offset (12-bit address) */
	cnt = print_to_log(log, "%3.3X ", offset & 0xfff);
	if (cnt == 0)
		goto done;

	/* If the offset is unaligned, add padding to right justify items */
	for (i = 0; i < padding; ++i) {
		cnt = print_to_log(log, "-- ");
		if (cnt == 0)
			goto done;
	}

	/* Log the data items */
	for (j = 0; i < items_to_log; ++i, ++j) {
		cnt = print_to_log(log, "%2.2X ", data[j]);
		if (cnt == 0)
			goto done;
	}

	/* If the last character was a space, then replace it with a newline */
	if (log->wpos > 0 && log->data[log->wpos - 1] == ' ')
		log->data[log->wpos - 1] = '\n';

done:
	return cnt;
}

/**
 * get_log_data - reads data from SRAM and saves to the log buffer
 * @trans: Pointer to SRAM transaction data.
 *
 * Returns the number of "items" read or SPMI error code for read failures.
 */
static int get_log_data(struct fg_trans *trans)
{
	int cnt, rc;
	int last_cnt;
	int items_read;
	int total_items_read = 0;
	u32 offset = trans->offset;
	size_t item_cnt = trans->cnt;
	struct fg_log_buffer *log = trans->log;

	if (item_cnt == 0)
		return 0;

	if (item_cnt > SZ_4K) {
		pr_err("Reading too many bytes\n");
		return -EINVAL;
	}

	rc = fg_mem_read(trans->chip, trans->data,
			trans->addr, trans->cnt, 0, 0);
	if (rc) {
		pr_err("dump failed: rc = %d\n", rc);
		return rc;
	}
	/* Reset the log buffer 'pointers' */
	log->wpos = log->rpos = 0;

	/* Keep reading data until the log is full */
	do {
		last_cnt = item_cnt;
		cnt = write_next_line_to_log(trans, offset, &item_cnt);
		items_read = last_cnt - item_cnt;
		offset += items_read;
		total_items_read += items_read;
	} while (cnt && item_cnt > 0);

	/* Adjust the transaction offset and count */
	trans->cnt = item_cnt;
	trans->offset += total_items_read;

	return total_items_read;
}

/**
 * fg_memif_dfs_reg_read: reads value(s) from SRAM and fills user's buffer a
 *  byte array (coded as string)
 * @file: file pointer
 * @buf: where to put the result
 * @count: maximum space available in @buf
 * @ppos: starting position
 * @return number of user bytes read, or negative error value
 */
static ssize_t fg_memif_dfs_reg_read(struct file *file, char __user *buf,
	size_t count, loff_t *ppos)
{
	struct fg_trans *trans = file->private_data;
	struct fg_log_buffer *log = trans->log;
	size_t ret;
	size_t len;

	/* Is the the log buffer empty */
	if (log->rpos >= log->wpos) {
		if (get_log_data(trans) <= 0)
			return 0;
	}

	len = min(count, log->wpos - log->rpos);

	ret = copy_to_user(buf, &log->data[log->rpos], len);
	if (ret == len) {
		pr_err("error copy sram register values to user\n");
		return -EFAULT;
	}

	/* 'ret' is the number of bytes not copied */
	len -= ret;

	*ppos += len;
	log->rpos += len;
	return len;
}

/**
 * fg_memif_dfs_reg_write: write user's byte array (coded as string) to SRAM.
 * @file: file pointer
 * @buf: user data to be written.
 * @count: maximum space available in @buf
 * @ppos: starting position
 * @return number of user byte written, or negative error value
 */
static ssize_t fg_memif_dfs_reg_write(struct file *file, const char __user *buf,
			size_t count, loff_t *ppos)
{
	int bytes_read;
	int data;
	int pos = 0;
	int cnt = 0;
	u8  *values;
	size_t ret = 0;

	struct fg_trans *trans = file->private_data;
	u32 offset = trans->offset;

	/* Make a copy of the user data */
	char *kbuf = kmalloc(count + 1, GFP_KERNEL);
	if (!kbuf)
		return -ENOMEM;

	ret = copy_from_user(kbuf, buf, count);
	if (ret == count) {
		pr_err("failed to copy data from user\n");
		ret = -EFAULT;
		goto free_buf;
	}

	count -= ret;
	*ppos += count;
	kbuf[count] = '\0';

	/* Override the text buffer with the raw data */
	values = kbuf;

	/* Parse the data in the buffer.  It should be a string of numbers */
	while (sscanf(kbuf + pos, "%i%n", &data, &bytes_read) == 1) {
		pos += bytes_read;
		values[cnt++] = data & 0xff;
	}

	if (!cnt)
		goto free_buf;

	pr_info("address %x, count %d\n", offset, cnt);
	/* Perform the write(s) */

	ret = fg_mem_write(trans->chip, values, offset,
				cnt, 0, 0);
	if (ret) {
		pr_err("SPMI write failed, err = %zu\n", ret);
	} else {
		ret = count;
		trans->offset += cnt > 4 ? 4 : cnt;
	}

free_buf:
	kfree(kbuf);
	return ret;
}

static const struct file_operations fg_memif_dfs_reg_fops = {
	.open		= fg_memif_data_open,
	.release	= fg_memif_dfs_close,
	.read		= fg_memif_dfs_reg_read,
	.write		= fg_memif_dfs_reg_write,
};

/**
 * fg_dfs_create_fs: create debugfs file system.
 * @return pointer to root directory or NULL if failed to create fs
 */
static struct dentry *fg_dfs_create_fs(void)
{
	struct dentry *root, *file;

	pr_debug("Creating FG_MEM debugfs file-system\n");
	root = debugfs_create_dir(DFS_ROOT_NAME, NULL);
	if (IS_ERR_OR_NULL(root)) {
		pr_err("Error creating top level directory err:%ld",
			(long)root);
		if (PTR_ERR(root) == -ENODEV)
			pr_err("debugfs is not enabled in the kernel");
		return NULL;
	}

	dbgfs_data.help_msg.size = strlen(dbgfs_data.help_msg.data);

	file = debugfs_create_blob("help", S_IRUGO, root, &dbgfs_data.help_msg);
	if (!file) {
		pr_err("error creating help entry\n");
		goto err_remove_fs;
	}
	return root;

err_remove_fs:
	debugfs_remove_recursive(root);
	return NULL;
}

/**
 * fg_dfs_get_root: return a pointer to FG debugfs root directory.
 * @return a pointer to the existing directory, or if no root
 * directory exists then create one. Directory is created with file that
 * configures SRAM transaction, namely: address, and count.
 * @returns valid pointer on success or NULL
 */
struct dentry *fg_dfs_get_root(void)
{
	if (dbgfs_data.root)
		return dbgfs_data.root;

	if (mutex_lock_interruptible(&dbgfs_data.lock) < 0)
		return NULL;
	/* critical section */
	if (!dbgfs_data.root) { /* double checking idiom */
		dbgfs_data.root = fg_dfs_create_fs();
	}
	mutex_unlock(&dbgfs_data.lock);
	return dbgfs_data.root;
}

/*
 * fg_dfs_create: adds new fg_mem if debugfs entry
 * @return zero on success
 */
int fg_dfs_create(struct fg_chip *chip)
{
	struct dentry *root;
	struct dentry *file;

	root = fg_dfs_get_root();
	if (!root)
		return -ENOENT;

	dbgfs_data.chip = chip;

	file = debugfs_create_u32("count", DFS_MODE, root, &(dbgfs_data.cnt));
	if (!file) {
		pr_err("error creating 'count' entry\n");
		goto err_remove_fs;
	}

	file = debugfs_create_x32("address", DFS_MODE,
			root, &(dbgfs_data.addr));
	if (!file) {
		pr_err("error creating 'address' entry\n");
		goto err_remove_fs;
	}

	file = debugfs_create_file("data", DFS_MODE, root, &dbgfs_data,
							&fg_memif_dfs_reg_fops);
	if (!file) {
		pr_err("error creating 'data' entry\n");
		goto err_remove_fs;
	}

	return 0;

err_remove_fs:
	debugfs_remove_recursive(root);
	return -ENOMEM;
}

#define EXTERNAL_SENSE_OFFSET_REG	0x41C
#define EXT_OFFSET_TRIM_REG		0xF8
#define SEC_ACCESS_REG			0xD0
#define SEC_ACCESS_UNLOCK		0xA5
#define BCL_TRIM_REV_FIXED		12
static int bcl_trim_workaround(struct fg_chip *chip)
{
	u8 reg, rc;

	if (chip->tp_rev_addr == 0)
		return 0;

	rc = fg_read(chip, &reg, chip->tp_rev_addr, 1);
	if (rc) {
		pr_err("Failed to read tp reg, rc = %d\n", rc);
		return rc;
	}
	if (reg >= BCL_TRIM_REV_FIXED) {
		if (fg_debug_mask & FG_STATUS)
			pr_info("workaround not applied, tp_rev = %d\n", reg);
		return 0;
	}

	rc = fg_mem_read(chip, &reg, EXTERNAL_SENSE_OFFSET_REG, 1, 2, 0);
	if (rc) {
		pr_err("Failed to read ext sense offset trim, rc = %d\n", rc);
		return rc;
	}
	rc = fg_masked_write(chip, chip->soc_base + SEC_ACCESS_REG,
			SEC_ACCESS_UNLOCK, SEC_ACCESS_UNLOCK, 1);

	rc |= fg_masked_write(chip, chip->soc_base + EXT_OFFSET_TRIM_REG,
			0xFF, reg, 1);
	if (rc) {
		pr_err("Failed to write ext sense offset trim, rc = %d\n", rc);
		return rc;
	}

	return 0;
}

#define FG_ALG_SYSCTL_1	0x4B0
#define SOC_CNFG	0x450
#define SOC_DELTA_OFFSET	3
#define DELTA_SOC_PERCENT	1
#define I_TERM_QUAL_BIT		BIT(1)
#define PATCH_NEG_CURRENT_BIT	BIT(3)
#define KI_COEFF_PRED_FULL_ADDR		0x408
#define KI_COEFF_PRED_FULL_4_0_MSB	0x88
#define KI_COEFF_PRED_FULL_4_0_LSB	0x00
#define TEMP_FRAC_SHIFT_REG		0x4A4
#define FG_ADC_CONFIG_REG		0x4B8
#define FG_BCL_CONFIG_OFFSET		0x3
#define BCL_FORCED_HPM_IN_CHARGE	BIT(2)
static int fg_common_hw_init(struct fg_chip *chip)
{
	int rc;
	int resume_soc_raw;
	u8 val;

	update_iterm(chip);
	update_cutoff_voltage(chip);
	update_bcl_thresholds(chip);
	if (!chip->use_vbat_low_empty_soc)
		update_irq_volt_empty(chip);

	resume_soc_raw = settings[FG_MEM_RESUME_SOC].value;
	if (resume_soc_raw > 0) {
		rc = fg_set_resume_soc(chip, resume_soc_raw);
		if (rc) {
			pr_err("Couldn't set resume SOC for FG\n");
			return rc;
		}
	} else {
		pr_info("FG auto recharge threshold not specified in DT\n");
	}

	if (fg_sense_type >= 0) {
		rc = set_prop_sense_type(chip, fg_sense_type);
		if (rc) {
			pr_err("failed to config sense type %d rc=%d\n",
					fg_sense_type, rc);
			return rc;
		}
	}

	rc = fg_mem_masked_write(chip, settings[FG_MEM_DELTA_SOC].address, 0xFF,
			soc_to_setpoint(settings[FG_MEM_DELTA_SOC].value),
			settings[FG_MEM_DELTA_SOC].offset);
	if (rc) {
		pr_err("failed to write delta soc rc=%d\n", rc);
		return rc;
	}

	/* Override the voltage threshold for vbatt_low with empty_volt */
	if (chip->use_vbat_low_empty_soc)
		settings[FG_MEM_BATT_LOW].value =
			settings[FG_MEM_IRQ_VOLT_EMPTY].value;

	rc = fg_mem_masked_write(chip, settings[FG_MEM_BATT_LOW].address, 0xFF,
			batt_to_setpoint_8b(settings[FG_MEM_BATT_LOW].value),
			settings[FG_MEM_BATT_LOW].offset);
	if (rc) {
		pr_err("failed to write Vbatt_low rc=%d\n", rc);
		return rc;
	}

	rc = fg_mem_masked_write(chip, settings[FG_MEM_THERM_DELAY].address,
		THERM_DELAY_MASK,
		therm_delay_to_setpoint(settings[FG_MEM_THERM_DELAY].value),
		settings[FG_MEM_THERM_DELAY].offset);
	if (rc) {
		pr_err("failed to write therm_delay rc=%d\n", rc);
		return rc;
	}

	if (chip->use_thermal_coefficients) {
		fg_mem_write(chip, chip->thermal_coefficients,
			THERMAL_COEFF_ADDR, THERMAL_COEFF_N_BYTES,
			THERMAL_COEFF_OFFSET, 0);
	}

	if (!chip->sw_rbias_ctrl) {
		rc = fg_mem_masked_write(chip, EXTERNAL_SENSE_SELECT,
				BATT_TEMP_CNTRL_MASK,
				TEMP_SENSE_ALWAYS_BIT,
				BATT_TEMP_OFFSET);
		if (rc) {
			pr_err("failed to write BATT_TEMP_OFFSET rc=%d\n", rc);
			return rc;
		}
	}

	/* Read the cycle counter back from FG SRAM */
	if (chip->cyc_ctr.en)
		restore_cycle_counter(chip);

	if (chip->esr_pulse_tune_en) {
		rc = fg_mem_read(chip, &val, SYS_CFG_1_REG, 1, SYS_CFG_1_OFFSET,
				0);
		if (rc) {
			pr_err("unable to read sys_cfg_1: %d\n", rc);
			return rc;
		}

		if (!(val & ENABLE_ESR_PULSE_VAL))
			chip->esr_extract_disabled = true;

		if (fg_debug_mask & FG_STATUS)
			pr_info("ESR extract is %sabled\n",
				chip->esr_extract_disabled ? "dis" : "en");

		rc = fg_mem_read(chip, &val, CBITS_INPUT_FILTER_REG, 1,
				CBITS_RMEAS1_OFFSET, 0);
		if (rc) {
			pr_err("unable to read cbits_input_filter_reg: %d\n",
				rc);
			return rc;
		}

		if (val & (IMPTR_FAST_TIME_SHIFT | IMPTR_LONG_TIME_SHIFT))
			chip->imptr_pulse_slow_en = true;

		if (fg_debug_mask & FG_STATUS)
			pr_info("imptr_pulse_slow is %sabled\n",
				chip->imptr_pulse_slow_en ? "en" : "dis");
	}

	rc = fg_mem_read(chip, &val, RSLOW_CFG_REG, 1, RSLOW_CFG_OFFSET,
			0);
	if (rc) {
		pr_err("unable to read rslow cfg: %d\n", rc);
		return rc;
	}

	if (val & RSLOW_CFG_ON_VAL)
		chip->rslow_comp.active = true;

	if (fg_debug_mask & FG_STATUS)
		pr_info("rslow_comp active is %sabled\n",
			chip->rslow_comp.active ? "en" : "dis");

	return 0;
}

static int fg_8994_hw_init(struct fg_chip *chip)
{
	int rc = 0;
	u8 data[4];
	u64 esr_value;

	rc = fg_mem_masked_write(chip, EXTERNAL_SENSE_SELECT,
			PATCH_NEG_CURRENT_BIT,
			PATCH_NEG_CURRENT_BIT,
			EXTERNAL_SENSE_OFFSET);
	if (rc) {
		pr_err("failed to write patch current bit rc=%d\n", rc);
		return rc;
	}

	rc = bcl_trim_workaround(chip);
	if (rc) {
		pr_err("failed to redo bcl trim rc=%d\n", rc);
		return rc;
	}

	rc = fg_mem_masked_write(chip, FG_ADC_CONFIG_REG,
			BCL_FORCED_HPM_IN_CHARGE,
			BCL_FORCED_HPM_IN_CHARGE,
			FG_BCL_CONFIG_OFFSET);
	if (rc) {
		pr_err("failed to force hpm in charge rc=%d\n", rc);
		return rc;
	}

	fg_mem_masked_write(chip, FG_ALG_SYSCTL_1, I_TERM_QUAL_BIT, 0, 0);

	data[0] = 0xA2;
	data[1] = 0x12;

	rc = fg_mem_write(chip, data, TEMP_FRAC_SHIFT_REG, 2, 2, 0);
	if (rc) {
		pr_err("failed to write temp ocv constants rc=%d\n", rc);
		return rc;
	}

	data[0] = KI_COEFF_PRED_FULL_4_0_LSB;
	data[1] = KI_COEFF_PRED_FULL_4_0_MSB;
	fg_mem_write(chip, data, KI_COEFF_PRED_FULL_ADDR, 2, 2, 0);

	esr_value = ESR_DEFAULT_VALUE;
	rc = fg_mem_write(chip, (u8 *)&esr_value, MAXRSCHANGE_REG, 8,
			ESR_VALUE_OFFSET, 0);
	if (rc)
		pr_err("failed to write default ESR value rc=%d\n", rc);
	else
		pr_debug("set default value to esr filter\n");

	return 0;
}

#define FG_USBID_CONFIG_OFFSET		0x2
#define DISABLE_USBID_DETECT_BIT	BIT(0)
static int fg_8996_hw_init(struct fg_chip *chip)
{
	int rc;

	rc = fg_mem_masked_write(chip, FG_ADC_CONFIG_REG,
			BCL_FORCED_HPM_IN_CHARGE,
			BCL_FORCED_HPM_IN_CHARGE,
			FG_BCL_CONFIG_OFFSET);
	if (rc) {
		pr_err("failed to force hpm in charge rc=%d\n", rc);
		return rc;
	}

	/* enable usbid conversions for PMi8996 V1.0 */
	if (chip->pmic_revision[REVID_DIG_MAJOR] == 1
			&& chip->pmic_revision[REVID_ANA_MAJOR] == 0) {
		rc = fg_mem_masked_write(chip, FG_ADC_CONFIG_REG,
				DISABLE_USBID_DETECT_BIT,
				0, FG_USBID_CONFIG_OFFSET);
		if (rc) {
			pr_err("failed to enable usbid conversions: %d\n", rc);
			return rc;
		}
	}

	return rc;
}

static int fg_8950_hw_init(struct fg_chip *chip)
{
	int rc;

	rc = fg_mem_masked_write(chip, FG_ADC_CONFIG_REG,
			BCL_FORCED_HPM_IN_CHARGE,
			BCL_FORCED_HPM_IN_CHARGE,
			FG_BCL_CONFIG_OFFSET);
	if (rc)
		pr_err("failed to force hpm in charge rc=%d\n", rc);

	return rc;
}

static int fg_hw_init(struct fg_chip *chip)
{
	int rc = 0;

	rc = fg_common_hw_init(chip);
	if (rc) {
		pr_err("Unable to initialize FG HW rc=%d\n", rc);
		return rc;
	}

	/* add PMIC specific hw init */
	switch (chip->pmic_subtype) {
	case PMI8994:
		rc = fg_8994_hw_init(chip);
		chip->wa_flag |= PULSE_REQUEST_WA;
		break;
	case PMI8996:
		rc = fg_8996_hw_init(chip);
		/* Setup workaround flag based on PMIC type */
		if (fg_sense_type == INTERNAL_CURRENT_SENSE)
			chip->wa_flag |= IADC_GAIN_COMP_WA;
		if (chip->pmic_revision[REVID_DIG_MAJOR] > 1)
			chip->wa_flag |= USE_CC_SOC_REG;

		break;
	case PMI8950:
	case PMI8937:
		rc = fg_8950_hw_init(chip);
		/* Setup workaround flag based on PMIC type */
		chip->wa_flag |= BCL_HI_POWER_FOR_CHGLED_WA;
		if (fg_sense_type == INTERNAL_CURRENT_SENSE)
			chip->wa_flag |= IADC_GAIN_COMP_WA;
		if (chip->pmic_revision[REVID_DIG_MAJOR] > 1)
			chip->wa_flag |= USE_CC_SOC_REG;

		break;
	}
	if (rc)
		pr_err("Unable to initialize PMIC specific FG HW rc=%d\n", rc);

	pr_debug("wa_flag=0x%x\n", chip->wa_flag);

	return rc;
}

static int fg_init_iadc_config(struct fg_chip *chip)
{
	u8 reg[2];
	int rc;

	/* read default gain config */
	rc = fg_mem_read(chip, reg, K_VCOR_REG, 2, DEF_GAIN_OFFSET, 0);
	if (rc) {
		pr_err("Failed to read default gain rc=%d\n", rc);
		return rc;
	}

	if (reg[1] || reg[0]) {
		/*
		 * Default gain register has valid value:
		 * - write to gain register.
		 */
		rc = fg_mem_write(chip, reg, GAIN_REG, 2,
						GAIN_OFFSET, 0);
		if (rc) {
			pr_err("Failed to write gain rc=%d\n", rc);
			return rc;
		}
	} else {
		/*
		 * Default gain register is invalid:
		 * - read gain register for default gain value
		 * - write to default gain register.
		 */
		rc = fg_mem_read(chip, reg, GAIN_REG, 2,
						GAIN_OFFSET, 0);
		if (rc) {
			pr_err("Failed to read gain rc=%d\n", rc);
			return rc;
		}
		rc = fg_mem_write(chip, reg, K_VCOR_REG, 2,
						DEF_GAIN_OFFSET, 0);
		if (rc) {
			pr_err("Failed to write default gain rc=%d\n",
								rc);
			return rc;
		}
	}

	chip->iadc_comp_data.dfl_gain_reg[0] = reg[0];
	chip->iadc_comp_data.dfl_gain_reg[1] = reg[1];
	chip->iadc_comp_data.dfl_gain = half_float(reg);

	pr_debug("IADC gain initial config reg_val 0x%x%x gain %lld\n",
		       reg[1], reg[0], chip->iadc_comp_data.dfl_gain);
	return 0;
}

static void fg_restore_soc(struct fg_chip *chip)
{
	int rc;
	u16 msoc;

	if (chip->use_last_soc && chip->last_soc)
		msoc = DIV_ROUND_CLOSEST(chip->last_soc * 0xFFFF,
				FULL_SOC_RAW);
	else
		return;

	if (fg_debug_mask & FG_STATUS)
		pr_info("Restored soc: %d\n", msoc);

	rc = fg_mem_write(chip, (u8 *)&msoc, SRAM_MONOTONIC_SOC_REG, 2,
			SRAM_MONOTONIC_SOC_OFFSET, 0);
	if (rc)
		pr_err("failed to write M_SOC_REG rc=%d\n", rc);
}

#define EN_WR_FGXCT_PRD		BIT(6)
#define EN_RD_FGXCT_PRD		BIT(5)
#define FG_RESTART_TIMEOUT_MS	12000
static void ima_error_recovery_work(struct work_struct *work)
{
	struct fg_chip *chip = container_of(work,
				struct fg_chip,
				ima_error_recovery_work);
	bool tried_again = false;
	int rc;

	fg_stay_awake(&chip->fg_reset_wakeup_source);
	mutex_lock(&chip->ima_recovery_lock);
	if (!chip->ima_error_handling) {
		pr_err("Scheduled by mistake?\n");
		mutex_unlock(&chip->ima_recovery_lock);
		fg_relax(&chip->fg_reset_wakeup_source);
		return;
	}

	/*
	 * SOC should be read and used until the error recovery completes.
	 * Without this, there could be a fluctuation in SOC values notified
	 * to the userspace.
	 */
	chip->use_last_soc = true;

	/* Block SRAM access till FG reset is complete */
	chip->block_sram_access = true;

	/* Release the mutex to avoid deadlock while cancelling the works */
	mutex_unlock(&chip->ima_recovery_lock);

	/* Cancel all the works */
	fg_cancel_all_works(chip);

	if (fg_debug_mask & FG_STATUS)
		pr_info("last_soc: %d\n", chip->last_soc);

	mutex_lock(&chip->ima_recovery_lock);
	/* Acquire IMA access forcibly from FG ALG */
	rc = fg_masked_write(chip, chip->mem_base + MEM_INTF_IMA_CFG,
			EN_WR_FGXCT_PRD | EN_RD_FGXCT_PRD,
			EN_WR_FGXCT_PRD | EN_RD_FGXCT_PRD, 1);
	if (rc) {
		pr_err("Error in writing to IMA_CFG, rc=%d\n", rc);
		goto out;
	}

	/* Release the IMA access now so that FG reset can go through */
	rc = fg_masked_write(chip, chip->mem_base + MEM_INTF_IMA_CFG,
			EN_WR_FGXCT_PRD | EN_RD_FGXCT_PRD, 0, 1);
	if (rc) {
		pr_err("Error in writing to IMA_CFG, rc=%d\n", rc);
		goto out;
	}

	if (fg_debug_mask & FG_STATUS)
		pr_info("resetting FG\n");

	/* Assert FG reset */
	rc = fg_reset(chip, true);
	if (rc) {
		pr_err("Couldn't reset FG\n");
		goto out;
	}

	/* Wait for a small time before deasserting FG reset */
	msleep(100);

	if (fg_debug_mask & FG_STATUS)
		pr_info("clearing FG from reset\n");

	/* Deassert FG reset */
	rc = fg_reset(chip, false);
	if (rc) {
		pr_err("Couldn't clear FG reset\n");
		goto out;
	}

	/* Wait for at least a FG cycle before doing SRAM access */
	msleep(2000);

	chip->block_sram_access = false;

	if (!chip->init_done) {
		schedule_work(&chip->init_work);
		goto wait;
	}

	if (fg_debug_mask & FG_STATUS)
		pr_info("Calling hw_init\n");

	/*
	 * Once FG is reset, everything in SRAM will be wiped out. Redo
	 * hw_init, update jeita settings etc., again to make sure all
	 * the settings got restored again.
	 */
	rc = fg_hw_init(chip);
	if (rc) {
		pr_err("Error in hw_init, rc=%d\n", rc);
		goto out;
	}

	update_jeita_setting(&chip->update_jeita_setting.work);

	if (chip->wa_flag & IADC_GAIN_COMP_WA) {
		rc = fg_init_iadc_config(chip);
		if (rc)
			goto out;
	}

	if (fg_debug_mask & FG_STATUS)
		pr_info("loading battery profile\n");
	if (!chip->use_otp_profile) {
		chip->battery_missing = true;
		chip->profile_loaded = false;
		chip->batt_type = default_batt_type;
		fg_handle_battery_insertion(chip);
	}

wait:
	rc = wait_for_completion_interruptible_timeout(&chip->fg_reset_done,
			msecs_to_jiffies(FG_RESTART_TIMEOUT_MS));

	/* If we were interrupted wait again one more time. */
	if (rc == -ERESTARTSYS && !tried_again) {
		tried_again = true;
		pr_debug("interrupted, waiting again\n");
		goto wait;
	} else if (rc <= 0) {
		pr_err("fg_restart taking long time rc=%d\n", rc);
		goto out;
	}

	if (fg_debug_mask & FG_STATUS)
		pr_info("IMA error recovery done...\n");
out:
	fg_restore_soc(chip);
	fg_enable_irqs(chip, true);
	update_sram_data_work(&chip->update_sram_data.work);
	update_temp_data(&chip->update_temp_work.work);
	chip->ima_error_handling = false;
	mutex_unlock(&chip->ima_recovery_lock);
	fg_relax(&chip->fg_reset_wakeup_source);
}

#define DIG_MINOR		0x0
#define DIG_MAJOR		0x1
#define ANA_MINOR		0x2
#define ANA_MAJOR		0x3
#define IACS_INTR_SRC_SLCT	BIT(3)
static int fg_setup_memif_offset(struct fg_chip *chip)
{
	int rc;
	u8 dig_major;

	rc = fg_read(chip, chip->revision, chip->mem_base + DIG_MINOR, 4);
	if (rc) {
		pr_err("Unable to read FG revision rc=%d\n", rc);
		return rc;
	}

	switch (chip->revision[DIG_MAJOR]) {
	case DIG_REV_1:
	case DIG_REV_2:
		chip->offset = offset[0].address;
		break;
	case DIG_REV_3:
		chip->offset = offset[1].address;
		chip->ima_supported = true;
		break;
	default:
		pr_err("Digital Major rev=%d not supported\n", dig_major);
		return -EINVAL;
	}

	if (chip->ima_supported) {
		/*
		 * Change the FG_MEM_INT interrupt to track IACS_READY
		 * condition instead of end-of-transaction. This makes sure
		 * that the next transaction starts only after the hw is ready.
		 */
		rc = fg_masked_write(chip,
			chip->mem_base + MEM_INTF_IMA_CFG, IACS_INTR_SRC_SLCT,
			IACS_INTR_SRC_SLCT, 1);
		if (rc) {
			pr_err("failed to configure interrupt source %d\n", rc);
			return rc;
		}
	}

	return 0;
}

static int fg_detect_pmic_type(struct fg_chip *chip)
{
	struct pmic_revid_data *pmic_rev_id;
	struct device_node *revid_dev_node;

	revid_dev_node = of_parse_phandle(chip->spmi->dev.of_node,
					"qcom,pmic-revid", 0);
	if (!revid_dev_node) {
		pr_err("Missing qcom,pmic-revid property - driver failed\n");
		return -EINVAL;
	}

	pmic_rev_id = get_revid_data(revid_dev_node);
	if (IS_ERR(pmic_rev_id)) {
		pr_err("Unable to get pmic_revid rc=%ld\n",
				PTR_ERR(pmic_rev_id));
		/*
		 * the revid peripheral must be registered, any failure
		 * here only indicates that the rev-id module has not
		 * probed yet.
		 */
		return -EPROBE_DEFER;
	}

	switch (pmic_rev_id->pmic_subtype) {
	case PMI8994:
	case PMI8950:
	case PMI8937:
	case PMI8996:
		chip->pmic_subtype = pmic_rev_id->pmic_subtype;
		chip->pmic_revision[REVID_RESERVED]	= pmic_rev_id->rev1;
		chip->pmic_revision[REVID_VARIANT]	= pmic_rev_id->rev2;
		chip->pmic_revision[REVID_ANA_MAJOR]	= pmic_rev_id->rev3;
		chip->pmic_revision[REVID_DIG_MAJOR]	= pmic_rev_id->rev4;
		break;
	default:
		pr_err("PMIC subtype %d not supported\n",
				pmic_rev_id->pmic_subtype);
		return -EINVAL;
	}

	return 0;
}

#define INIT_JEITA_DELAY_MS 1000
static void delayed_init_work(struct work_struct *work)
{
	int rc;
	struct fg_chip *chip = container_of(work,
				struct fg_chip,
				init_work);

	/* hold memory access until initialization finishes */
	fg_mem_lock(chip);

	rc = fg_hw_init(chip);
	if (rc) {
		pr_err("failed to hw init rc = %d\n", rc);
		if (!chip->init_done && chip->ima_supported) {
			rc = fg_check_alg_status(chip);
			if (rc && rc != -EBUSY)
				pr_err("Couldn't check FG ALG status, rc=%d\n",
					rc);
			fg_mem_release(chip);
			return;
		}
		fg_mem_release(chip);
		fg_cleanup(chip);
		return;
	}
	/* release memory access before update_sram_data is called */
	fg_mem_release(chip);

	schedule_delayed_work(
		&chip->update_jeita_setting,
		msecs_to_jiffies(INIT_JEITA_DELAY_MS));

	if (chip->last_sram_update_time == 0)
		update_sram_data_work(&chip->update_sram_data.work);

	if (chip->last_temp_update_time == 0)
		update_temp_data(&chip->update_temp_work.work);

	if (!chip->use_otp_profile)
		schedule_delayed_work(&chip->batt_profile_init, 0);

	if (chip->wa_flag & IADC_GAIN_COMP_WA) {
		rc = fg_init_iadc_config(chip);
		if (rc)
			goto done;
	}

	chip->input_present = is_input_present(chip);
	chip->otg_present = is_otg_present(chip);
	chip->init_done = true;
	pr_debug("FG: HW_init success\n");
	return;
done:
	fg_cleanup(chip);
}

static int fg_probe(struct spmi_device *spmi)
{
	struct device *dev = &(spmi->dev);
	struct fg_chip *chip;
	struct spmi_resource *spmi_resource;
	struct resource *resource;
	u8 subtype, reg;
	int rc = 0;

	if (!spmi) {
		pr_err("no valid spmi pointer\n");
		return -ENODEV;
	}

	if (!spmi->dev.of_node) {
		pr_err("device node missing\n");
		return -ENODEV;
	}

	chip = devm_kzalloc(dev, sizeof(struct fg_chip), GFP_KERNEL);
	if (chip == NULL) {
		pr_err("Can't allocate fg_chip\n");
		return -ENOMEM;
	}

	chip->spmi = spmi;
	chip->dev = &(spmi->dev);

	wakeup_source_init(&chip->empty_check_wakeup_source.source,
			"qpnp_fg_empty_check");
	wakeup_source_init(&chip->memif_wakeup_source.source,
			"qpnp_fg_memaccess");
	wakeup_source_init(&chip->profile_wakeup_source.source,
			"qpnp_fg_profile");
	wakeup_source_init(&chip->update_temp_wakeup_source.source,
			"qpnp_fg_update_temp");
	wakeup_source_init(&chip->update_sram_wakeup_source.source,
			"qpnp_fg_update_sram");
	wakeup_source_init(&chip->resume_soc_wakeup_source.source,
			"qpnp_fg_set_resume_soc");
	wakeup_source_init(&chip->gain_comp_wakeup_source.source,
			"qpnp_fg_gain_comp");
	wakeup_source_init(&chip->capacity_learning_wakeup_source.source,
			"qpnp_fg_cap_learning");
	wakeup_source_init(&chip->esr_extract_wakeup_source.source,
			"qpnp_fg_esr_extract");
	wakeup_source_init(&chip->slope_limit_wakeup_source.source,
			"qpnp_fg_slope_limit");
	wakeup_source_init(&chip->dischg_gain_wakeup_source.source,
			"qpnp_fg_dischg_gain");
	wakeup_source_init(&chip->fg_reset_wakeup_source.source,
			"qpnp_fg_reset");
	spin_lock_init(&chip->sec_access_lock);
	mutex_init(&chip->rw_lock);
	mutex_init(&chip->cyc_ctr.lock);
	mutex_init(&chip->learning_data.learning_lock);
	mutex_init(&chip->rslow_comp.lock);
	mutex_init(&chip->sysfs_restart_lock);
	mutex_init(&chip->ima_recovery_lock);
	INIT_DELAYED_WORK(&chip->update_jeita_setting, update_jeita_setting);
	INIT_DELAYED_WORK(&chip->update_sram_data, update_sram_data_work);
	INIT_DELAYED_WORK(&chip->update_temp_work, update_temp_data);
	INIT_DELAYED_WORK(&chip->check_empty_work, check_empty_work);
	INIT_DELAYED_WORK(&chip->batt_profile_init, batt_profile_init);
	INIT_WORK(&chip->ima_error_recovery_work, ima_error_recovery_work);
	INIT_WORK(&chip->rslow_comp_work, rslow_comp_work);
	INIT_WORK(&chip->fg_cap_learning_work, fg_cap_learning_work);
	INIT_WORK(&chip->dump_sram, dump_sram);
	INIT_WORK(&chip->status_change_work, status_change_work);
	INIT_WORK(&chip->cycle_count_work, update_cycle_count);
	INIT_WORK(&chip->battery_age_work, battery_age_work);
	INIT_WORK(&chip->update_esr_work, update_esr_value);
	INIT_WORK(&chip->set_resume_soc_work, set_resume_soc_work);
	INIT_WORK(&chip->sysfs_restart_work, sysfs_restart_work);
	INIT_WORK(&chip->init_work, delayed_init_work);
	INIT_WORK(&chip->charge_full_work, charge_full_work);
	INIT_WORK(&chip->gain_comp_work, iadc_gain_comp_work);
	INIT_WORK(&chip->bcl_hi_power_work, bcl_hi_power_work);
	INIT_WORK(&chip->esr_extract_config_work, esr_extract_config_work);
	INIT_WORK(&chip->slope_limiter_work, slope_limiter_work);
	INIT_WORK(&chip->dischg_gain_work, discharge_gain_work);
	alarm_init(&chip->fg_cap_learning_alarm, ALARM_BOOTTIME,
			fg_cap_learning_alarm_cb);
	init_completion(&chip->sram_access_granted);
	init_completion(&chip->sram_access_revoked);
	complete_all(&chip->sram_access_revoked);
	init_completion(&chip->batt_id_avail);
	init_completion(&chip->first_soc_done);
	init_completion(&chip->fg_reset_done);
	dev_set_drvdata(&spmi->dev, chip);

	spmi_for_each_container_dev(spmi_resource, spmi) {
		if (!spmi_resource) {
			pr_err("qpnp_chg: spmi resource absent\n");
			rc = -ENXIO;
			goto of_init_fail;
		}

		resource = spmi_get_resource(spmi, spmi_resource,
						IORESOURCE_MEM, 0);
		if (!(resource && resource->start)) {
			pr_err("node %s IO resource absent!\n",
				spmi->dev.of_node->full_name);
			rc = -ENXIO;
			goto of_init_fail;
		}

		if (strcmp("qcom,fg-adc-vbat",
					spmi_resource->of_node->name) == 0) {
			chip->vbat_adc_addr = resource->start;
			continue;
		} else if (strcmp("qcom,fg-adc-ibat",
					spmi_resource->of_node->name) == 0) {
			chip->ibat_adc_addr = resource->start;
			continue;
		} else if (strcmp("qcom,revid-tp-rev",
					spmi_resource->of_node->name) == 0) {
			chip->tp_rev_addr = resource->start;
			continue;
		}

		rc = fg_read(chip, &subtype,
				resource->start + REG_OFFSET_PERP_SUBTYPE, 1);
		if (rc) {
			pr_err("Peripheral subtype read failed rc=%d\n", rc);
			goto of_init_fail;
		}

		switch (subtype) {
		case FG_SOC:
			chip->soc_base = resource->start;
			break;
		case FG_MEMIF:
			chip->mem_base = resource->start;
			break;
		case FG_BATT:
			chip->batt_base = resource->start;
			break;
		default:
			pr_err("Invalid peripheral subtype=0x%x\n", subtype);
			rc = -EINVAL;
		}
	}

	rc = fg_detect_pmic_type(chip);
	if (rc) {
		pr_err("Unable to detect PMIC type rc=%d\n", rc);
		return rc;
	}

	rc = fg_setup_memif_offset(chip);
	if (rc) {
		pr_err("Unable to setup mem_if offsets rc=%d\n", rc);
		goto of_init_fail;
	}

	rc = fg_of_init(chip);
	if (rc) {
		pr_err("failed to parse devicetree rc%d\n", rc);
		goto of_init_fail;
	}

	if (chip->jeita_hysteresis_support) {
		rc = fg_init_batt_temp_state(chip);
		if (rc) {
			pr_err("failed to get battery status rc%d\n", rc);
			goto of_init_fail;
		}
	}

	/* check if the first estimate is already finished at this time */
	if (is_first_est_done(chip))
		complete_all(&chip->first_soc_done);

	reg = 0xFF;
	rc = fg_write(chip, &reg, INT_EN_CLR(chip->mem_base), 1);
	if (rc) {
		pr_err("failed to clear interrupts %d\n", rc);
		goto of_init_fail;
	}

	rc = fg_init_irqs(chip);
	if (rc) {
		pr_err("failed to request interrupts %d\n", rc);
		goto cancel_work;
	}

	chip->batt_type = default_batt_type;

	chip->bms_psy.name = "bms";
	chip->bms_psy.type = POWER_SUPPLY_TYPE_BMS;
	chip->bms_psy.properties = fg_power_props;
	chip->bms_psy.num_properties = ARRAY_SIZE(fg_power_props);
	chip->bms_psy.get_property = fg_power_get_property;
	chip->bms_psy.set_property = fg_power_set_property;
	chip->bms_psy.external_power_changed = fg_external_power_changed;
	chip->bms_psy.supplied_to = fg_supplicants;
	chip->bms_psy.num_supplicants = ARRAY_SIZE(fg_supplicants);
	chip->bms_psy.property_is_writeable = fg_property_is_writeable;

	rc = power_supply_register(chip->dev, &chip->bms_psy);
	if (rc < 0) {
		pr_err("batt failed to register rc = %d\n", rc);
		goto of_init_fail;
	}
	chip->power_supply_registered = true;
	/*
	 * Just initialize the batt_psy_name here. Power supply
	 * will be obtained later.
	 */
	chip->batt_psy_name = "battery";

	if (chip->mem_base) {
		rc = fg_dfs_create(chip);
		if (rc < 0) {
			pr_err("failed to create debugfs rc = %d\n", rc);
			goto power_supply_unregister;
		}
	}

	/* Fake temperature till the actual temperature is read */
	chip->last_good_temp = 250;
	schedule_work(&chip->init_work);

	pr_info("FG Probe success - FG Revision DIG:%d.%d ANA:%d.%d PMIC subtype=%d\n",
		chip->revision[DIG_MAJOR], chip->revision[DIG_MINOR],
		chip->revision[ANA_MAJOR], chip->revision[ANA_MINOR],
		chip->pmic_subtype);

	return rc;

power_supply_unregister:
	power_supply_unregister(&chip->bms_psy);
cancel_work:
	fg_cancel_all_works(chip);
of_init_fail:
	mutex_destroy(&chip->rslow_comp.lock);
	mutex_destroy(&chip->rw_lock);
	mutex_destroy(&chip->cyc_ctr.lock);
	mutex_destroy(&chip->learning_data.learning_lock);
	mutex_destroy(&chip->sysfs_restart_lock);
	mutex_destroy(&chip->ima_recovery_lock);
	wakeup_source_trash(&chip->resume_soc_wakeup_source.source);
	wakeup_source_trash(&chip->empty_check_wakeup_source.source);
	wakeup_source_trash(&chip->memif_wakeup_source.source);
	wakeup_source_trash(&chip->profile_wakeup_source.source);
	wakeup_source_trash(&chip->update_temp_wakeup_source.source);
	wakeup_source_trash(&chip->update_sram_wakeup_source.source);
	wakeup_source_trash(&chip->gain_comp_wakeup_source.source);
	wakeup_source_trash(&chip->capacity_learning_wakeup_source.source);
	wakeup_source_trash(&chip->esr_extract_wakeup_source.source);
	wakeup_source_trash(&chip->slope_limit_wakeup_source.source);
	wakeup_source_trash(&chip->dischg_gain_wakeup_source.source);
	wakeup_source_trash(&chip->fg_reset_wakeup_source.source);
	return rc;
}

static void check_and_update_sram_data(struct fg_chip *chip)
{
	unsigned long current_time = 0, next_update_time, time_left;

	get_current_time(&current_time);

	next_update_time = chip->last_temp_update_time
		+ (TEMP_PERIOD_UPDATE_MS / 1000);

	if (next_update_time > current_time)
		time_left = next_update_time - current_time;
	else
		time_left = 0;

	schedule_delayed_work(
		&chip->update_temp_work, msecs_to_jiffies(time_left * 1000));

	next_update_time = chip->last_sram_update_time
		+ (fg_sram_update_period_ms / 1000);

	if (next_update_time > current_time)
		time_left = next_update_time - current_time;
	else
		time_left = 0;

	schedule_delayed_work(
		&chip->update_sram_data, msecs_to_jiffies(time_left * 1000));
}

static int fg_suspend(struct device *dev)
{
	struct fg_chip *chip = dev_get_drvdata(dev);

	if (!chip->sw_rbias_ctrl)
		return 0;

	cancel_delayed_work(&chip->update_temp_work);
	cancel_delayed_work(&chip->update_sram_data);

	return 0;
}

static int fg_resume(struct device *dev)
{
	struct fg_chip *chip = dev_get_drvdata(dev);

	if (!chip->sw_rbias_ctrl)
		return 0;

	check_and_update_sram_data(chip);
	return 0;
}

static void fg_check_ima_idle(struct fg_chip *chip)
{
	bool rif_mem_sts = true;
	int rc, time_count = 0;

	mutex_lock(&chip->rw_lock);
	/* Make sure IMA is idle */
	while (1) {
		rc = fg_check_rif_mem_access(chip, &rif_mem_sts);
		if (rc)
			break;

		if (!rif_mem_sts)
			break;

		if  (time_count > 4) {
			pr_err("Waited for ~16ms polling RIF_MEM_ACCESS_REQ\n");
			fg_run_iacs_clear_sequence(chip);
			break;
		}

		/* Wait for 4ms before reading RIF_MEM_ACCESS_REQ again */
		usleep_range(4000, 4100);
		time_count++;
	}
	mutex_unlock(&chip->rw_lock);
}

static void fg_shutdown(struct spmi_device *spmi)
{
	struct fg_chip *chip = dev_get_drvdata(&spmi->dev);

	if (fg_debug_mask & FG_STATUS)
		pr_emerg("FG shutdown started\n");
	fg_cancel_all_works(chip);
	fg_check_ima_idle(chip);
	chip->fg_shutdown = true;
	if (fg_debug_mask & FG_STATUS)
		pr_emerg("FG shutdown complete\n");
}

static const struct dev_pm_ops qpnp_fg_pm_ops = {
	.suspend	= fg_suspend,
	.resume		= fg_resume,
};

static int fg_reset_lockup_set(const char *val, const struct kernel_param *kp)
{
	int rc;
	struct power_supply *bms_psy;
	struct fg_chip *chip;
	int old_val = fg_reset_on_lockup;

	rc = param_set_int(val, kp);
	if (rc) {
		pr_err("Unable to set fg_reset_on_lockup: %d\n", rc);
		return rc;
	}

	if (fg_reset_on_lockup != 0 && fg_reset_on_lockup != 1) {
		pr_err("Bad value %d\n", fg_reset_on_lockup);
		fg_reset_on_lockup = old_val;
		return -EINVAL;
	}

	bms_psy = power_supply_get_by_name("bms");
	if (!bms_psy) {
		pr_err("bms psy not found\n");
		return 0;
	}

	chip = container_of(bms_psy, struct fg_chip, bms_psy);
	if (!chip->ima_supported) {
		pr_err("Cannot set this for non-IMA supported FG\n");
		fg_reset_on_lockup = old_val;
		return -EINVAL;
	}

	if (fg_debug_mask & FG_STATUS)
		pr_info("fg_reset_on_lockup set to %d\n", fg_reset_on_lockup);
	return rc;
}

static struct kernel_param_ops fg_reset_ops = {
	.set = fg_reset_lockup_set,
	.get = param_get_int,
};

module_param_cb(reset_on_lockup, &fg_reset_ops, &fg_reset_on_lockup, 0644);

static int fg_sense_type_set(const char *val, const struct kernel_param *kp)
{
	int rc;
	struct power_supply *bms_psy;
	struct fg_chip *chip;
	int old_fg_sense_type = fg_sense_type;

	rc = param_set_int(val, kp);
	if (rc) {
		pr_err("Unable to set fg_sense_type: %d\n", rc);
		return rc;
	}

	if (fg_sense_type != 0 && fg_sense_type != 1) {
		pr_err("Bad value %d\n", fg_sense_type);
		fg_sense_type = old_fg_sense_type;
		return -EINVAL;
	}

	if (fg_debug_mask & FG_STATUS)
		pr_info("fg_sense_type set to %d\n", fg_sense_type);

	bms_psy = power_supply_get_by_name("bms");
	if (!bms_psy) {
		pr_err("bms psy not found\n");
		return 0;
	}

	chip = container_of(bms_psy, struct fg_chip, bms_psy);
	rc = set_prop_sense_type(chip, fg_sense_type);
	return rc;
}

static struct kernel_param_ops fg_sense_type_ops = {
	.set = fg_sense_type_set,
	.get = param_get_int,
};

module_param_cb(sense_type, &fg_sense_type_ops, &fg_sense_type, 0644);

static int fg_restart_set(const char *val, const struct kernel_param *kp)
{
	struct power_supply *bms_psy;
	struct fg_chip *chip;

	bms_psy = power_supply_get_by_name("bms");
	if (!bms_psy) {
		pr_err("bms psy not found\n");
		return 0;
	}
	chip = container_of(bms_psy, struct fg_chip, bms_psy);

	mutex_lock(&chip->sysfs_restart_lock);
	if (fg_restart != 0) {
		mutex_unlock(&chip->sysfs_restart_lock);
		return 0;
	}
	fg_restart = 1;
	mutex_unlock(&chip->sysfs_restart_lock);

	if (fg_debug_mask & FG_STATUS)
		pr_info("fuel gauge restart initiated from sysfs...\n");

	schedule_work(&chip->sysfs_restart_work);
	return 0;
}

static struct kernel_param_ops fg_restart_ops = {
	.set = fg_restart_set,
	.get = param_get_int,
};

module_param_cb(restart, &fg_restart_ops, &fg_restart, 0644);

static struct spmi_driver fg_driver = {
	.driver		= {
		.name	= QPNP_FG_DEV_NAME,
		.of_match_table	= fg_match_table,
		.pm	= &qpnp_fg_pm_ops,
	},
	.probe		= fg_probe,
	.remove		= fg_remove,
	.shutdown	= fg_shutdown,
};

static int __init fg_init(void)
{
	return spmi_driver_register(&fg_driver);
}

static void __exit fg_exit(void)
{
	return spmi_driver_unregister(&fg_driver);
}

module_init(fg_init);
module_exit(fg_exit);

MODULE_DESCRIPTION("QPNP Fuel Gauge Driver");
MODULE_LICENSE("GPL v2");
MODULE_ALIAS("platform:" QPNP_FG_DEV_NAME);<|MERGE_RESOLUTION|>--- conflicted
+++ resolved
@@ -276,9 +276,6 @@
 	DATA(BATT_ID_INFO,    0x594,   3,      1,     -EINVAL),
 };
 
-<<<<<<< HEAD
-static int fg_debug_mask = 0x44;
-=======
 enum fg_mem_backup_index {
 	FG_BACKUP_SOC = 0,
 	FG_BACKUP_CYCLE_COUNT,
@@ -311,8 +308,7 @@
 	BACKUP(MAH_TO_SOC,	0x4A0,   0,      4,     -EINVAL),
 };
 
-static int fg_debug_mask;
->>>>>>> 2acb7fb5
+static int fg_debug_mask = 0x44;
 module_param_named(
 	debug_mask, fg_debug_mask, int, S_IRUSR | S_IWUSR
 );
