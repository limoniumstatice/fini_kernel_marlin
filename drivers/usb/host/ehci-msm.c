/* ehci-msm.c - HSUSB Host Controller Driver Implementation
 *
 * Copyright (c) 2008-2015, The Linux Foundation. All rights reserved.
 *
 * Partly derived from ehci-fsl.c and ehci-hcd.c
 * Copyright (c) 2000-2004 by David Brownell
 * Copyright (c) 2005 MontaVista Software
 *
 * All source code in this file is licensed under the following license except
 * where indicated.
 *
 * This program is free software; you can redistribute it and/or modify it
 * under the terms of the GNU General Public License version 2 as published
 * by the Free Software Foundation.
 *
 * This program is distributed in the hope that it will be useful,
 * but WITHOUT ANY WARRANTY; without even the implied warranty of
 * MERCHANTABILITY or FITNESS FOR A PARTICULAR PURPOSE.
 *
 * See the GNU General Public License for more details.
 * You should have received a copy of the GNU General Public License
 * along with this program; if not, you can find it at http://www.fsf.org
 */

#include <linux/clk.h>
#include <linux/err.h>
#include <linux/io.h>
#include <linux/kernel.h>
#include <linux/module.h>
#include <linux/platform_device.h>
#include <linux/pm_runtime.h>
#include <linux/dma-mapping.h>

#include <linux/usb/otg.h>
#include <linux/usb/msm_hsusb.h>
#include <linux/usb/msm_hsusb_hw.h>
#include <linux/usb.h>
#include <linux/usb/hcd.h>

#include "ehci.h"

#define MSM_USB_BASE (hcd->regs)

#define DRIVER_DESC "Qualcomm On-Chip EHCI Host Controller"

static const char hcd_name[] = "ehci-msm";
static struct hc_driver __read_mostly msm_hc_driver;

static int ehci_msm_reset(struct usb_hcd *hcd)
{
	struct ehci_hcd *ehci = hcd_to_ehci(hcd);
	int retval;

	ehci->caps = USB_CAPLENGTH;
	hcd->has_tt = 1;
	ehci->no_testmode_suspend = true;

	retval = ehci_setup(hcd);
	if (retval)
		return retval;

	/* bursts of unspecified length. */
	writel_relaxed(0, USB_AHBBURST);
	/* Use the AHB transactor */
	writel_relaxed(0x08, USB_AHBMODE);
	/* Disable streaming mode and select host mode */
	writel_relaxed(0x13, USB_USBMODE);

	if (hcd->usb_phy->flags & ENABLE_SECONDARY_PHY) {
		ehci_dbg(ehci, "using secondary hsphy\n");
		writel_relaxed(readl_relaxed(USB_PHY_CTRL2) | (1<<16),
							USB_PHY_CTRL2);
	}

	/* Disable ULPI_TX_PKT_EN_CLR_FIX which is valid only for HSIC */
	writel_relaxed(readl_relaxed(USB_GENCONFIG2) & ~(1<<19),
					USB_GENCONFIG2);
	return 0;
}

static u64 msm_ehci_dma_mask = DMA_BIT_MASK(32);
static int ehci_msm_probe(struct platform_device *pdev)
{
	struct usb_hcd *hcd;
	struct resource *res;
	struct usb_phy *phy;
	int ret;

	dev_dbg(&pdev->dev, "ehci_msm proble\n");

	if (!pdev->dev.dma_mask)
		pdev->dev.dma_mask = &msm_ehci_dma_mask;
	if (!pdev->dev.coherent_dma_mask)
		pdev->dev.coherent_dma_mask = DMA_BIT_MASK(32);

	hcd = usb_create_hcd(&msm_hc_driver, &pdev->dev,
			     dev_name(&pdev->dev));
	if (!hcd) {
		dev_err(&pdev->dev, "Unable to create HCD\n");
		return  -ENOMEM;
	}

<<<<<<< HEAD
	hcd_to_bus(hcd)->skip_resume = true;

	hcd->irq = platform_get_irq(pdev, 0);
	if (hcd->irq < 0) {
=======
	ret = platform_get_irq(pdev, 0);
	if (ret < 0) {
>>>>>>> b8fa9d76
		dev_err(&pdev->dev, "Unable to get IRQ resource\n");
		goto put_hcd;
	}
	hcd->irq = ret;

	res = platform_get_resource(pdev, IORESOURCE_MEM, 0);
	if (!res) {
		dev_err(&pdev->dev, "Unable to get memory resource\n");
		ret = -ENODEV;
		goto put_hcd;
	}

	hcd->rsrc_start = res->start;
	hcd->rsrc_len = resource_size(res);
	hcd->regs = devm_ioremap_resource(&pdev->dev, res);
	if (IS_ERR(hcd->regs)) {
		dev_err(&pdev->dev, "ioremap failed\n");
		ret = PTR_ERR(hcd->regs);
		goto put_hcd;
	}

	/*
	 * OTG driver takes care of PHY initialization, clock management,
	 * powering up VBUS, mapping of registers address space and power
	 * management.
	 */
	if (pdev->dev.of_node)
		phy = devm_usb_get_phy_by_phandle(&pdev->dev, "usb-phy", 0);
	else
		phy = devm_usb_get_phy(&pdev->dev, USB_PHY_TYPE_USB2);

	if (IS_ERR_OR_NULL(phy)) {
		dev_err(&pdev->dev, "unable to find transceiver\n");
		ret = -EPROBE_DEFER;
		goto put_hcd;
	}

	ret = otg_set_host(phy->otg, &hcd->self);
	if (ret < 0) {
		dev_err(&pdev->dev, "unable to register with transceiver\n");
		goto put_hcd;
	}

	hcd->usb_phy = phy;
	device_init_wakeup(&pdev->dev, 1);
	pm_runtime_set_active(&pdev->dev);
	pm_runtime_enable(&pdev->dev);

	msm_bam_set_usb_host_dev(&pdev->dev);

	return 0;

put_hcd:
	usb_put_hcd(hcd);

	return ret;
}

static int ehci_msm_remove(struct platform_device *pdev)
{
	struct usb_hcd *hcd = platform_get_drvdata(pdev);

	device_init_wakeup(&pdev->dev, 0);
	pm_runtime_disable(&pdev->dev);
	pm_runtime_set_suspended(&pdev->dev);

	otg_set_host(hcd->usb_phy->otg, NULL);
	hcd->usb_phy = NULL;

	/* FIXME: need to call usb_remove_hcd() here? */

	usb_put_hcd(hcd);

	return 0;
}

#ifdef CONFIG_PM_RUNTIME
static int ehci_msm_runtime_suspend(struct device *dev)
{
	dev_dbg(dev, "ehci runtime suspend\n");

	return 0;
}

static int ehci_msm_runtime_resume(struct device *dev)
{
	struct usb_hcd *hcd = dev_get_drvdata(dev);
	u32 portsc;

	dev_dbg(dev, "ehci runtime resume\n");

	portsc = readl_relaxed(USB_PORTSC);
	portsc &= ~PORT_RWC_BITS;
	portsc |= PORT_RESUME;
	writel_relaxed(portsc, USB_PORTSC);

	return 0;
}
#endif

static const struct dev_pm_ops ehci_msm_dev_pm_ops = {
	SET_RUNTIME_PM_OPS(ehci_msm_runtime_suspend, ehci_msm_runtime_resume,
			   NULL)
};

static const struct of_device_id msm_ehci_dt_match[] = {
	{ .compatible = "qcom,ehci-host", },
	{}
};
MODULE_DEVICE_TABLE(of, msm_ehci_dt_match);

static struct platform_driver ehci_msm_driver = {
	.probe	= ehci_msm_probe,
	.remove	= ehci_msm_remove,
	.driver = {
		   .name = "msm_hsusb_host",
		   .pm = &ehci_msm_dev_pm_ops,
		   .of_match_table = msm_ehci_dt_match,
	},
};

static const struct ehci_driver_overrides msm_overrides __initconst = {
	.reset = ehci_msm_reset,
};

static int __init ehci_msm_init(void)
{
	if (usb_disabled())
		return -ENODEV;

	pr_info("%s: " DRIVER_DESC "\n", hcd_name);
	ehci_init_driver(&msm_hc_driver, &msm_overrides);
	return platform_driver_register(&ehci_msm_driver);
}
module_init(ehci_msm_init);

static void __exit ehci_msm_cleanup(void)
{
	platform_driver_unregister(&ehci_msm_driver);
}
module_exit(ehci_msm_cleanup);

MODULE_DESCRIPTION(DRIVER_DESC);
MODULE_ALIAS("platform:msm-ehci");
MODULE_LICENSE("GPL");<|MERGE_RESOLUTION|>--- conflicted
+++ resolved
@@ -100,15 +100,10 @@
 		return  -ENOMEM;
 	}
 
-<<<<<<< HEAD
 	hcd_to_bus(hcd)->skip_resume = true;
 
-	hcd->irq = platform_get_irq(pdev, 0);
-	if (hcd->irq < 0) {
-=======
 	ret = platform_get_irq(pdev, 0);
 	if (ret < 0) {
->>>>>>> b8fa9d76
 		dev_err(&pdev->dev, "Unable to get IRQ resource\n");
 		goto put_hcd;
 	}
