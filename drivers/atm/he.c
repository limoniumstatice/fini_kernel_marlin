/*

  he.c

  ForeRunnerHE ATM Adapter driver for ATM on Linux
  Copyright (C) 1999-2001  Naval Research Laboratory

  This library is free software; you can redistribute it and/or
  modify it under the terms of the GNU Lesser General Public
  License as published by the Free Software Foundation; either
  version 2.1 of the License, or (at your option) any later version.

  This library is distributed in the hope that it will be useful,
  but WITHOUT ANY WARRANTY; without even the implied warranty of
  MERCHANTABILITY or FITNESS FOR A PARTICULAR PURPOSE.  See the GNU
  Lesser General Public License for more details.

  You should have received a copy of the GNU Lesser General Public
  License along with this library; if not, write to the Free Software
  Foundation, Inc., 59 Temple Place, Suite 330, Boston, MA  02111-1307  USA

*/

/*

  he.c

  ForeRunnerHE ATM Adapter driver for ATM on Linux
  Copyright (C) 1999-2001  Naval Research Laboratory

  Permission to use, copy, modify and distribute this software and its
  documentation is hereby granted, provided that both the copyright
  notice and this permission notice appear in all copies of the software,
  derivative works or modified versions, and any portions thereof, and
  that both notices appear in supporting documentation.

  NRL ALLOWS FREE USE OF THIS SOFTWARE IN ITS "AS IS" CONDITION AND
  DISCLAIMS ANY LIABILITY OF ANY KIND FOR ANY DAMAGES WHATSOEVER
  RESULTING FROM THE USE OF THIS SOFTWARE.

  This driver was written using the "Programmer's Reference Manual for
  ForeRunnerHE(tm)", MANU0361-01 - Rev. A, 08/21/98.

  AUTHORS:
	chas williams <chas@cmf.nrl.navy.mil>
	eric kinzie <ekinzie@cmf.nrl.navy.mil>

  NOTES:
	4096 supported 'connections'
	group 0 is used for all traffic
	interrupt queue 0 is used for all interrupts
	aal0 support (based on work from ulrich.u.muller@nokia.com)

 */

#include <linux/module.h>
#include <linux/kernel.h>
#include <linux/skbuff.h>
#include <linux/pci.h>
#include <linux/errno.h>
#include <linux/types.h>
#include <linux/string.h>
#include <linux/delay.h>
#include <linux/init.h>
#include <linux/mm.h>
#include <linux/sched.h>
#include <linux/timer.h>
#include <linux/interrupt.h>
#include <linux/dma-mapping.h>
#include <asm/io.h>
#include <asm/byteorder.h>
#include <asm/uaccess.h>

#include <linux/atmdev.h>
#include <linux/atm.h>
#include <linux/sonet.h>

#undef USE_SCATTERGATHER
#undef USE_CHECKSUM_HW			/* still confused about this */
/* #undef HE_DEBUG */

#include "he.h"
#include "suni.h"
#include <linux/atm_he.h>

#define hprintk(fmt,args...)	printk(KERN_ERR DEV_LABEL "%d: " fmt, he_dev->number , ##args)

#ifdef HE_DEBUG
#define HPRINTK(fmt,args...)	printk(KERN_DEBUG DEV_LABEL "%d: " fmt, he_dev->number , ##args)
#else /* !HE_DEBUG */
#define HPRINTK(fmt,args...)	do { } while (0)
#endif /* HE_DEBUG */

/* declarations */

static int he_open(struct atm_vcc *vcc);
static void he_close(struct atm_vcc *vcc);
static int he_send(struct atm_vcc *vcc, struct sk_buff *skb);
static int he_ioctl(struct atm_dev *dev, unsigned int cmd, void __user *arg);
static irqreturn_t he_irq_handler(int irq, void *dev_id);
static void he_tasklet(unsigned long data);
static int he_proc_read(struct atm_dev *dev,loff_t *pos,char *page);
static int he_start(struct atm_dev *dev);
static void he_stop(struct he_dev *dev);
static void he_phy_put(struct atm_dev *, unsigned char, unsigned long);
static unsigned char he_phy_get(struct atm_dev *, unsigned long);

static u8 read_prom_byte(struct he_dev *he_dev, int addr);

/* globals */

static struct he_dev *he_devs;
static int disable64;
static short nvpibits = -1;
static short nvcibits = -1;
static short rx_skb_reserve = 16;
static int irq_coalesce = 1;
static int sdh = 0;

/* Read from EEPROM = 0000 0011b */
static unsigned int readtab[] = {
	CS_HIGH | CLK_HIGH,
	CS_LOW | CLK_LOW,
	CLK_HIGH,               /* 0 */
	CLK_LOW,
	CLK_HIGH,               /* 0 */
	CLK_LOW,
	CLK_HIGH,               /* 0 */
	CLK_LOW,
	CLK_HIGH,               /* 0 */
	CLK_LOW,
	CLK_HIGH,               /* 0 */
	CLK_LOW,
	CLK_HIGH,               /* 0 */
	CLK_LOW | SI_HIGH,
	CLK_HIGH | SI_HIGH,     /* 1 */
	CLK_LOW | SI_HIGH,
	CLK_HIGH | SI_HIGH      /* 1 */
};     
 
/* Clock to read from/write to the EEPROM */
static unsigned int clocktab[] = {
	CLK_LOW,
	CLK_HIGH,
	CLK_LOW,
	CLK_HIGH,
	CLK_LOW,
	CLK_HIGH,
	CLK_LOW,
	CLK_HIGH,
	CLK_LOW,
	CLK_HIGH,
	CLK_LOW,
	CLK_HIGH,
	CLK_LOW,
	CLK_HIGH,
	CLK_LOW,
	CLK_HIGH,
	CLK_LOW
};     

static struct atmdev_ops he_ops =
{
	.open =		he_open,
	.close =	he_close,	
	.ioctl =	he_ioctl,	
	.send =		he_send,
	.phy_put =	he_phy_put,
	.phy_get =	he_phy_get,
	.proc_read =	he_proc_read,
	.owner =	THIS_MODULE
};

#define he_writel(dev, val, reg)	do { writel(val, (dev)->membase + (reg)); wmb(); } while (0)
#define he_readl(dev, reg)		readl((dev)->membase + (reg))

/* section 2.12 connection memory access */

static __inline__ void
he_writel_internal(struct he_dev *he_dev, unsigned val, unsigned addr,
								unsigned flags)
{
	he_writel(he_dev, val, CON_DAT);
	(void) he_readl(he_dev, CON_DAT);		/* flush posted writes */
	he_writel(he_dev, flags | CON_CTL_WRITE | CON_CTL_ADDR(addr), CON_CTL);
	while (he_readl(he_dev, CON_CTL) & CON_CTL_BUSY);
}

#define he_writel_rcm(dev, val, reg) 				\
			he_writel_internal(dev, val, reg, CON_CTL_RCM)

#define he_writel_tcm(dev, val, reg) 				\
			he_writel_internal(dev, val, reg, CON_CTL_TCM)

#define he_writel_mbox(dev, val, reg) 				\
			he_writel_internal(dev, val, reg, CON_CTL_MBOX)

static unsigned
he_readl_internal(struct he_dev *he_dev, unsigned addr, unsigned flags)
{
	he_writel(he_dev, flags | CON_CTL_READ | CON_CTL_ADDR(addr), CON_CTL);
	while (he_readl(he_dev, CON_CTL) & CON_CTL_BUSY);
	return he_readl(he_dev, CON_DAT);
}

#define he_readl_rcm(dev, reg) \
			he_readl_internal(dev, reg, CON_CTL_RCM)

#define he_readl_tcm(dev, reg) \
			he_readl_internal(dev, reg, CON_CTL_TCM)

#define he_readl_mbox(dev, reg) \
			he_readl_internal(dev, reg, CON_CTL_MBOX)


/* figure 2.2 connection id */

#define he_mkcid(dev, vpi, vci)		(((vpi << (dev)->vcibits) | vci) & 0x1fff)

/* 2.5.1 per connection transmit state registers */

#define he_writel_tsr0(dev, val, cid) \
		he_writel_tcm(dev, val, CONFIG_TSRA | (cid << 3) | 0)
#define he_readl_tsr0(dev, cid) \
		he_readl_tcm(dev, CONFIG_TSRA | (cid << 3) | 0)

#define he_writel_tsr1(dev, val, cid) \
		he_writel_tcm(dev, val, CONFIG_TSRA | (cid << 3) | 1)

#define he_writel_tsr2(dev, val, cid) \
		he_writel_tcm(dev, val, CONFIG_TSRA | (cid << 3) | 2)

#define he_writel_tsr3(dev, val, cid) \
		he_writel_tcm(dev, val, CONFIG_TSRA | (cid << 3) | 3)

#define he_writel_tsr4(dev, val, cid) \
		he_writel_tcm(dev, val, CONFIG_TSRA | (cid << 3) | 4)

	/* from page 2-20
	 *
	 * NOTE While the transmit connection is active, bits 23 through 0
	 *      of this register must not be written by the host.  Byte
	 *      enables should be used during normal operation when writing
	 *      the most significant byte.
	 */

#define he_writel_tsr4_upper(dev, val, cid) \
		he_writel_internal(dev, val, CONFIG_TSRA | (cid << 3) | 4, \
							CON_CTL_TCM \
							| CON_BYTE_DISABLE_2 \
							| CON_BYTE_DISABLE_1 \
							| CON_BYTE_DISABLE_0)

#define he_readl_tsr4(dev, cid) \
		he_readl_tcm(dev, CONFIG_TSRA | (cid << 3) | 4)

#define he_writel_tsr5(dev, val, cid) \
		he_writel_tcm(dev, val, CONFIG_TSRA | (cid << 3) | 5)

#define he_writel_tsr6(dev, val, cid) \
		he_writel_tcm(dev, val, CONFIG_TSRA | (cid << 3) | 6)

#define he_writel_tsr7(dev, val, cid) \
		he_writel_tcm(dev, val, CONFIG_TSRA | (cid << 3) | 7)


#define he_writel_tsr8(dev, val, cid) \
		he_writel_tcm(dev, val, CONFIG_TSRB | (cid << 2) | 0)

#define he_writel_tsr9(dev, val, cid) \
		he_writel_tcm(dev, val, CONFIG_TSRB | (cid << 2) | 1)

#define he_writel_tsr10(dev, val, cid) \
		he_writel_tcm(dev, val, CONFIG_TSRB | (cid << 2) | 2)

#define he_writel_tsr11(dev, val, cid) \
		he_writel_tcm(dev, val, CONFIG_TSRB | (cid << 2) | 3)


#define he_writel_tsr12(dev, val, cid) \
		he_writel_tcm(dev, val, CONFIG_TSRC | (cid << 1) | 0)

#define he_writel_tsr13(dev, val, cid) \
		he_writel_tcm(dev, val, CONFIG_TSRC | (cid << 1) | 1)


#define he_writel_tsr14(dev, val, cid) \
		he_writel_tcm(dev, val, CONFIG_TSRD | cid)

#define he_writel_tsr14_upper(dev, val, cid) \
		he_writel_internal(dev, val, CONFIG_TSRD | cid, \
							CON_CTL_TCM \
							| CON_BYTE_DISABLE_2 \
							| CON_BYTE_DISABLE_1 \
							| CON_BYTE_DISABLE_0)

/* 2.7.1 per connection receive state registers */

#define he_writel_rsr0(dev, val, cid) \
		he_writel_rcm(dev, val, 0x00000 | (cid << 3) | 0)
#define he_readl_rsr0(dev, cid) \
		he_readl_rcm(dev, 0x00000 | (cid << 3) | 0)

#define he_writel_rsr1(dev, val, cid) \
		he_writel_rcm(dev, val, 0x00000 | (cid << 3) | 1)

#define he_writel_rsr2(dev, val, cid) \
		he_writel_rcm(dev, val, 0x00000 | (cid << 3) | 2)

#define he_writel_rsr3(dev, val, cid) \
		he_writel_rcm(dev, val, 0x00000 | (cid << 3) | 3)

#define he_writel_rsr4(dev, val, cid) \
		he_writel_rcm(dev, val, 0x00000 | (cid << 3) | 4)

#define he_writel_rsr5(dev, val, cid) \
		he_writel_rcm(dev, val, 0x00000 | (cid << 3) | 5)

#define he_writel_rsr6(dev, val, cid) \
		he_writel_rcm(dev, val, 0x00000 | (cid << 3) | 6)

#define he_writel_rsr7(dev, val, cid) \
		he_writel_rcm(dev, val, 0x00000 | (cid << 3) | 7)

static __inline__ struct atm_vcc*
__find_vcc(struct he_dev *he_dev, unsigned cid)
{
	struct hlist_head *head;
	struct atm_vcc *vcc;
	struct hlist_node *node;
	struct sock *s;
	short vpi;
	int vci;

	vpi = cid >> he_dev->vcibits;
	vci = cid & ((1 << he_dev->vcibits) - 1);
	head = &vcc_hash[vci & (VCC_HTABLE_SIZE -1)];

	sk_for_each(s, node, head) {
		vcc = atm_sk(s);
		if (vcc->dev == he_dev->atm_dev &&
		    vcc->vci == vci && vcc->vpi == vpi &&
		    vcc->qos.rxtp.traffic_class != ATM_NONE) {
				return vcc;
		}
	}
	return NULL;
}

static int __devinit
he_init_one(struct pci_dev *pci_dev, const struct pci_device_id *pci_ent)
{
	struct atm_dev *atm_dev = NULL;
	struct he_dev *he_dev = NULL;
	int err = 0;

	printk(KERN_INFO "ATM he driver\n");

	if (pci_enable_device(pci_dev))
		return -EIO;
	if (pci_set_dma_mask(pci_dev, DMA_BIT_MASK(32)) != 0) {
		printk(KERN_WARNING "he: no suitable dma available\n");
		err = -EIO;
		goto init_one_failure;
	}

	atm_dev = atm_dev_register(DEV_LABEL, &he_ops, -1, NULL);
	if (!atm_dev) {
		err = -ENODEV;
		goto init_one_failure;
	}
	pci_set_drvdata(pci_dev, atm_dev);

	he_dev = kzalloc(sizeof(struct he_dev),
							GFP_KERNEL);
	if (!he_dev) {
		err = -ENOMEM;
		goto init_one_failure;
	}
	he_dev->pci_dev = pci_dev;
	he_dev->atm_dev = atm_dev;
	he_dev->atm_dev->dev_data = he_dev;
	atm_dev->dev_data = he_dev;
	he_dev->number = atm_dev->number;
	tasklet_init(&he_dev->tasklet, he_tasklet, (unsigned long) he_dev);
	spin_lock_init(&he_dev->global_lock);

	if (he_start(atm_dev)) {
		he_stop(he_dev);
		err = -ENODEV;
		goto init_one_failure;
	}
	he_dev->next = NULL;
	if (he_devs)
		he_dev->next = he_devs;
	he_devs = he_dev;
	return 0;

init_one_failure:
	if (atm_dev)
		atm_dev_deregister(atm_dev);
	kfree(he_dev);
	pci_disable_device(pci_dev);
	return err;
}

static void __devexit
he_remove_one (struct pci_dev *pci_dev)
{
	struct atm_dev *atm_dev;
	struct he_dev *he_dev;

	atm_dev = pci_get_drvdata(pci_dev);
	he_dev = HE_DEV(atm_dev);

	/* need to remove from he_devs */

	he_stop(he_dev);
	atm_dev_deregister(atm_dev);
	kfree(he_dev);

	pci_set_drvdata(pci_dev, NULL);
	pci_disable_device(pci_dev);
}


static unsigned
rate_to_atmf(unsigned rate)		/* cps to atm forum format */
{
#define NONZERO (1 << 14)

	unsigned exp = 0;

	if (rate == 0)
		return 0;

	rate <<= 9;
	while (rate > 0x3ff) {
		++exp;
		rate >>= 1;
	}

	return (NONZERO | (exp << 9) | (rate & 0x1ff));
}

static void __devinit
he_init_rx_lbfp0(struct he_dev *he_dev)
{
	unsigned i, lbm_offset, lbufd_index, lbuf_addr, lbuf_count;
	unsigned lbufs_per_row = he_dev->cells_per_row / he_dev->cells_per_lbuf;
	unsigned lbuf_bufsize = he_dev->cells_per_lbuf * ATM_CELL_PAYLOAD;
	unsigned row_offset = he_dev->r0_startrow * he_dev->bytes_per_row;
	
	lbufd_index = 0;
	lbm_offset = he_readl(he_dev, RCMLBM_BA);

	he_writel(he_dev, lbufd_index, RLBF0_H);

	for (i = 0, lbuf_count = 0; i < he_dev->r0_numbuffs; ++i) {
		lbufd_index += 2;
		lbuf_addr = (row_offset + (lbuf_count * lbuf_bufsize)) / 32;

		he_writel_rcm(he_dev, lbuf_addr, lbm_offset);
		he_writel_rcm(he_dev, lbufd_index, lbm_offset + 1);

		if (++lbuf_count == lbufs_per_row) {
			lbuf_count = 0;
			row_offset += he_dev->bytes_per_row;
		}
		lbm_offset += 4;
	}
		
	he_writel(he_dev, lbufd_index - 2, RLBF0_T);
	he_writel(he_dev, he_dev->r0_numbuffs, RLBF0_C);
}

static void __devinit
he_init_rx_lbfp1(struct he_dev *he_dev)
{
	unsigned i, lbm_offset, lbufd_index, lbuf_addr, lbuf_count;
	unsigned lbufs_per_row = he_dev->cells_per_row / he_dev->cells_per_lbuf;
	unsigned lbuf_bufsize = he_dev->cells_per_lbuf * ATM_CELL_PAYLOAD;
	unsigned row_offset = he_dev->r1_startrow * he_dev->bytes_per_row;
	
	lbufd_index = 1;
	lbm_offset = he_readl(he_dev, RCMLBM_BA) + (2 * lbufd_index);

	he_writel(he_dev, lbufd_index, RLBF1_H);

	for (i = 0, lbuf_count = 0; i < he_dev->r1_numbuffs; ++i) {
		lbufd_index += 2;
		lbuf_addr = (row_offset + (lbuf_count * lbuf_bufsize)) / 32;

		he_writel_rcm(he_dev, lbuf_addr, lbm_offset);
		he_writel_rcm(he_dev, lbufd_index, lbm_offset + 1);

		if (++lbuf_count == lbufs_per_row) {
			lbuf_count = 0;
			row_offset += he_dev->bytes_per_row;
		}
		lbm_offset += 4;
	}
		
	he_writel(he_dev, lbufd_index - 2, RLBF1_T);
	he_writel(he_dev, he_dev->r1_numbuffs, RLBF1_C);
}

static void __devinit
he_init_tx_lbfp(struct he_dev *he_dev)
{
	unsigned i, lbm_offset, lbufd_index, lbuf_addr, lbuf_count;
	unsigned lbufs_per_row = he_dev->cells_per_row / he_dev->cells_per_lbuf;
	unsigned lbuf_bufsize = he_dev->cells_per_lbuf * ATM_CELL_PAYLOAD;
	unsigned row_offset = he_dev->tx_startrow * he_dev->bytes_per_row;
	
	lbufd_index = he_dev->r0_numbuffs + he_dev->r1_numbuffs;
	lbm_offset = he_readl(he_dev, RCMLBM_BA) + (2 * lbufd_index);

	he_writel(he_dev, lbufd_index, TLBF_H);

	for (i = 0, lbuf_count = 0; i < he_dev->tx_numbuffs; ++i) {
		lbufd_index += 1;
		lbuf_addr = (row_offset + (lbuf_count * lbuf_bufsize)) / 32;

		he_writel_rcm(he_dev, lbuf_addr, lbm_offset);
		he_writel_rcm(he_dev, lbufd_index, lbm_offset + 1);

		if (++lbuf_count == lbufs_per_row) {
			lbuf_count = 0;
			row_offset += he_dev->bytes_per_row;
		}
		lbm_offset += 2;
	}
		
	he_writel(he_dev, lbufd_index - 1, TLBF_T);
}

static int __devinit
he_init_tpdrq(struct he_dev *he_dev)
{
	he_dev->tpdrq_base = pci_alloc_consistent(he_dev->pci_dev,
		CONFIG_TPDRQ_SIZE * sizeof(struct he_tpdrq), &he_dev->tpdrq_phys);
	if (he_dev->tpdrq_base == NULL) {
		hprintk("failed to alloc tpdrq\n");
		return -ENOMEM;
	}
	memset(he_dev->tpdrq_base, 0,
				CONFIG_TPDRQ_SIZE * sizeof(struct he_tpdrq));

	he_dev->tpdrq_tail = he_dev->tpdrq_base;
	he_dev->tpdrq_head = he_dev->tpdrq_base;

	he_writel(he_dev, he_dev->tpdrq_phys, TPDRQ_B_H);
	he_writel(he_dev, 0, TPDRQ_T);	
	he_writel(he_dev, CONFIG_TPDRQ_SIZE - 1, TPDRQ_S);

	return 0;
}

static void __devinit
he_init_cs_block(struct he_dev *he_dev)
{
	unsigned clock, rate, delta;
	int reg;

	/* 5.1.7 cs block initialization */

	for (reg = 0; reg < 0x20; ++reg)
		he_writel_mbox(he_dev, 0x0, CS_STTIM0 + reg);

	/* rate grid timer reload values */

	clock = he_is622(he_dev) ? 66667000 : 50000000;
	rate = he_dev->atm_dev->link_rate;
	delta = rate / 16 / 2;

	for (reg = 0; reg < 0x10; ++reg) {
		/* 2.4 internal transmit function
		 *
	 	 * we initialize the first row in the rate grid.
		 * values are period (in clock cycles) of timer
		 */
		unsigned period = clock / rate;

		he_writel_mbox(he_dev, period, CS_TGRLD0 + reg);
		rate -= delta;
	}

	if (he_is622(he_dev)) {
		/* table 5.2 (4 cells per lbuf) */
		he_writel_mbox(he_dev, 0x000800fa, CS_ERTHR0);
		he_writel_mbox(he_dev, 0x000c33cb, CS_ERTHR1);
		he_writel_mbox(he_dev, 0x0010101b, CS_ERTHR2);
		he_writel_mbox(he_dev, 0x00181dac, CS_ERTHR3);
		he_writel_mbox(he_dev, 0x00280600, CS_ERTHR4);

		/* table 5.3, 5.4, 5.5, 5.6, 5.7 */
		he_writel_mbox(he_dev, 0x023de8b3, CS_ERCTL0);
		he_writel_mbox(he_dev, 0x1801, CS_ERCTL1);
		he_writel_mbox(he_dev, 0x68b3, CS_ERCTL2);
		he_writel_mbox(he_dev, 0x1280, CS_ERSTAT0);
		he_writel_mbox(he_dev, 0x68b3, CS_ERSTAT1);
		he_writel_mbox(he_dev, 0x14585, CS_RTFWR);

		he_writel_mbox(he_dev, 0x4680, CS_RTATR);

		/* table 5.8 */
		he_writel_mbox(he_dev, 0x00159ece, CS_TFBSET);
		he_writel_mbox(he_dev, 0x68b3, CS_WCRMAX);
		he_writel_mbox(he_dev, 0x5eb3, CS_WCRMIN);
		he_writel_mbox(he_dev, 0xe8b3, CS_WCRINC);
		he_writel_mbox(he_dev, 0xdeb3, CS_WCRDEC);
		he_writel_mbox(he_dev, 0x68b3, CS_WCRCEIL);

		/* table 5.9 */
		he_writel_mbox(he_dev, 0x5, CS_OTPPER);
		he_writel_mbox(he_dev, 0x14, CS_OTWPER);
	} else {
		/* table 5.1 (4 cells per lbuf) */
		he_writel_mbox(he_dev, 0x000400ea, CS_ERTHR0);
		he_writel_mbox(he_dev, 0x00063388, CS_ERTHR1);
		he_writel_mbox(he_dev, 0x00081018, CS_ERTHR2);
		he_writel_mbox(he_dev, 0x000c1dac, CS_ERTHR3);
		he_writel_mbox(he_dev, 0x0014051a, CS_ERTHR4);

		/* table 5.3, 5.4, 5.5, 5.6, 5.7 */
		he_writel_mbox(he_dev, 0x0235e4b1, CS_ERCTL0);
		he_writel_mbox(he_dev, 0x4701, CS_ERCTL1);
		he_writel_mbox(he_dev, 0x64b1, CS_ERCTL2);
		he_writel_mbox(he_dev, 0x1280, CS_ERSTAT0);
		he_writel_mbox(he_dev, 0x64b1, CS_ERSTAT1);
		he_writel_mbox(he_dev, 0xf424, CS_RTFWR);

		he_writel_mbox(he_dev, 0x4680, CS_RTATR);

		/* table 5.8 */
		he_writel_mbox(he_dev, 0x000563b7, CS_TFBSET);
		he_writel_mbox(he_dev, 0x64b1, CS_WCRMAX);
		he_writel_mbox(he_dev, 0x5ab1, CS_WCRMIN);
		he_writel_mbox(he_dev, 0xe4b1, CS_WCRINC);
		he_writel_mbox(he_dev, 0xdab1, CS_WCRDEC);
		he_writel_mbox(he_dev, 0x64b1, CS_WCRCEIL);

		/* table 5.9 */
		he_writel_mbox(he_dev, 0x6, CS_OTPPER);
		he_writel_mbox(he_dev, 0x1e, CS_OTWPER);
	}

	he_writel_mbox(he_dev, 0x8, CS_OTTLIM);

	for (reg = 0; reg < 0x8; ++reg)
		he_writel_mbox(he_dev, 0x0, CS_HGRRT0 + reg);

}

static int __devinit
he_init_cs_block_rcm(struct he_dev *he_dev)
{
	unsigned (*rategrid)[16][16];
	unsigned rate, delta;
	int i, j, reg;

	unsigned rate_atmf, exp, man;
	unsigned long long rate_cps;
	int mult, buf, buf_limit = 4;

	rategrid = kmalloc( sizeof(unsigned) * 16 * 16, GFP_KERNEL);
	if (!rategrid)
		return -ENOMEM;

	/* initialize rate grid group table */

	for (reg = 0x0; reg < 0xff; ++reg)
		he_writel_rcm(he_dev, 0x0, CONFIG_RCMABR + reg);

	/* initialize rate controller groups */

	for (reg = 0x100; reg < 0x1ff; ++reg)
		he_writel_rcm(he_dev, 0x0, CONFIG_RCMABR + reg);
	
	/* initialize tNrm lookup table */

	/* the manual makes reference to a routine in a sample driver
	   for proper configuration; fortunately, we only need this
	   in order to support abr connection */
	
	/* initialize rate to group table */

	rate = he_dev->atm_dev->link_rate;
	delta = rate / 32;

	/*
	 * 2.4 transmit internal functions
	 * 
	 * we construct a copy of the rate grid used by the scheduler
	 * in order to construct the rate to group table below
	 */

	for (j = 0; j < 16; j++) {
		(*rategrid)[0][j] = rate;
		rate -= delta;
	}

	for (i = 1; i < 16; i++)
		for (j = 0; j < 16; j++)
			if (i > 14)
				(*rategrid)[i][j] = (*rategrid)[i - 1][j] / 4;
			else
				(*rategrid)[i][j] = (*rategrid)[i - 1][j] / 2;

	/*
	 * 2.4 transmit internal function
	 *
	 * this table maps the upper 5 bits of exponent and mantissa
	 * of the atm forum representation of the rate into an index
	 * on rate grid  
	 */

	rate_atmf = 0;
	while (rate_atmf < 0x400) {
		man = (rate_atmf & 0x1f) << 4;
		exp = rate_atmf >> 5;

		/* 
			instead of '/ 512', use '>> 9' to prevent a call
			to divdu3 on x86 platforms
		*/
		rate_cps = (unsigned long long) (1 << exp) * (man + 512) >> 9;

		if (rate_cps < 10)
			rate_cps = 10;	/* 2.2.1 minimum payload rate is 10 cps */

		for (i = 255; i > 0; i--)
			if ((*rategrid)[i/16][i%16] >= rate_cps)
				break;	 /* pick nearest rate instead? */

		/*
		 * each table entry is 16 bits: (rate grid index (8 bits)
		 * and a buffer limit (8 bits)
		 * there are two table entries in each 32-bit register
		 */

#ifdef notdef
		buf = rate_cps * he_dev->tx_numbuffs /
				(he_dev->atm_dev->link_rate * 2);
#else
		/* this is pretty, but avoids _divdu3 and is mostly correct */
		mult = he_dev->atm_dev->link_rate / ATM_OC3_PCR;
		if (rate_cps > (272 * mult))
			buf = 4;
		else if (rate_cps > (204 * mult))
			buf = 3;
		else if (rate_cps > (136 * mult))
			buf = 2;
		else if (rate_cps > (68 * mult))
			buf = 1;
		else
			buf = 0;
#endif
		if (buf > buf_limit)
			buf = buf_limit;
		reg = (reg << 16) | ((i << 8) | buf);

#define RTGTBL_OFFSET 0x400
	  
		if (rate_atmf & 0x1)
			he_writel_rcm(he_dev, reg,
				CONFIG_RCMABR + RTGTBL_OFFSET + (rate_atmf >> 1));

		++rate_atmf;
	}

	kfree(rategrid);
	return 0;
}

static int __devinit
he_init_group(struct he_dev *he_dev, int group)
{
	int i;

	/* small buffer pool */
	he_dev->rbps_pool = pci_pool_create("rbps", he_dev->pci_dev,
			CONFIG_RBPS_BUFSIZE, 8, 0);
	if (he_dev->rbps_pool == NULL) {
		hprintk("unable to create rbps pages\n");
		return -ENOMEM;
	}

	he_dev->rbps_base = pci_alloc_consistent(he_dev->pci_dev,
		CONFIG_RBPS_SIZE * sizeof(struct he_rbp), &he_dev->rbps_phys);
	if (he_dev->rbps_base == NULL) {
		hprintk("failed to alloc rbps_base\n");
		goto out_destroy_rbps_pool;
	}
	memset(he_dev->rbps_base, 0, CONFIG_RBPS_SIZE * sizeof(struct he_rbp));
	he_dev->rbps_virt = kmalloc(CONFIG_RBPS_SIZE * sizeof(struct he_virt), GFP_KERNEL);
	if (he_dev->rbps_virt == NULL) {
		hprintk("failed to alloc rbps_virt\n");
		goto out_free_rbps_base;
	}

	for (i = 0; i < CONFIG_RBPS_SIZE; ++i) {
		dma_addr_t dma_handle;
		void *cpuaddr;

		cpuaddr = pci_pool_alloc(he_dev->rbps_pool, GFP_KERNEL|GFP_DMA, &dma_handle);
		if (cpuaddr == NULL)
			goto out_free_rbps_virt;

		he_dev->rbps_virt[i].virt = cpuaddr;
		he_dev->rbps_base[i].status = RBP_LOANED | RBP_SMALLBUF | (i << RBP_INDEX_OFF);
		he_dev->rbps_base[i].phys = dma_handle;

	}
	he_dev->rbps_tail = &he_dev->rbps_base[CONFIG_RBPS_SIZE - 1];

	he_writel(he_dev, he_dev->rbps_phys, G0_RBPS_S + (group * 32));
	he_writel(he_dev, RBPS_MASK(he_dev->rbps_tail),
						G0_RBPS_T + (group * 32));
	he_writel(he_dev, CONFIG_RBPS_BUFSIZE/4,
						G0_RBPS_BS + (group * 32));
	he_writel(he_dev,
			RBP_THRESH(CONFIG_RBPS_THRESH) |
			RBP_QSIZE(CONFIG_RBPS_SIZE - 1) |
			RBP_INT_ENB,
						G0_RBPS_QI + (group * 32));

	/* large buffer pool */
	he_dev->rbpl_pool = pci_pool_create("rbpl", he_dev->pci_dev,
			CONFIG_RBPL_BUFSIZE, 8, 0);
	if (he_dev->rbpl_pool == NULL) {
		hprintk("unable to create rbpl pool\n");
		goto out_free_rbps_virt;
	}

	he_dev->rbpl_base = pci_alloc_consistent(he_dev->pci_dev,
		CONFIG_RBPL_SIZE * sizeof(struct he_rbp), &he_dev->rbpl_phys);
	if (he_dev->rbpl_base == NULL) {
		hprintk("failed to alloc rbpl_base\n");
		goto out_destroy_rbpl_pool;
	}
	memset(he_dev->rbpl_base, 0, CONFIG_RBPL_SIZE * sizeof(struct he_rbp));
	he_dev->rbpl_virt = kmalloc(CONFIG_RBPL_SIZE * sizeof(struct he_virt), GFP_KERNEL);
	if (he_dev->rbpl_virt == NULL) {
		hprintk("failed to alloc rbpl_virt\n");
		goto out_free_rbpl_base;
	}

	for (i = 0; i < CONFIG_RBPL_SIZE; ++i) {
		dma_addr_t dma_handle;
		void *cpuaddr;

		cpuaddr = pci_pool_alloc(he_dev->rbpl_pool, GFP_KERNEL|GFP_DMA, &dma_handle);
		if (cpuaddr == NULL)
			goto out_free_rbpl_virt;

		he_dev->rbpl_virt[i].virt = cpuaddr;
		he_dev->rbpl_base[i].status = RBP_LOANED | (i << RBP_INDEX_OFF);
		he_dev->rbpl_base[i].phys = dma_handle;
	}
	he_dev->rbpl_tail = &he_dev->rbpl_base[CONFIG_RBPL_SIZE - 1];

	he_writel(he_dev, he_dev->rbpl_phys, G0_RBPL_S + (group * 32));
	he_writel(he_dev, RBPL_MASK(he_dev->rbpl_tail),
						G0_RBPL_T + (group * 32));
	he_writel(he_dev, CONFIG_RBPL_BUFSIZE/4,
						G0_RBPL_BS + (group * 32));
	he_writel(he_dev,
			RBP_THRESH(CONFIG_RBPL_THRESH) |
			RBP_QSIZE(CONFIG_RBPL_SIZE - 1) |
			RBP_INT_ENB,
						G0_RBPL_QI + (group * 32));

	/* rx buffer ready queue */

	he_dev->rbrq_base = pci_alloc_consistent(he_dev->pci_dev,
		CONFIG_RBRQ_SIZE * sizeof(struct he_rbrq), &he_dev->rbrq_phys);
	if (he_dev->rbrq_base == NULL) {
		hprintk("failed to allocate rbrq\n");
		goto out_free_rbpl_virt;
	}
	memset(he_dev->rbrq_base, 0, CONFIG_RBRQ_SIZE * sizeof(struct he_rbrq));

	he_dev->rbrq_head = he_dev->rbrq_base;
	he_writel(he_dev, he_dev->rbrq_phys, G0_RBRQ_ST + (group * 16));
	he_writel(he_dev, 0, G0_RBRQ_H + (group * 16));
	he_writel(he_dev,
		RBRQ_THRESH(CONFIG_RBRQ_THRESH) | RBRQ_SIZE(CONFIG_RBRQ_SIZE - 1),
						G0_RBRQ_Q + (group * 16));
	if (irq_coalesce) {
		hprintk("coalescing interrupts\n");
		he_writel(he_dev, RBRQ_TIME(768) | RBRQ_COUNT(7),
						G0_RBRQ_I + (group * 16));
	} else
		he_writel(he_dev, RBRQ_TIME(0) | RBRQ_COUNT(1),
						G0_RBRQ_I + (group * 16));

	/* tx buffer ready queue */

	he_dev->tbrq_base = pci_alloc_consistent(he_dev->pci_dev,
		CONFIG_TBRQ_SIZE * sizeof(struct he_tbrq), &he_dev->tbrq_phys);
	if (he_dev->tbrq_base == NULL) {
		hprintk("failed to allocate tbrq\n");
		goto out_free_rbpq_base;
	}
	memset(he_dev->tbrq_base, 0, CONFIG_TBRQ_SIZE * sizeof(struct he_tbrq));

	he_dev->tbrq_head = he_dev->tbrq_base;

	he_writel(he_dev, he_dev->tbrq_phys, G0_TBRQ_B_T + (group * 16));
	he_writel(he_dev, 0, G0_TBRQ_H + (group * 16));
	he_writel(he_dev, CONFIG_TBRQ_SIZE - 1, G0_TBRQ_S + (group * 16));
	he_writel(he_dev, CONFIG_TBRQ_THRESH, G0_TBRQ_THRESH + (group * 16));

	return 0;

out_free_rbpq_base:
	pci_free_consistent(he_dev->pci_dev, CONFIG_RBRQ_SIZE *
			sizeof(struct he_rbrq), he_dev->rbrq_base,
			he_dev->rbrq_phys);
	i = CONFIG_RBPL_SIZE;
out_free_rbpl_virt:
<<<<<<< HEAD
	while (--i)
		pci_pool_free(he_dev->rbps_pool, he_dev->rbpl_virt[i].virt,
				he_dev->rbps_base[i].phys);
=======
	while (i--)
		pci_pool_free(he_dev->rbpl_pool, he_dev->rbpl_virt[i].virt,
				he_dev->rbpl_base[i].phys);
>>>>>>> ad1cd745
	kfree(he_dev->rbpl_virt);

out_free_rbpl_base:
	pci_free_consistent(he_dev->pci_dev, CONFIG_RBPL_SIZE *
			sizeof(struct he_rbp), he_dev->rbpl_base,
			he_dev->rbpl_phys);
out_destroy_rbpl_pool:
	pci_pool_destroy(he_dev->rbpl_pool);

<<<<<<< HEAD
	i = CONFIG_RBPL_SIZE;
out_free_rbps_virt:
	while (--i)
		pci_pool_free(he_dev->rbpl_pool, he_dev->rbps_virt[i].virt,
				he_dev->rbpl_base[i].phys);
=======
	i = CONFIG_RBPS_SIZE;
out_free_rbps_virt:
	while (i--)
		pci_pool_free(he_dev->rbps_pool, he_dev->rbps_virt[i].virt,
				he_dev->rbps_base[i].phys);
>>>>>>> ad1cd745
	kfree(he_dev->rbps_virt);

out_free_rbps_base:
	pci_free_consistent(he_dev->pci_dev, CONFIG_RBPS_SIZE *
			sizeof(struct he_rbp), he_dev->rbps_base,
			he_dev->rbps_phys);
out_destroy_rbps_pool:
	pci_pool_destroy(he_dev->rbps_pool);
	return -ENOMEM;
}

static int __devinit
he_init_irq(struct he_dev *he_dev)
{
	int i;

	/* 2.9.3.5  tail offset for each interrupt queue is located after the
		    end of the interrupt queue */

	he_dev->irq_base = pci_alloc_consistent(he_dev->pci_dev,
			(CONFIG_IRQ_SIZE+1) * sizeof(struct he_irq), &he_dev->irq_phys);
	if (he_dev->irq_base == NULL) {
		hprintk("failed to allocate irq\n");
		return -ENOMEM;
	}
	he_dev->irq_tailoffset = (unsigned *)
					&he_dev->irq_base[CONFIG_IRQ_SIZE];
	*he_dev->irq_tailoffset = 0;
	he_dev->irq_head = he_dev->irq_base;
	he_dev->irq_tail = he_dev->irq_base;

	for (i = 0; i < CONFIG_IRQ_SIZE; ++i)
		he_dev->irq_base[i].isw = ITYPE_INVALID;

	he_writel(he_dev, he_dev->irq_phys, IRQ0_BASE);
	he_writel(he_dev,
		IRQ_SIZE(CONFIG_IRQ_SIZE) | IRQ_THRESH(CONFIG_IRQ_THRESH),
								IRQ0_HEAD);
	he_writel(he_dev, IRQ_INT_A | IRQ_TYPE_LINE, IRQ0_CNTL);
	he_writel(he_dev, 0x0, IRQ0_DATA);

	he_writel(he_dev, 0x0, IRQ1_BASE);
	he_writel(he_dev, 0x0, IRQ1_HEAD);
	he_writel(he_dev, 0x0, IRQ1_CNTL);
	he_writel(he_dev, 0x0, IRQ1_DATA);

	he_writel(he_dev, 0x0, IRQ2_BASE);
	he_writel(he_dev, 0x0, IRQ2_HEAD);
	he_writel(he_dev, 0x0, IRQ2_CNTL);
	he_writel(he_dev, 0x0, IRQ2_DATA);

	he_writel(he_dev, 0x0, IRQ3_BASE);
	he_writel(he_dev, 0x0, IRQ3_HEAD);
	he_writel(he_dev, 0x0, IRQ3_CNTL);
	he_writel(he_dev, 0x0, IRQ3_DATA);

	/* 2.9.3.2 interrupt queue mapping registers */

	he_writel(he_dev, 0x0, GRP_10_MAP);
	he_writel(he_dev, 0x0, GRP_32_MAP);
	he_writel(he_dev, 0x0, GRP_54_MAP);
	he_writel(he_dev, 0x0, GRP_76_MAP);

	if (request_irq(he_dev->pci_dev->irq, he_irq_handler, IRQF_DISABLED|IRQF_SHARED, DEV_LABEL, he_dev)) {
		hprintk("irq %d already in use\n", he_dev->pci_dev->irq);
		return -EINVAL;
	}   

	he_dev->irq = he_dev->pci_dev->irq;

	return 0;
}

static int __devinit
he_start(struct atm_dev *dev)
{
	struct he_dev *he_dev;
	struct pci_dev *pci_dev;
	unsigned long membase;

	u16 command;
	u32 gen_cntl_0, host_cntl, lb_swap;
	u8 cache_size, timer;
	
	unsigned err;
	unsigned int status, reg;
	int i, group;

	he_dev = HE_DEV(dev);
	pci_dev = he_dev->pci_dev;

	membase = pci_resource_start(pci_dev, 0);
	HPRINTK("membase = 0x%lx  irq = %d.\n", membase, pci_dev->irq);

	/*
	 * pci bus controller initialization 
	 */

	/* 4.3 pci bus controller-specific initialization */
	if (pci_read_config_dword(pci_dev, GEN_CNTL_0, &gen_cntl_0) != 0) {
		hprintk("can't read GEN_CNTL_0\n");
		return -EINVAL;
	}
	gen_cntl_0 |= (MRL_ENB | MRM_ENB | IGNORE_TIMEOUT);
	if (pci_write_config_dword(pci_dev, GEN_CNTL_0, gen_cntl_0) != 0) {
		hprintk("can't write GEN_CNTL_0.\n");
		return -EINVAL;
	}

	if (pci_read_config_word(pci_dev, PCI_COMMAND, &command) != 0) {
		hprintk("can't read PCI_COMMAND.\n");
		return -EINVAL;
	}

	command |= (PCI_COMMAND_MEMORY | PCI_COMMAND_MASTER | PCI_COMMAND_INVALIDATE);
	if (pci_write_config_word(pci_dev, PCI_COMMAND, command) != 0) {
		hprintk("can't enable memory.\n");
		return -EINVAL;
	}

	if (pci_read_config_byte(pci_dev, PCI_CACHE_LINE_SIZE, &cache_size)) {
		hprintk("can't read cache line size?\n");
		return -EINVAL;
	}

	if (cache_size < 16) {
		cache_size = 16;
		if (pci_write_config_byte(pci_dev, PCI_CACHE_LINE_SIZE, cache_size))
			hprintk("can't set cache line size to %d\n", cache_size);
	}

	if (pci_read_config_byte(pci_dev, PCI_LATENCY_TIMER, &timer)) {
		hprintk("can't read latency timer?\n");
		return -EINVAL;
	}

	/* from table 3.9
	 *
	 * LAT_TIMER = 1 + AVG_LAT + BURST_SIZE/BUS_SIZE
	 * 
	 * AVG_LAT: The average first data read/write latency [maximum 16 clock cycles]
	 * BURST_SIZE: 1536 bytes (read) for 622, 768 bytes (read) for 155 [192 clock cycles]
	 *
	 */ 
#define LAT_TIMER 209
	if (timer < LAT_TIMER) {
		HPRINTK("latency timer was %d, setting to %d\n", timer, LAT_TIMER);
		timer = LAT_TIMER;
		if (pci_write_config_byte(pci_dev, PCI_LATENCY_TIMER, timer))
			hprintk("can't set latency timer to %d\n", timer);
	}

	if (!(he_dev->membase = ioremap(membase, HE_REGMAP_SIZE))) {
		hprintk("can't set up page mapping\n");
		return -EINVAL;
	}

	/* 4.4 card reset */
	he_writel(he_dev, 0x0, RESET_CNTL);
	he_writel(he_dev, 0xff, RESET_CNTL);

	udelay(16*1000);	/* 16 ms */
	status = he_readl(he_dev, RESET_CNTL);
	if ((status & BOARD_RST_STATUS) == 0) {
		hprintk("reset failed\n");
		return -EINVAL;
	}

	/* 4.5 set bus width */
	host_cntl = he_readl(he_dev, HOST_CNTL);
	if (host_cntl & PCI_BUS_SIZE64)
		gen_cntl_0 |= ENBL_64;
	else
		gen_cntl_0 &= ~ENBL_64;

	if (disable64 == 1) {
		hprintk("disabling 64-bit pci bus transfers\n");
		gen_cntl_0 &= ~ENBL_64;
	}

	if (gen_cntl_0 & ENBL_64)
		hprintk("64-bit transfers enabled\n");

	pci_write_config_dword(pci_dev, GEN_CNTL_0, gen_cntl_0);

	/* 4.7 read prom contents */
	for (i = 0; i < PROD_ID_LEN; ++i)
		he_dev->prod_id[i] = read_prom_byte(he_dev, PROD_ID + i);

	he_dev->media = read_prom_byte(he_dev, MEDIA);

	for (i = 0; i < 6; ++i)
		dev->esi[i] = read_prom_byte(he_dev, MAC_ADDR + i);

	hprintk("%s%s, %x:%x:%x:%x:%x:%x\n",
				he_dev->prod_id,
					he_dev->media & 0x40 ? "SM" : "MM",
						dev->esi[0],
						dev->esi[1],
						dev->esi[2],
						dev->esi[3],
						dev->esi[4],
						dev->esi[5]);
	he_dev->atm_dev->link_rate = he_is622(he_dev) ?
						ATM_OC12_PCR : ATM_OC3_PCR;

	/* 4.6 set host endianess */
	lb_swap = he_readl(he_dev, LB_SWAP);
	if (he_is622(he_dev))
		lb_swap &= ~XFER_SIZE;		/* 4 cells */
	else
		lb_swap |= XFER_SIZE;		/* 8 cells */
#ifdef __BIG_ENDIAN
	lb_swap |= DESC_WR_SWAP | INTR_SWAP | BIG_ENDIAN_HOST;
#else
	lb_swap &= ~(DESC_WR_SWAP | INTR_SWAP | BIG_ENDIAN_HOST |
			DATA_WR_SWAP | DATA_RD_SWAP | DESC_RD_SWAP);
#endif /* __BIG_ENDIAN */
	he_writel(he_dev, lb_swap, LB_SWAP);

	/* 4.8 sdram controller initialization */
	he_writel(he_dev, he_is622(he_dev) ? LB_64_ENB : 0x0, SDRAM_CTL);

	/* 4.9 initialize rnum value */
	lb_swap |= SWAP_RNUM_MAX(0xf);
	he_writel(he_dev, lb_swap, LB_SWAP);

	/* 4.10 initialize the interrupt queues */
	if ((err = he_init_irq(he_dev)) != 0)
		return err;

	/* 4.11 enable pci bus controller state machines */
	host_cntl |= (OUTFF_ENB | CMDFF_ENB |
				QUICK_RD_RETRY | QUICK_WR_RETRY | PERR_INT_ENB);
	he_writel(he_dev, host_cntl, HOST_CNTL);

	gen_cntl_0 |= INT_PROC_ENBL|INIT_ENB;
	pci_write_config_dword(pci_dev, GEN_CNTL_0, gen_cntl_0);

	/*
	 * atm network controller initialization
	 */

	/* 5.1.1 generic configuration state */

	/*
	 *		local (cell) buffer memory map
	 *                    
	 *             HE155                          HE622
	 *                                                      
	 *        0 ____________1023 bytes  0 _______________________2047 bytes
	 *         |            |            |                   |   |
	 *         |  utility   |            |        rx0        |   |
	 *        5|____________|         255|___________________| u |
	 *        6|            |         256|                   | t |
	 *         |            |            |                   | i |
	 *         |    rx0     |     row    |        tx         | l |
	 *         |            |            |                   | i |
	 *         |            |         767|___________________| t |
	 *      517|____________|         768|                   | y |
	 * row  518|            |            |        rx1        |   |
	 *         |            |        1023|___________________|___|
	 *         |            |
	 *         |    tx      |
	 *         |            |
	 *         |            |
	 *     1535|____________|
	 *     1536|            |
	 *         |    rx1     |
	 *     2047|____________|
	 *
	 */

	/* total 4096 connections */
	he_dev->vcibits = CONFIG_DEFAULT_VCIBITS;
	he_dev->vpibits = CONFIG_DEFAULT_VPIBITS;

	if (nvpibits != -1 && nvcibits != -1 && nvpibits+nvcibits != HE_MAXCIDBITS) {
		hprintk("nvpibits + nvcibits != %d\n", HE_MAXCIDBITS);
		return -ENODEV;
	}

	if (nvpibits != -1) {
		he_dev->vpibits = nvpibits;
		he_dev->vcibits = HE_MAXCIDBITS - nvpibits;
	}

	if (nvcibits != -1) {
		he_dev->vcibits = nvcibits;
		he_dev->vpibits = HE_MAXCIDBITS - nvcibits;
	}


	if (he_is622(he_dev)) {
		he_dev->cells_per_row = 40;
		he_dev->bytes_per_row = 2048;
		he_dev->r0_numrows = 256;
		he_dev->tx_numrows = 512;
		he_dev->r1_numrows = 256;
		he_dev->r0_startrow = 0;
		he_dev->tx_startrow = 256;
		he_dev->r1_startrow = 768;
	} else {
		he_dev->cells_per_row = 20;
		he_dev->bytes_per_row = 1024;
		he_dev->r0_numrows = 512;
		he_dev->tx_numrows = 1018;
		he_dev->r1_numrows = 512;
		he_dev->r0_startrow = 6;
		he_dev->tx_startrow = 518;
		he_dev->r1_startrow = 1536;
	}

	he_dev->cells_per_lbuf = 4;
	he_dev->buffer_limit = 4;
	he_dev->r0_numbuffs = he_dev->r0_numrows *
				he_dev->cells_per_row / he_dev->cells_per_lbuf;
	if (he_dev->r0_numbuffs > 2560)
		he_dev->r0_numbuffs = 2560;

	he_dev->r1_numbuffs = he_dev->r1_numrows *
				he_dev->cells_per_row / he_dev->cells_per_lbuf;
	if (he_dev->r1_numbuffs > 2560)
		he_dev->r1_numbuffs = 2560;

	he_dev->tx_numbuffs = he_dev->tx_numrows *
				he_dev->cells_per_row / he_dev->cells_per_lbuf;
	if (he_dev->tx_numbuffs > 5120)
		he_dev->tx_numbuffs = 5120;

	/* 5.1.2 configure hardware dependent registers */

	he_writel(he_dev, 
		SLICE_X(0x2) | ARB_RNUM_MAX(0xf) | TH_PRTY(0x3) |
		RH_PRTY(0x3) | TL_PRTY(0x2) | RL_PRTY(0x1) |
		(he_is622(he_dev) ? BUS_MULTI(0x28) : BUS_MULTI(0x46)) |
		(he_is622(he_dev) ? NET_PREF(0x50) : NET_PREF(0x8c)),
								LBARB);

	he_writel(he_dev, BANK_ON |
		(he_is622(he_dev) ? (REF_RATE(0x384) | WIDE_DATA) : REF_RATE(0x150)),
								SDRAMCON);

	he_writel(he_dev,
		(he_is622(he_dev) ? RM_BANK_WAIT(1) : RM_BANK_WAIT(0)) |
						RM_RW_WAIT(1), RCMCONFIG);
	he_writel(he_dev,
		(he_is622(he_dev) ? TM_BANK_WAIT(2) : TM_BANK_WAIT(1)) |
						TM_RW_WAIT(1), TCMCONFIG);

	he_writel(he_dev, he_dev->cells_per_lbuf * ATM_CELL_PAYLOAD, LB_CONFIG);

	he_writel(he_dev, 
		(he_is622(he_dev) ? UT_RD_DELAY(8) : UT_RD_DELAY(0)) |
		(he_is622(he_dev) ? RC_UT_MODE(0) : RC_UT_MODE(1)) |
		RX_VALVP(he_dev->vpibits) |
		RX_VALVC(he_dev->vcibits),			 RC_CONFIG);

	he_writel(he_dev, DRF_THRESH(0x20) |
		(he_is622(he_dev) ? TX_UT_MODE(0) : TX_UT_MODE(1)) |
		TX_VCI_MASK(he_dev->vcibits) |
		LBFREE_CNT(he_dev->tx_numbuffs), 		TX_CONFIG);

	he_writel(he_dev, 0x0, TXAAL5_PROTO);

	he_writel(he_dev, PHY_INT_ENB |
		(he_is622(he_dev) ? PTMR_PRE(67 - 1) : PTMR_PRE(50 - 1)),
								RH_CONFIG);

	/* 5.1.3 initialize connection memory */

	for (i = 0; i < TCM_MEM_SIZE; ++i)
		he_writel_tcm(he_dev, 0, i);

	for (i = 0; i < RCM_MEM_SIZE; ++i)
		he_writel_rcm(he_dev, 0, i);

	/*
	 *	transmit connection memory map
	 *
	 *                  tx memory
	 *          0x0 ___________________
	 *             |                   |
	 *             |                   |
	 *             |       TSRa        |
	 *             |                   |
	 *             |                   |
	 *       0x8000|___________________|
	 *             |                   |
	 *             |       TSRb        |
	 *       0xc000|___________________|
	 *             |                   |
	 *             |       TSRc        |
	 *       0xe000|___________________|
	 *             |       TSRd        |
	 *       0xf000|___________________|
	 *             |       tmABR       |
	 *      0x10000|___________________|
	 *             |                   |
	 *             |       tmTPD       |
	 *             |___________________|
	 *             |                   |
	 *                      ....
	 *      0x1ffff|___________________|
	 *
	 *
	 */

	he_writel(he_dev, CONFIG_TSRB, TSRB_BA);
	he_writel(he_dev, CONFIG_TSRC, TSRC_BA);
	he_writel(he_dev, CONFIG_TSRD, TSRD_BA);
	he_writel(he_dev, CONFIG_TMABR, TMABR_BA);
	he_writel(he_dev, CONFIG_TPDBA, TPD_BA);


	/*
	 *	receive connection memory map
	 *
	 *          0x0 ___________________
	 *             |                   |
	 *             |                   |
	 *             |       RSRa        |
	 *             |                   |
	 *             |                   |
	 *       0x8000|___________________|
	 *             |                   |
	 *             |             rx0/1 |
	 *             |       LBM         |   link lists of local
	 *             |             tx    |   buffer memory 
	 *             |                   |
	 *       0xd000|___________________|
	 *             |                   |
	 *             |      rmABR        |
	 *       0xe000|___________________|
	 *             |                   |
	 *             |       RSRb        |
	 *             |___________________|
	 *             |                   |
	 *                      ....
	 *       0xffff|___________________|
	 */

	he_writel(he_dev, 0x08000, RCMLBM_BA);
	he_writel(he_dev, 0x0e000, RCMRSRB_BA);
	he_writel(he_dev, 0x0d800, RCMABR_BA);

	/* 5.1.4 initialize local buffer free pools linked lists */

	he_init_rx_lbfp0(he_dev);
	he_init_rx_lbfp1(he_dev);

	he_writel(he_dev, 0x0, RLBC_H);
	he_writel(he_dev, 0x0, RLBC_T);
	he_writel(he_dev, 0x0, RLBC_H2);

	he_writel(he_dev, 512, RXTHRSH);	/* 10% of r0+r1 buffers */
	he_writel(he_dev, 256, LITHRSH); 	/* 5% of r0+r1 buffers */

	he_init_tx_lbfp(he_dev);

	he_writel(he_dev, he_is622(he_dev) ? 0x104780 : 0x800, UBUFF_BA);

	/* 5.1.5 initialize intermediate receive queues */

	if (he_is622(he_dev)) {
		he_writel(he_dev, 0x000f, G0_INMQ_S);
		he_writel(he_dev, 0x200f, G0_INMQ_L);

		he_writel(he_dev, 0x001f, G1_INMQ_S);
		he_writel(he_dev, 0x201f, G1_INMQ_L);

		he_writel(he_dev, 0x002f, G2_INMQ_S);
		he_writel(he_dev, 0x202f, G2_INMQ_L);

		he_writel(he_dev, 0x003f, G3_INMQ_S);
		he_writel(he_dev, 0x203f, G3_INMQ_L);

		he_writel(he_dev, 0x004f, G4_INMQ_S);
		he_writel(he_dev, 0x204f, G4_INMQ_L);

		he_writel(he_dev, 0x005f, G5_INMQ_S);
		he_writel(he_dev, 0x205f, G5_INMQ_L);

		he_writel(he_dev, 0x006f, G6_INMQ_S);
		he_writel(he_dev, 0x206f, G6_INMQ_L);

		he_writel(he_dev, 0x007f, G7_INMQ_S);
		he_writel(he_dev, 0x207f, G7_INMQ_L);
	} else {
		he_writel(he_dev, 0x0000, G0_INMQ_S);
		he_writel(he_dev, 0x0008, G0_INMQ_L);

		he_writel(he_dev, 0x0001, G1_INMQ_S);
		he_writel(he_dev, 0x0009, G1_INMQ_L);

		he_writel(he_dev, 0x0002, G2_INMQ_S);
		he_writel(he_dev, 0x000a, G2_INMQ_L);

		he_writel(he_dev, 0x0003, G3_INMQ_S);
		he_writel(he_dev, 0x000b, G3_INMQ_L);

		he_writel(he_dev, 0x0004, G4_INMQ_S);
		he_writel(he_dev, 0x000c, G4_INMQ_L);

		he_writel(he_dev, 0x0005, G5_INMQ_S);
		he_writel(he_dev, 0x000d, G5_INMQ_L);

		he_writel(he_dev, 0x0006, G6_INMQ_S);
		he_writel(he_dev, 0x000e, G6_INMQ_L);

		he_writel(he_dev, 0x0007, G7_INMQ_S);
		he_writel(he_dev, 0x000f, G7_INMQ_L);
	}

	/* 5.1.6 application tunable parameters */

	he_writel(he_dev, 0x0, MCC);
	he_writel(he_dev, 0x0, OEC);
	he_writel(he_dev, 0x0, DCC);
	he_writel(he_dev, 0x0, CEC);
	
	/* 5.1.7 cs block initialization */

	he_init_cs_block(he_dev);

	/* 5.1.8 cs block connection memory initialization */
	
	if (he_init_cs_block_rcm(he_dev) < 0)
		return -ENOMEM;

	/* 5.1.10 initialize host structures */

	he_init_tpdrq(he_dev);

	he_dev->tpd_pool = pci_pool_create("tpd", he_dev->pci_dev,
		sizeof(struct he_tpd), TPD_ALIGNMENT, 0);
	if (he_dev->tpd_pool == NULL) {
		hprintk("unable to create tpd pci_pool\n");
		return -ENOMEM;         
	}

	INIT_LIST_HEAD(&he_dev->outstanding_tpds);

	if (he_init_group(he_dev, 0) != 0)
		return -ENOMEM;

	for (group = 1; group < HE_NUM_GROUPS; ++group) {
		he_writel(he_dev, 0x0, G0_RBPS_S + (group * 32));
		he_writel(he_dev, 0x0, G0_RBPS_T + (group * 32));
		he_writel(he_dev, 0x0, G0_RBPS_QI + (group * 32));
		he_writel(he_dev, RBP_THRESH(0x1) | RBP_QSIZE(0x0),
						G0_RBPS_BS + (group * 32));

		he_writel(he_dev, 0x0, G0_RBPL_S + (group * 32));
		he_writel(he_dev, 0x0, G0_RBPL_T + (group * 32));
		he_writel(he_dev, RBP_THRESH(0x1) | RBP_QSIZE(0x0),
						G0_RBPL_QI + (group * 32));
		he_writel(he_dev, 0x0, G0_RBPL_BS + (group * 32));

		he_writel(he_dev, 0x0, G0_RBRQ_ST + (group * 16));
		he_writel(he_dev, 0x0, G0_RBRQ_H + (group * 16));
		he_writel(he_dev, RBRQ_THRESH(0x1) | RBRQ_SIZE(0x0),
						G0_RBRQ_Q + (group * 16));
		he_writel(he_dev, 0x0, G0_RBRQ_I + (group * 16));

		he_writel(he_dev, 0x0, G0_TBRQ_B_T + (group * 16));
		he_writel(he_dev, 0x0, G0_TBRQ_H + (group * 16));
		he_writel(he_dev, TBRQ_THRESH(0x1),
						G0_TBRQ_THRESH + (group * 16));
		he_writel(he_dev, 0x0, G0_TBRQ_S + (group * 16));
	}

	/* host status page */

	he_dev->hsp = pci_alloc_consistent(he_dev->pci_dev,
				sizeof(struct he_hsp), &he_dev->hsp_phys);
	if (he_dev->hsp == NULL) {
		hprintk("failed to allocate host status page\n");
		return -ENOMEM;
	}
	memset(he_dev->hsp, 0, sizeof(struct he_hsp));
	he_writel(he_dev, he_dev->hsp_phys, HSP_BA);

	/* initialize framer */

#ifdef CONFIG_ATM_HE_USE_SUNI
	if (he_isMM(he_dev))
		suni_init(he_dev->atm_dev);
	if (he_dev->atm_dev->phy && he_dev->atm_dev->phy->start)
		he_dev->atm_dev->phy->start(he_dev->atm_dev);
#endif /* CONFIG_ATM_HE_USE_SUNI */

	if (sdh) {
		/* this really should be in suni.c but for now... */
		int val;

		val = he_phy_get(he_dev->atm_dev, SUNI_TPOP_APM);
		val = (val & ~SUNI_TPOP_APM_S) | (SUNI_TPOP_S_SDH << SUNI_TPOP_APM_S_SHIFT);
		he_phy_put(he_dev->atm_dev, val, SUNI_TPOP_APM);
		he_phy_put(he_dev->atm_dev, SUNI_TACP_IUCHP_CLP, SUNI_TACP_IUCHP);
	}

	/* 5.1.12 enable transmit and receive */

	reg = he_readl_mbox(he_dev, CS_ERCTL0);
	reg |= TX_ENABLE|ER_ENABLE;
	he_writel_mbox(he_dev, reg, CS_ERCTL0);

	reg = he_readl(he_dev, RC_CONFIG);
	reg |= RX_ENABLE;
	he_writel(he_dev, reg, RC_CONFIG);

	for (i = 0; i < HE_NUM_CS_STPER; ++i) {
		he_dev->cs_stper[i].inuse = 0;
		he_dev->cs_stper[i].pcr = -1;
	}
	he_dev->total_bw = 0;


	/* atm linux initialization */

	he_dev->atm_dev->ci_range.vpi_bits = he_dev->vpibits;
	he_dev->atm_dev->ci_range.vci_bits = he_dev->vcibits;

	he_dev->irq_peak = 0;
	he_dev->rbrq_peak = 0;
	he_dev->rbpl_peak = 0;
	he_dev->tbrq_peak = 0;

	HPRINTK("hell bent for leather!\n");

	return 0;
}

static void
he_stop(struct he_dev *he_dev)
{
	u16 command;
	u32 gen_cntl_0, reg;
	struct pci_dev *pci_dev;

	pci_dev = he_dev->pci_dev;

	/* disable interrupts */

	if (he_dev->membase) {
		pci_read_config_dword(pci_dev, GEN_CNTL_0, &gen_cntl_0);
		gen_cntl_0 &= ~(INT_PROC_ENBL | INIT_ENB);
		pci_write_config_dword(pci_dev, GEN_CNTL_0, gen_cntl_0);

		tasklet_disable(&he_dev->tasklet);

		/* disable recv and transmit */

		reg = he_readl_mbox(he_dev, CS_ERCTL0);
		reg &= ~(TX_ENABLE|ER_ENABLE);
		he_writel_mbox(he_dev, reg, CS_ERCTL0);

		reg = he_readl(he_dev, RC_CONFIG);
		reg &= ~(RX_ENABLE);
		he_writel(he_dev, reg, RC_CONFIG);
	}

#ifdef CONFIG_ATM_HE_USE_SUNI
	if (he_dev->atm_dev->phy && he_dev->atm_dev->phy->stop)
		he_dev->atm_dev->phy->stop(he_dev->atm_dev);
#endif /* CONFIG_ATM_HE_USE_SUNI */

	if (he_dev->irq)
		free_irq(he_dev->irq, he_dev);

	if (he_dev->irq_base)
		pci_free_consistent(he_dev->pci_dev, (CONFIG_IRQ_SIZE+1)
			* sizeof(struct he_irq), he_dev->irq_base, he_dev->irq_phys);

	if (he_dev->hsp)
		pci_free_consistent(he_dev->pci_dev, sizeof(struct he_hsp),
						he_dev->hsp, he_dev->hsp_phys);

	if (he_dev->rbpl_base) {
		int i;

		for (i = 0; i < CONFIG_RBPL_SIZE; ++i) {
			void *cpuaddr = he_dev->rbpl_virt[i].virt;
			dma_addr_t dma_handle = he_dev->rbpl_base[i].phys;

			pci_pool_free(he_dev->rbpl_pool, cpuaddr, dma_handle);
		}
		pci_free_consistent(he_dev->pci_dev, CONFIG_RBPL_SIZE
			* sizeof(struct he_rbp), he_dev->rbpl_base, he_dev->rbpl_phys);
	}

	if (he_dev->rbpl_pool)
		pci_pool_destroy(he_dev->rbpl_pool);

	if (he_dev->rbps_base) {
		int i;

		for (i = 0; i < CONFIG_RBPS_SIZE; ++i) {
			void *cpuaddr = he_dev->rbps_virt[i].virt;
			dma_addr_t dma_handle = he_dev->rbps_base[i].phys;

			pci_pool_free(he_dev->rbps_pool, cpuaddr, dma_handle);
		}
		pci_free_consistent(he_dev->pci_dev, CONFIG_RBPS_SIZE
			* sizeof(struct he_rbp), he_dev->rbps_base, he_dev->rbps_phys);
	}

	if (he_dev->rbps_pool)
		pci_pool_destroy(he_dev->rbps_pool);

	if (he_dev->rbrq_base)
		pci_free_consistent(he_dev->pci_dev, CONFIG_RBRQ_SIZE * sizeof(struct he_rbrq),
							he_dev->rbrq_base, he_dev->rbrq_phys);

	if (he_dev->tbrq_base)
		pci_free_consistent(he_dev->pci_dev, CONFIG_TBRQ_SIZE * sizeof(struct he_tbrq),
							he_dev->tbrq_base, he_dev->tbrq_phys);

	if (he_dev->tpdrq_base)
		pci_free_consistent(he_dev->pci_dev, CONFIG_TBRQ_SIZE * sizeof(struct he_tbrq),
							he_dev->tpdrq_base, he_dev->tpdrq_phys);

	if (he_dev->tpd_pool)
		pci_pool_destroy(he_dev->tpd_pool);

	if (he_dev->pci_dev) {
		pci_read_config_word(he_dev->pci_dev, PCI_COMMAND, &command);
		command &= ~(PCI_COMMAND_MEMORY | PCI_COMMAND_MASTER);
		pci_write_config_word(he_dev->pci_dev, PCI_COMMAND, command);
	}
	
	if (he_dev->membase)
		iounmap(he_dev->membase);
}

static struct he_tpd *
__alloc_tpd(struct he_dev *he_dev)
{
	struct he_tpd *tpd;
	dma_addr_t dma_handle; 

	tpd = pci_pool_alloc(he_dev->tpd_pool, GFP_ATOMIC|GFP_DMA, &dma_handle);
	if (tpd == NULL)
		return NULL;
			
	tpd->status = TPD_ADDR(dma_handle);
	tpd->reserved = 0; 
	tpd->iovec[0].addr = 0; tpd->iovec[0].len = 0;
	tpd->iovec[1].addr = 0; tpd->iovec[1].len = 0;
	tpd->iovec[2].addr = 0; tpd->iovec[2].len = 0;

	return tpd;
}

#define AAL5_LEN(buf,len) 						\
			((((unsigned char *)(buf))[(len)-6] << 8) |	\
				(((unsigned char *)(buf))[(len)-5]))

/* 2.10.1.2 receive
 *
 * aal5 packets can optionally return the tcp checksum in the lower
 * 16 bits of the crc (RSR0_TCP_CKSUM)
 */

#define TCP_CKSUM(buf,len) 						\
			((((unsigned char *)(buf))[(len)-2] << 8) |	\
				(((unsigned char *)(buf))[(len-1)]))

static int
he_service_rbrq(struct he_dev *he_dev, int group)
{
	struct he_rbrq *rbrq_tail = (struct he_rbrq *)
				((unsigned long)he_dev->rbrq_base |
					he_dev->hsp->group[group].rbrq_tail);
	struct he_rbp *rbp = NULL;
	unsigned cid, lastcid = -1;
	unsigned buf_len = 0;
	struct sk_buff *skb;
	struct atm_vcc *vcc = NULL;
	struct he_vcc *he_vcc;
	struct he_iovec *iov;
	int pdus_assembled = 0;
	int updated = 0;

	read_lock(&vcc_sklist_lock);
	while (he_dev->rbrq_head != rbrq_tail) {
		++updated;

		HPRINTK("%p rbrq%d 0x%x len=%d cid=0x%x %s%s%s%s%s%s\n",
			he_dev->rbrq_head, group,
			RBRQ_ADDR(he_dev->rbrq_head),
			RBRQ_BUFLEN(he_dev->rbrq_head),
			RBRQ_CID(he_dev->rbrq_head),
			RBRQ_CRC_ERR(he_dev->rbrq_head) ? " CRC_ERR" : "",
			RBRQ_LEN_ERR(he_dev->rbrq_head) ? " LEN_ERR" : "",
			RBRQ_END_PDU(he_dev->rbrq_head) ? " END_PDU" : "",
			RBRQ_AAL5_PROT(he_dev->rbrq_head) ? " AAL5_PROT" : "",
			RBRQ_CON_CLOSED(he_dev->rbrq_head) ? " CON_CLOSED" : "",
			RBRQ_HBUF_ERR(he_dev->rbrq_head) ? " HBUF_ERR" : "");

		if (RBRQ_ADDR(he_dev->rbrq_head) & RBP_SMALLBUF)
			rbp = &he_dev->rbps_base[RBP_INDEX(RBRQ_ADDR(he_dev->rbrq_head))];
		else
			rbp = &he_dev->rbpl_base[RBP_INDEX(RBRQ_ADDR(he_dev->rbrq_head))];
		
		buf_len = RBRQ_BUFLEN(he_dev->rbrq_head) * 4;
		cid = RBRQ_CID(he_dev->rbrq_head);

		if (cid != lastcid)
			vcc = __find_vcc(he_dev, cid);
		lastcid = cid;

		if (vcc == NULL) {
			hprintk("vcc == NULL  (cid 0x%x)\n", cid);
			if (!RBRQ_HBUF_ERR(he_dev->rbrq_head))
					rbp->status &= ~RBP_LOANED;
					
			goto next_rbrq_entry;
		}

		he_vcc = HE_VCC(vcc);
		if (he_vcc == NULL) {
			hprintk("he_vcc == NULL  (cid 0x%x)\n", cid);
			if (!RBRQ_HBUF_ERR(he_dev->rbrq_head))
					rbp->status &= ~RBP_LOANED;
			goto next_rbrq_entry;
		}

		if (RBRQ_HBUF_ERR(he_dev->rbrq_head)) {
			hprintk("HBUF_ERR!  (cid 0x%x)\n", cid);
				atomic_inc(&vcc->stats->rx_drop);
			goto return_host_buffers;
		}

		he_vcc->iov_tail->iov_base = RBRQ_ADDR(he_dev->rbrq_head);
		he_vcc->iov_tail->iov_len = buf_len;
		he_vcc->pdu_len += buf_len;
		++he_vcc->iov_tail;

		if (RBRQ_CON_CLOSED(he_dev->rbrq_head)) {
			lastcid = -1;
			HPRINTK("wake_up rx_waitq  (cid 0x%x)\n", cid);
			wake_up(&he_vcc->rx_waitq);
			goto return_host_buffers;
		}

#ifdef notdef
		if ((he_vcc->iov_tail - he_vcc->iov_head) > HE_MAXIOV) {
			hprintk("iovec full!  cid 0x%x\n", cid);
			goto return_host_buffers;
		}
#endif
		if (!RBRQ_END_PDU(he_dev->rbrq_head))
			goto next_rbrq_entry;

		if (RBRQ_LEN_ERR(he_dev->rbrq_head)
				|| RBRQ_CRC_ERR(he_dev->rbrq_head)) {
			HPRINTK("%s%s (%d.%d)\n",
				RBRQ_CRC_ERR(he_dev->rbrq_head)
							? "CRC_ERR " : "",
				RBRQ_LEN_ERR(he_dev->rbrq_head)
							? "LEN_ERR" : "",
							vcc->vpi, vcc->vci);
			atomic_inc(&vcc->stats->rx_err);
			goto return_host_buffers;
		}

		skb = atm_alloc_charge(vcc, he_vcc->pdu_len + rx_skb_reserve,
							GFP_ATOMIC);
		if (!skb) {
			HPRINTK("charge failed (%d.%d)\n", vcc->vpi, vcc->vci);
			goto return_host_buffers;
		}

		if (rx_skb_reserve > 0)
			skb_reserve(skb, rx_skb_reserve);

		__net_timestamp(skb);

		for (iov = he_vcc->iov_head;
				iov < he_vcc->iov_tail; ++iov) {
			if (iov->iov_base & RBP_SMALLBUF)
				memcpy(skb_put(skb, iov->iov_len),
					he_dev->rbps_virt[RBP_INDEX(iov->iov_base)].virt, iov->iov_len);
			else
				memcpy(skb_put(skb, iov->iov_len),
					he_dev->rbpl_virt[RBP_INDEX(iov->iov_base)].virt, iov->iov_len);
		}

		switch (vcc->qos.aal) {
			case ATM_AAL0:
				/* 2.10.1.5 raw cell receive */
				skb->len = ATM_AAL0_SDU;
				skb_set_tail_pointer(skb, skb->len);
				break;
			case ATM_AAL5:
				/* 2.10.1.2 aal5 receive */

				skb->len = AAL5_LEN(skb->data, he_vcc->pdu_len);
				skb_set_tail_pointer(skb, skb->len);
#ifdef USE_CHECKSUM_HW
				if (vcc->vpi == 0 && vcc->vci >= ATM_NOT_RSV_VCI) {
					skb->ip_summed = CHECKSUM_COMPLETE;
					skb->csum = TCP_CKSUM(skb->data,
							he_vcc->pdu_len);
				}
#endif
				break;
		}

#ifdef should_never_happen
		if (skb->len > vcc->qos.rxtp.max_sdu)
			hprintk("pdu_len (%d) > vcc->qos.rxtp.max_sdu (%d)!  cid 0x%x\n", skb->len, vcc->qos.rxtp.max_sdu, cid);
#endif

#ifdef notdef
		ATM_SKB(skb)->vcc = vcc;
#endif
		spin_unlock(&he_dev->global_lock);
		vcc->push(vcc, skb);
		spin_lock(&he_dev->global_lock);

		atomic_inc(&vcc->stats->rx);

return_host_buffers:
		++pdus_assembled;

		for (iov = he_vcc->iov_head;
				iov < he_vcc->iov_tail; ++iov) {
			if (iov->iov_base & RBP_SMALLBUF)
				rbp = &he_dev->rbps_base[RBP_INDEX(iov->iov_base)];
			else
				rbp = &he_dev->rbpl_base[RBP_INDEX(iov->iov_base)];

			rbp->status &= ~RBP_LOANED;
		}

		he_vcc->iov_tail = he_vcc->iov_head;
		he_vcc->pdu_len = 0;

next_rbrq_entry:
		he_dev->rbrq_head = (struct he_rbrq *)
				((unsigned long) he_dev->rbrq_base |
					RBRQ_MASK(++he_dev->rbrq_head));

	}
	read_unlock(&vcc_sklist_lock);

	if (updated) {
		if (updated > he_dev->rbrq_peak)
			he_dev->rbrq_peak = updated;

		he_writel(he_dev, RBRQ_MASK(he_dev->rbrq_head),
						G0_RBRQ_H + (group * 16));
	}

	return pdus_assembled;
}

static void
he_service_tbrq(struct he_dev *he_dev, int group)
{
	struct he_tbrq *tbrq_tail = (struct he_tbrq *)
				((unsigned long)he_dev->tbrq_base |
					he_dev->hsp->group[group].tbrq_tail);
	struct he_tpd *tpd;
	int slot, updated = 0;
	struct he_tpd *__tpd;

	/* 2.1.6 transmit buffer return queue */

	while (he_dev->tbrq_head != tbrq_tail) {
		++updated;

		HPRINTK("tbrq%d 0x%x%s%s\n",
			group,
			TBRQ_TPD(he_dev->tbrq_head), 
			TBRQ_EOS(he_dev->tbrq_head) ? " EOS" : "",
			TBRQ_MULTIPLE(he_dev->tbrq_head) ? " MULTIPLE" : "");
		tpd = NULL;
		list_for_each_entry(__tpd, &he_dev->outstanding_tpds, entry) {
			if (TPD_ADDR(__tpd->status) == TBRQ_TPD(he_dev->tbrq_head)) {
				tpd = __tpd;
				list_del(&__tpd->entry);
				break;
			}
		}

		if (tpd == NULL) {
			hprintk("unable to locate tpd for dma buffer %x\n",
						TBRQ_TPD(he_dev->tbrq_head));
			goto next_tbrq_entry;
		}

		if (TBRQ_EOS(he_dev->tbrq_head)) {
			HPRINTK("wake_up(tx_waitq) cid 0x%x\n",
				he_mkcid(he_dev, tpd->vcc->vpi, tpd->vcc->vci));
			if (tpd->vcc)
				wake_up(&HE_VCC(tpd->vcc)->tx_waitq);

			goto next_tbrq_entry;
		}

		for (slot = 0; slot < TPD_MAXIOV; ++slot) {
			if (tpd->iovec[slot].addr)
				pci_unmap_single(he_dev->pci_dev,
					tpd->iovec[slot].addr,
					tpd->iovec[slot].len & TPD_LEN_MASK,
							PCI_DMA_TODEVICE);
			if (tpd->iovec[slot].len & TPD_LST)
				break;
				
		}

		if (tpd->skb) {	/* && !TBRQ_MULTIPLE(he_dev->tbrq_head) */
			if (tpd->vcc && tpd->vcc->pop)
				tpd->vcc->pop(tpd->vcc, tpd->skb);
			else
				dev_kfree_skb_any(tpd->skb);
		}

next_tbrq_entry:
		if (tpd)
			pci_pool_free(he_dev->tpd_pool, tpd, TPD_ADDR(tpd->status));
		he_dev->tbrq_head = (struct he_tbrq *)
				((unsigned long) he_dev->tbrq_base |
					TBRQ_MASK(++he_dev->tbrq_head));
	}

	if (updated) {
		if (updated > he_dev->tbrq_peak)
			he_dev->tbrq_peak = updated;

		he_writel(he_dev, TBRQ_MASK(he_dev->tbrq_head),
						G0_TBRQ_H + (group * 16));
	}
}


static void
he_service_rbpl(struct he_dev *he_dev, int group)
{
	struct he_rbp *newtail;
	struct he_rbp *rbpl_head;
	int moved = 0;

	rbpl_head = (struct he_rbp *) ((unsigned long)he_dev->rbpl_base |
					RBPL_MASK(he_readl(he_dev, G0_RBPL_S)));

	for (;;) {
		newtail = (struct he_rbp *) ((unsigned long)he_dev->rbpl_base |
						RBPL_MASK(he_dev->rbpl_tail+1));

		/* table 3.42 -- rbpl_tail should never be set to rbpl_head */
		if ((newtail == rbpl_head) || (newtail->status & RBP_LOANED))
			break;

		newtail->status |= RBP_LOANED;
		he_dev->rbpl_tail = newtail;
		++moved;
	} 

	if (moved)
		he_writel(he_dev, RBPL_MASK(he_dev->rbpl_tail), G0_RBPL_T);
}

static void
he_service_rbps(struct he_dev *he_dev, int group)
{
	struct he_rbp *newtail;
	struct he_rbp *rbps_head;
	int moved = 0;

	rbps_head = (struct he_rbp *) ((unsigned long)he_dev->rbps_base |
					RBPS_MASK(he_readl(he_dev, G0_RBPS_S)));

	for (;;) {
		newtail = (struct he_rbp *) ((unsigned long)he_dev->rbps_base |
						RBPS_MASK(he_dev->rbps_tail+1));

		/* table 3.42 -- rbps_tail should never be set to rbps_head */
		if ((newtail == rbps_head) || (newtail->status & RBP_LOANED))
			break;

		newtail->status |= RBP_LOANED;
		he_dev->rbps_tail = newtail;
		++moved;
	} 

	if (moved)
		he_writel(he_dev, RBPS_MASK(he_dev->rbps_tail), G0_RBPS_T);
}

static void
he_tasklet(unsigned long data)
{
	unsigned long flags;
	struct he_dev *he_dev = (struct he_dev *) data;
	int group, type;
	int updated = 0;

	HPRINTK("tasklet (0x%lx)\n", data);
	spin_lock_irqsave(&he_dev->global_lock, flags);

	while (he_dev->irq_head != he_dev->irq_tail) {
		++updated;

		type = ITYPE_TYPE(he_dev->irq_head->isw);
		group = ITYPE_GROUP(he_dev->irq_head->isw);

		switch (type) {
			case ITYPE_RBRQ_THRESH:
				HPRINTK("rbrq%d threshold\n", group);
				/* fall through */
			case ITYPE_RBRQ_TIMER:
				if (he_service_rbrq(he_dev, group)) {
					he_service_rbpl(he_dev, group);
					he_service_rbps(he_dev, group);
				}
				break;
			case ITYPE_TBRQ_THRESH:
				HPRINTK("tbrq%d threshold\n", group);
				/* fall through */
			case ITYPE_TPD_COMPLETE:
				he_service_tbrq(he_dev, group);
				break;
			case ITYPE_RBPL_THRESH:
				he_service_rbpl(he_dev, group);
				break;
			case ITYPE_RBPS_THRESH:
				he_service_rbps(he_dev, group);
				break;
			case ITYPE_PHY:
				HPRINTK("phy interrupt\n");
#ifdef CONFIG_ATM_HE_USE_SUNI
				spin_unlock_irqrestore(&he_dev->global_lock, flags);
				if (he_dev->atm_dev->phy && he_dev->atm_dev->phy->interrupt)
					he_dev->atm_dev->phy->interrupt(he_dev->atm_dev);
				spin_lock_irqsave(&he_dev->global_lock, flags);
#endif
				break;
			case ITYPE_OTHER:
				switch (type|group) {
					case ITYPE_PARITY:
						hprintk("parity error\n");
						break;
					case ITYPE_ABORT:
						hprintk("abort 0x%x\n", he_readl(he_dev, ABORT_ADDR));
						break;
				}
				break;
			case ITYPE_TYPE(ITYPE_INVALID):
				/* see 8.1.1 -- check all queues */

				HPRINTK("isw not updated 0x%x\n", he_dev->irq_head->isw);

				he_service_rbrq(he_dev, 0);
				he_service_rbpl(he_dev, 0);
				he_service_rbps(he_dev, 0);
				he_service_tbrq(he_dev, 0);
				break;
			default:
				hprintk("bad isw 0x%x?\n", he_dev->irq_head->isw);
		}

		he_dev->irq_head->isw = ITYPE_INVALID;

		he_dev->irq_head = (struct he_irq *) NEXT_ENTRY(he_dev->irq_base, he_dev->irq_head, IRQ_MASK);
	}

	if (updated) {
		if (updated > he_dev->irq_peak)
			he_dev->irq_peak = updated;

		he_writel(he_dev,
			IRQ_SIZE(CONFIG_IRQ_SIZE) |
			IRQ_THRESH(CONFIG_IRQ_THRESH) |
			IRQ_TAIL(he_dev->irq_tail), IRQ0_HEAD);
		(void) he_readl(he_dev, INT_FIFO); /* 8.1.2 controller errata; flush posted writes */
	}
	spin_unlock_irqrestore(&he_dev->global_lock, flags);
}

static irqreturn_t
he_irq_handler(int irq, void *dev_id)
{
	unsigned long flags;
	struct he_dev *he_dev = (struct he_dev * )dev_id;
	int handled = 0;

	if (he_dev == NULL)
		return IRQ_NONE;

	spin_lock_irqsave(&he_dev->global_lock, flags);

	he_dev->irq_tail = (struct he_irq *) (((unsigned long)he_dev->irq_base) |
						(*he_dev->irq_tailoffset << 2));

	if (he_dev->irq_tail == he_dev->irq_head) {
		HPRINTK("tailoffset not updated?\n");
		he_dev->irq_tail = (struct he_irq *) ((unsigned long)he_dev->irq_base |
			((he_readl(he_dev, IRQ0_BASE) & IRQ_MASK) << 2));
		(void) he_readl(he_dev, INT_FIFO);	/* 8.1.2 controller errata */
	}

#ifdef DEBUG
	if (he_dev->irq_head == he_dev->irq_tail /* && !IRQ_PENDING */)
		hprintk("spurious (or shared) interrupt?\n");
#endif

	if (he_dev->irq_head != he_dev->irq_tail) {
		handled = 1;
		tasklet_schedule(&he_dev->tasklet);
		he_writel(he_dev, INT_CLEAR_A, INT_FIFO);	/* clear interrupt */
		(void) he_readl(he_dev, INT_FIFO);		/* flush posted writes */
	}
	spin_unlock_irqrestore(&he_dev->global_lock, flags);
	return IRQ_RETVAL(handled);

}

static __inline__ void
__enqueue_tpd(struct he_dev *he_dev, struct he_tpd *tpd, unsigned cid)
{
	struct he_tpdrq *new_tail;

	HPRINTK("tpdrq %p cid 0x%x -> tpdrq_tail %p\n",
					tpd, cid, he_dev->tpdrq_tail);

	/* new_tail = he_dev->tpdrq_tail; */
	new_tail = (struct he_tpdrq *) ((unsigned long) he_dev->tpdrq_base |
					TPDRQ_MASK(he_dev->tpdrq_tail+1));

	/*
	 * check to see if we are about to set the tail == head
	 * if true, update the head pointer from the adapter
	 * to see if this is really the case (reading the queue
	 * head for every enqueue would be unnecessarily slow)
	 */

	if (new_tail == he_dev->tpdrq_head) {
		he_dev->tpdrq_head = (struct he_tpdrq *)
			(((unsigned long)he_dev->tpdrq_base) |
				TPDRQ_MASK(he_readl(he_dev, TPDRQ_B_H)));

		if (new_tail == he_dev->tpdrq_head) {
			int slot;

			hprintk("tpdrq full (cid 0x%x)\n", cid);
			/*
			 * FIXME
			 * push tpd onto a transmit backlog queue
			 * after service_tbrq, service the backlog
			 * for now, we just drop the pdu
			 */
			for (slot = 0; slot < TPD_MAXIOV; ++slot) {
				if (tpd->iovec[slot].addr)
					pci_unmap_single(he_dev->pci_dev,
						tpd->iovec[slot].addr,
						tpd->iovec[slot].len & TPD_LEN_MASK,
								PCI_DMA_TODEVICE);
			}
			if (tpd->skb) {
				if (tpd->vcc->pop)
					tpd->vcc->pop(tpd->vcc, tpd->skb);
				else
					dev_kfree_skb_any(tpd->skb);
				atomic_inc(&tpd->vcc->stats->tx_err);
			}
			pci_pool_free(he_dev->tpd_pool, tpd, TPD_ADDR(tpd->status));
			return;
		}
	}

	/* 2.1.5 transmit packet descriptor ready queue */
	list_add_tail(&tpd->entry, &he_dev->outstanding_tpds);
	he_dev->tpdrq_tail->tpd = TPD_ADDR(tpd->status);
	he_dev->tpdrq_tail->cid = cid;
	wmb();

	he_dev->tpdrq_tail = new_tail;

	he_writel(he_dev, TPDRQ_MASK(he_dev->tpdrq_tail), TPDRQ_T);
	(void) he_readl(he_dev, TPDRQ_T);		/* flush posted writes */
}

static int
he_open(struct atm_vcc *vcc)
{
	unsigned long flags;
	struct he_dev *he_dev = HE_DEV(vcc->dev);
	struct he_vcc *he_vcc;
	int err = 0;
	unsigned cid, rsr0, rsr1, rsr4, tsr0, tsr0_aal, tsr4, period, reg, clock;
	short vpi = vcc->vpi;
	int vci = vcc->vci;

	if (vci == ATM_VCI_UNSPEC || vpi == ATM_VPI_UNSPEC)
		return 0;

	HPRINTK("open vcc %p %d.%d\n", vcc, vpi, vci);

	set_bit(ATM_VF_ADDR, &vcc->flags);

	cid = he_mkcid(he_dev, vpi, vci);

	he_vcc = kmalloc(sizeof(struct he_vcc), GFP_ATOMIC);
	if (he_vcc == NULL) {
		hprintk("unable to allocate he_vcc during open\n");
		return -ENOMEM;
	}

	he_vcc->iov_tail = he_vcc->iov_head;
	he_vcc->pdu_len = 0;
	he_vcc->rc_index = -1;

	init_waitqueue_head(&he_vcc->rx_waitq);
	init_waitqueue_head(&he_vcc->tx_waitq);

	vcc->dev_data = he_vcc;

	if (vcc->qos.txtp.traffic_class != ATM_NONE) {
		int pcr_goal;

		pcr_goal = atm_pcr_goal(&vcc->qos.txtp);
		if (pcr_goal == 0)
			pcr_goal = he_dev->atm_dev->link_rate;
		if (pcr_goal < 0)	/* means round down, technically */
			pcr_goal = -pcr_goal;

		HPRINTK("open tx cid 0x%x pcr_goal %d\n", cid, pcr_goal);

		switch (vcc->qos.aal) {
			case ATM_AAL5:
				tsr0_aal = TSR0_AAL5;
				tsr4 = TSR4_AAL5;
				break;
			case ATM_AAL0:
				tsr0_aal = TSR0_AAL0_SDU;
				tsr4 = TSR4_AAL0_SDU;
				break;
			default:
				err = -EINVAL;
				goto open_failed;
		}

		spin_lock_irqsave(&he_dev->global_lock, flags);
		tsr0 = he_readl_tsr0(he_dev, cid);
		spin_unlock_irqrestore(&he_dev->global_lock, flags);

		if (TSR0_CONN_STATE(tsr0) != 0) {
			hprintk("cid 0x%x not idle (tsr0 = 0x%x)\n", cid, tsr0);
			err = -EBUSY;
			goto open_failed;
		}

		switch (vcc->qos.txtp.traffic_class) {
			case ATM_UBR:
				/* 2.3.3.1 open connection ubr */

				tsr0 = TSR0_UBR | TSR0_GROUP(0) | tsr0_aal |
					TSR0_USE_WMIN | TSR0_UPDATE_GER;
				break;

			case ATM_CBR:
				/* 2.3.3.2 open connection cbr */

				/* 8.2.3 cbr scheduler wrap problem -- limit to 90% total link rate */
				if ((he_dev->total_bw + pcr_goal)
					> (he_dev->atm_dev->link_rate * 9 / 10))
				{
					err = -EBUSY;
					goto open_failed;
				}

				spin_lock_irqsave(&he_dev->global_lock, flags);			/* also protects he_dev->cs_stper[] */

				/* find an unused cs_stper register */
				for (reg = 0; reg < HE_NUM_CS_STPER; ++reg)
					if (he_dev->cs_stper[reg].inuse == 0 || 
					    he_dev->cs_stper[reg].pcr == pcr_goal)
							break;

				if (reg == HE_NUM_CS_STPER) {
					err = -EBUSY;
					spin_unlock_irqrestore(&he_dev->global_lock, flags);
					goto open_failed;
				}

				he_dev->total_bw += pcr_goal;

				he_vcc->rc_index = reg;
				++he_dev->cs_stper[reg].inuse;
				he_dev->cs_stper[reg].pcr = pcr_goal;

				clock = he_is622(he_dev) ? 66667000 : 50000000;
				period = clock / pcr_goal;
				
				HPRINTK("rc_index = %d period = %d\n",
								reg, period);

				he_writel_mbox(he_dev, rate_to_atmf(period/2),
							CS_STPER0 + reg);
				spin_unlock_irqrestore(&he_dev->global_lock, flags);

				tsr0 = TSR0_CBR | TSR0_GROUP(0) | tsr0_aal |
							TSR0_RC_INDEX(reg);

				break;
			default:
				err = -EINVAL;
				goto open_failed;
		}

		spin_lock_irqsave(&he_dev->global_lock, flags);

		he_writel_tsr0(he_dev, tsr0, cid);
		he_writel_tsr4(he_dev, tsr4 | 1, cid);
		he_writel_tsr1(he_dev, TSR1_MCR(rate_to_atmf(0)) |
					TSR1_PCR(rate_to_atmf(pcr_goal)), cid);
		he_writel_tsr2(he_dev, TSR2_ACR(rate_to_atmf(pcr_goal)), cid);
		he_writel_tsr9(he_dev, TSR9_OPEN_CONN, cid);

		he_writel_tsr3(he_dev, 0x0, cid);
		he_writel_tsr5(he_dev, 0x0, cid);
		he_writel_tsr6(he_dev, 0x0, cid);
		he_writel_tsr7(he_dev, 0x0, cid);
		he_writel_tsr8(he_dev, 0x0, cid);
		he_writel_tsr10(he_dev, 0x0, cid);
		he_writel_tsr11(he_dev, 0x0, cid);
		he_writel_tsr12(he_dev, 0x0, cid);
		he_writel_tsr13(he_dev, 0x0, cid);
		he_writel_tsr14(he_dev, 0x0, cid);
		(void) he_readl_tsr0(he_dev, cid);		/* flush posted writes */
		spin_unlock_irqrestore(&he_dev->global_lock, flags);
	}

	if (vcc->qos.rxtp.traffic_class != ATM_NONE) {
		unsigned aal;

		HPRINTK("open rx cid 0x%x (rx_waitq %p)\n", cid,
		 				&HE_VCC(vcc)->rx_waitq);

		switch (vcc->qos.aal) {
			case ATM_AAL5:
				aal = RSR0_AAL5;
				break;
			case ATM_AAL0:
				aal = RSR0_RAWCELL;
				break;
			default:
				err = -EINVAL;
				goto open_failed;
		}

		spin_lock_irqsave(&he_dev->global_lock, flags);

		rsr0 = he_readl_rsr0(he_dev, cid);
		if (rsr0 & RSR0_OPEN_CONN) {
			spin_unlock_irqrestore(&he_dev->global_lock, flags);

			hprintk("cid 0x%x not idle (rsr0 = 0x%x)\n", cid, rsr0);
			err = -EBUSY;
			goto open_failed;
		}

		rsr1 = RSR1_GROUP(0);
		rsr4 = RSR4_GROUP(0);
		rsr0 = vcc->qos.rxtp.traffic_class == ATM_UBR ? 
				(RSR0_EPD_ENABLE|RSR0_PPD_ENABLE) : 0;

#ifdef USE_CHECKSUM_HW
		if (vpi == 0 && vci >= ATM_NOT_RSV_VCI)
			rsr0 |= RSR0_TCP_CKSUM;
#endif

		he_writel_rsr4(he_dev, rsr4, cid);
		he_writel_rsr1(he_dev, rsr1, cid);
		/* 5.1.11 last parameter initialized should be
			  the open/closed indication in rsr0 */
		he_writel_rsr0(he_dev,
			rsr0 | RSR0_START_PDU | RSR0_OPEN_CONN | aal, cid);
		(void) he_readl_rsr0(he_dev, cid);		/* flush posted writes */

		spin_unlock_irqrestore(&he_dev->global_lock, flags);
	}

open_failed:

	if (err) {
		kfree(he_vcc);
		clear_bit(ATM_VF_ADDR, &vcc->flags);
	}
	else
		set_bit(ATM_VF_READY, &vcc->flags);

	return err;
}

static void
he_close(struct atm_vcc *vcc)
{
	unsigned long flags;
	DECLARE_WAITQUEUE(wait, current);
	struct he_dev *he_dev = HE_DEV(vcc->dev);
	struct he_tpd *tpd;
	unsigned cid;
	struct he_vcc *he_vcc = HE_VCC(vcc);
#define MAX_RETRY 30
	int retry = 0, sleep = 1, tx_inuse;

	HPRINTK("close vcc %p %d.%d\n", vcc, vcc->vpi, vcc->vci);

	clear_bit(ATM_VF_READY, &vcc->flags);
	cid = he_mkcid(he_dev, vcc->vpi, vcc->vci);

	if (vcc->qos.rxtp.traffic_class != ATM_NONE) {
		int timeout;

		HPRINTK("close rx cid 0x%x\n", cid);

		/* 2.7.2.2 close receive operation */

		/* wait for previous close (if any) to finish */

		spin_lock_irqsave(&he_dev->global_lock, flags);
		while (he_readl(he_dev, RCC_STAT) & RCC_BUSY) {
			HPRINTK("close cid 0x%x RCC_BUSY\n", cid);
			udelay(250);
		}

		set_current_state(TASK_UNINTERRUPTIBLE);
		add_wait_queue(&he_vcc->rx_waitq, &wait);

		he_writel_rsr0(he_dev, RSR0_CLOSE_CONN, cid);
		(void) he_readl_rsr0(he_dev, cid);		/* flush posted writes */
		he_writel_mbox(he_dev, cid, RXCON_CLOSE);
		spin_unlock_irqrestore(&he_dev->global_lock, flags);

		timeout = schedule_timeout(30*HZ);

		remove_wait_queue(&he_vcc->rx_waitq, &wait);
		set_current_state(TASK_RUNNING);

		if (timeout == 0)
			hprintk("close rx timeout cid 0x%x\n", cid);

		HPRINTK("close rx cid 0x%x complete\n", cid);

	}

	if (vcc->qos.txtp.traffic_class != ATM_NONE) {
		volatile unsigned tsr4, tsr0;
		int timeout;

		HPRINTK("close tx cid 0x%x\n", cid);
		
		/* 2.1.2
		 *
		 * ... the host must first stop queueing packets to the TPDRQ
		 * on the connection to be closed, then wait for all outstanding
		 * packets to be transmitted and their buffers returned to the
		 * TBRQ. When the last packet on the connection arrives in the
		 * TBRQ, the host issues the close command to the adapter.
		 */

		while (((tx_inuse = atomic_read(&sk_atm(vcc)->sk_wmem_alloc)) > 0) &&
		       (retry < MAX_RETRY)) {
			msleep(sleep);
			if (sleep < 250)
				sleep = sleep * 2;

			++retry;
		}

		if (tx_inuse)
			hprintk("close tx cid 0x%x tx_inuse = %d\n", cid, tx_inuse);

		/* 2.3.1.1 generic close operations with flush */

		spin_lock_irqsave(&he_dev->global_lock, flags);
		he_writel_tsr4_upper(he_dev, TSR4_FLUSH_CONN, cid);
					/* also clears TSR4_SESSION_ENDED */

		switch (vcc->qos.txtp.traffic_class) {
			case ATM_UBR:
				he_writel_tsr1(he_dev, 
					TSR1_MCR(rate_to_atmf(200000))
					| TSR1_PCR(0), cid);
				break;
			case ATM_CBR:
				he_writel_tsr14_upper(he_dev, TSR14_DELETE, cid);
				break;
		}
		(void) he_readl_tsr4(he_dev, cid);		/* flush posted writes */

		tpd = __alloc_tpd(he_dev);
		if (tpd == NULL) {
			hprintk("close tx he_alloc_tpd failed cid 0x%x\n", cid);
			goto close_tx_incomplete;
		}
		tpd->status |= TPD_EOS | TPD_INT;
		tpd->skb = NULL;
		tpd->vcc = vcc;
		wmb();

		set_current_state(TASK_UNINTERRUPTIBLE);
		add_wait_queue(&he_vcc->tx_waitq, &wait);
		__enqueue_tpd(he_dev, tpd, cid);
		spin_unlock_irqrestore(&he_dev->global_lock, flags);

		timeout = schedule_timeout(30*HZ);

		remove_wait_queue(&he_vcc->tx_waitq, &wait);
		set_current_state(TASK_RUNNING);

		spin_lock_irqsave(&he_dev->global_lock, flags);

		if (timeout == 0) {
			hprintk("close tx timeout cid 0x%x\n", cid);
			goto close_tx_incomplete;
		}

		while (!((tsr4 = he_readl_tsr4(he_dev, cid)) & TSR4_SESSION_ENDED)) {
			HPRINTK("close tx cid 0x%x !TSR4_SESSION_ENDED (tsr4 = 0x%x)\n", cid, tsr4);
			udelay(250);
		}

		while (TSR0_CONN_STATE(tsr0 = he_readl_tsr0(he_dev, cid)) != 0) {
			HPRINTK("close tx cid 0x%x TSR0_CONN_STATE != 0 (tsr0 = 0x%x)\n", cid, tsr0);
			udelay(250);
		}

close_tx_incomplete:

		if (vcc->qos.txtp.traffic_class == ATM_CBR) {
			int reg = he_vcc->rc_index;

			HPRINTK("cs_stper reg = %d\n", reg);

			if (he_dev->cs_stper[reg].inuse == 0)
				hprintk("cs_stper[%d].inuse = 0!\n", reg);
			else
				--he_dev->cs_stper[reg].inuse;

			he_dev->total_bw -= he_dev->cs_stper[reg].pcr;
		}
		spin_unlock_irqrestore(&he_dev->global_lock, flags);

		HPRINTK("close tx cid 0x%x complete\n", cid);
	}

	kfree(he_vcc);

	clear_bit(ATM_VF_ADDR, &vcc->flags);
}

static int
he_send(struct atm_vcc *vcc, struct sk_buff *skb)
{
	unsigned long flags;
	struct he_dev *he_dev = HE_DEV(vcc->dev);
	unsigned cid = he_mkcid(he_dev, vcc->vpi, vcc->vci);
	struct he_tpd *tpd;
#ifdef USE_SCATTERGATHER
	int i, slot = 0;
#endif

#define HE_TPD_BUFSIZE 0xffff

	HPRINTK("send %d.%d\n", vcc->vpi, vcc->vci);

	if ((skb->len > HE_TPD_BUFSIZE) ||
	    ((vcc->qos.aal == ATM_AAL0) && (skb->len != ATM_AAL0_SDU))) {
		hprintk("buffer too large (or small) -- %d bytes\n", skb->len );
		if (vcc->pop)
			vcc->pop(vcc, skb);
		else
			dev_kfree_skb_any(skb);
		atomic_inc(&vcc->stats->tx_err);
		return -EINVAL;
	}

#ifndef USE_SCATTERGATHER
	if (skb_shinfo(skb)->nr_frags) {
		hprintk("no scatter/gather support\n");
		if (vcc->pop)
			vcc->pop(vcc, skb);
		else
			dev_kfree_skb_any(skb);
		atomic_inc(&vcc->stats->tx_err);
		return -EINVAL;
	}
#endif
	spin_lock_irqsave(&he_dev->global_lock, flags);

	tpd = __alloc_tpd(he_dev);
	if (tpd == NULL) {
		if (vcc->pop)
			vcc->pop(vcc, skb);
		else
			dev_kfree_skb_any(skb);
		atomic_inc(&vcc->stats->tx_err);
		spin_unlock_irqrestore(&he_dev->global_lock, flags);
		return -ENOMEM;
	}

	if (vcc->qos.aal == ATM_AAL5)
		tpd->status |= TPD_CELLTYPE(TPD_USERCELL);
	else {
		char *pti_clp = (void *) (skb->data + 3);
		int clp, pti;

		pti = (*pti_clp & ATM_HDR_PTI_MASK) >> ATM_HDR_PTI_SHIFT; 
		clp = (*pti_clp & ATM_HDR_CLP);
		tpd->status |= TPD_CELLTYPE(pti);
		if (clp)
			tpd->status |= TPD_CLP;

		skb_pull(skb, ATM_AAL0_SDU - ATM_CELL_PAYLOAD);
	}

#ifdef USE_SCATTERGATHER
	tpd->iovec[slot].addr = pci_map_single(he_dev->pci_dev, skb->data,
				skb->len - skb->data_len, PCI_DMA_TODEVICE);
	tpd->iovec[slot].len = skb->len - skb->data_len;
	++slot;

	for (i = 0; i < skb_shinfo(skb)->nr_frags; i++) {
		skb_frag_t *frag = &skb_shinfo(skb)->frags[i];

		if (slot == TPD_MAXIOV) {	/* queue tpd; start new tpd */
			tpd->vcc = vcc;
			tpd->skb = NULL;	/* not the last fragment
						   so dont ->push() yet */
			wmb();

			__enqueue_tpd(he_dev, tpd, cid);
			tpd = __alloc_tpd(he_dev);
			if (tpd == NULL) {
				if (vcc->pop)
					vcc->pop(vcc, skb);
				else
					dev_kfree_skb_any(skb);
				atomic_inc(&vcc->stats->tx_err);
				spin_unlock_irqrestore(&he_dev->global_lock, flags);
				return -ENOMEM;
			}
			tpd->status |= TPD_USERCELL;
			slot = 0;
		}

		tpd->iovec[slot].addr = pci_map_single(he_dev->pci_dev,
			(void *) page_address(frag->page) + frag->page_offset,
				frag->size, PCI_DMA_TODEVICE);
		tpd->iovec[slot].len = frag->size;
		++slot;

	}

	tpd->iovec[slot - 1].len |= TPD_LST;
#else
	tpd->address0 = pci_map_single(he_dev->pci_dev, skb->data, skb->len, PCI_DMA_TODEVICE);
	tpd->length0 = skb->len | TPD_LST;
#endif
	tpd->status |= TPD_INT;

	tpd->vcc = vcc;
	tpd->skb = skb;
	wmb();
	ATM_SKB(skb)->vcc = vcc;

	__enqueue_tpd(he_dev, tpd, cid);
	spin_unlock_irqrestore(&he_dev->global_lock, flags);

	atomic_inc(&vcc->stats->tx);

	return 0;
}

static int
he_ioctl(struct atm_dev *atm_dev, unsigned int cmd, void __user *arg)
{
	unsigned long flags;
	struct he_dev *he_dev = HE_DEV(atm_dev);
	struct he_ioctl_reg reg;
	int err = 0;

	switch (cmd) {
		case HE_GET_REG:
			if (!capable(CAP_NET_ADMIN))
				return -EPERM;

			if (copy_from_user(&reg, arg,
					   sizeof(struct he_ioctl_reg)))
				return -EFAULT;

			spin_lock_irqsave(&he_dev->global_lock, flags);
			switch (reg.type) {
				case HE_REGTYPE_PCI:
					if (reg.addr < 0 || reg.addr >= HE_REGMAP_SIZE) {
						err = -EINVAL;
						break;
					}

					reg.val = he_readl(he_dev, reg.addr);
					break;
				case HE_REGTYPE_RCM:
					reg.val =
						he_readl_rcm(he_dev, reg.addr);
					break;
				case HE_REGTYPE_TCM:
					reg.val =
						he_readl_tcm(he_dev, reg.addr);
					break;
				case HE_REGTYPE_MBOX:
					reg.val =
						he_readl_mbox(he_dev, reg.addr);
					break;
				default:
					err = -EINVAL;
					break;
			}
			spin_unlock_irqrestore(&he_dev->global_lock, flags);
			if (err == 0)
				if (copy_to_user(arg, &reg,
							sizeof(struct he_ioctl_reg)))
					return -EFAULT;
			break;
		default:
#ifdef CONFIG_ATM_HE_USE_SUNI
			if (atm_dev->phy && atm_dev->phy->ioctl)
				err = atm_dev->phy->ioctl(atm_dev, cmd, arg);
#else /* CONFIG_ATM_HE_USE_SUNI */
			err = -EINVAL;
#endif /* CONFIG_ATM_HE_USE_SUNI */
			break;
	}

	return err;
}

static void
he_phy_put(struct atm_dev *atm_dev, unsigned char val, unsigned long addr)
{
	unsigned long flags;
	struct he_dev *he_dev = HE_DEV(atm_dev);

	HPRINTK("phy_put(val 0x%x, addr 0x%lx)\n", val, addr);

	spin_lock_irqsave(&he_dev->global_lock, flags);
	he_writel(he_dev, val, FRAMER + (addr*4));
	(void) he_readl(he_dev, FRAMER + (addr*4));		/* flush posted writes */
	spin_unlock_irqrestore(&he_dev->global_lock, flags);
}
 
	
static unsigned char
he_phy_get(struct atm_dev *atm_dev, unsigned long addr)
{ 
	unsigned long flags;
	struct he_dev *he_dev = HE_DEV(atm_dev);
	unsigned reg;

	spin_lock_irqsave(&he_dev->global_lock, flags);
	reg = he_readl(he_dev, FRAMER + (addr*4));
	spin_unlock_irqrestore(&he_dev->global_lock, flags);

	HPRINTK("phy_get(addr 0x%lx) =0x%x\n", addr, reg);
	return reg;
}

static int
he_proc_read(struct atm_dev *dev, loff_t *pos, char *page)
{
	unsigned long flags;
	struct he_dev *he_dev = HE_DEV(dev);
	int left, i;
#ifdef notdef
	struct he_rbrq *rbrq_tail;
	struct he_tpdrq *tpdrq_head;
	int rbpl_head, rbpl_tail;
#endif
	static long mcc = 0, oec = 0, dcc = 0, cec = 0;


	left = *pos;
	if (!left--)
		return sprintf(page, "ATM he driver\n");

	if (!left--)
		return sprintf(page, "%s%s\n\n",
			he_dev->prod_id, he_dev->media & 0x40 ? "SM" : "MM");

	if (!left--)
		return sprintf(page, "Mismatched Cells  VPI/VCI Not Open  Dropped Cells  RCM Dropped Cells\n");

	spin_lock_irqsave(&he_dev->global_lock, flags);
	mcc += he_readl(he_dev, MCC);
	oec += he_readl(he_dev, OEC);
	dcc += he_readl(he_dev, DCC);
	cec += he_readl(he_dev, CEC);
	spin_unlock_irqrestore(&he_dev->global_lock, flags);

	if (!left--)
		return sprintf(page, "%16ld  %16ld  %13ld  %17ld\n\n", 
							mcc, oec, dcc, cec);

	if (!left--)
		return sprintf(page, "irq_size = %d  inuse = ?  peak = %d\n",
				CONFIG_IRQ_SIZE, he_dev->irq_peak);

	if (!left--)
		return sprintf(page, "tpdrq_size = %d  inuse = ?\n",
						CONFIG_TPDRQ_SIZE);

	if (!left--)
		return sprintf(page, "rbrq_size = %d  inuse = ?  peak = %d\n",
				CONFIG_RBRQ_SIZE, he_dev->rbrq_peak);

	if (!left--)
		return sprintf(page, "tbrq_size = %d  peak = %d\n",
					CONFIG_TBRQ_SIZE, he_dev->tbrq_peak);


#ifdef notdef
	rbpl_head = RBPL_MASK(he_readl(he_dev, G0_RBPL_S));
	rbpl_tail = RBPL_MASK(he_readl(he_dev, G0_RBPL_T));

	inuse = rbpl_head - rbpl_tail;
	if (inuse < 0)
		inuse += CONFIG_RBPL_SIZE * sizeof(struct he_rbp);
	inuse /= sizeof(struct he_rbp);

	if (!left--)
		return sprintf(page, "rbpl_size = %d  inuse = %d\n\n",
						CONFIG_RBPL_SIZE, inuse);
#endif

	if (!left--)
		return sprintf(page, "rate controller periods (cbr)\n                 pcr  #vc\n");

	for (i = 0; i < HE_NUM_CS_STPER; ++i)
		if (!left--)
			return sprintf(page, "cs_stper%-2d  %8ld  %3d\n", i,
						he_dev->cs_stper[i].pcr,
						he_dev->cs_stper[i].inuse);

	if (!left--)
		return sprintf(page, "total bw (cbr): %d  (limit %d)\n",
			he_dev->total_bw, he_dev->atm_dev->link_rate * 10 / 9);

	return 0;
}

/* eeprom routines  -- see 4.7 */

static u8 read_prom_byte(struct he_dev *he_dev, int addr)
{
	u32 val = 0, tmp_read = 0;
	int i, j = 0;
	u8 byte_read = 0;

	val = readl(he_dev->membase + HOST_CNTL);
	val &= 0xFFFFE0FF;
       
	/* Turn on write enable */
	val |= 0x800;
	he_writel(he_dev, val, HOST_CNTL);
       
	/* Send READ instruction */
	for (i = 0; i < ARRAY_SIZE(readtab); i++) {
		he_writel(he_dev, val | readtab[i], HOST_CNTL);
		udelay(EEPROM_DELAY);
	}
       
	/* Next, we need to send the byte address to read from */
	for (i = 7; i >= 0; i--) {
		he_writel(he_dev, val | clocktab[j++] | (((addr >> i) & 1) << 9), HOST_CNTL);
		udelay(EEPROM_DELAY);
		he_writel(he_dev, val | clocktab[j++] | (((addr >> i) & 1) << 9), HOST_CNTL);
		udelay(EEPROM_DELAY);
	}
       
	j = 0;

	val &= 0xFFFFF7FF;      /* Turn off write enable */
	he_writel(he_dev, val, HOST_CNTL);
       
	/* Now, we can read data from the EEPROM by clocking it in */
	for (i = 7; i >= 0; i--) {
		he_writel(he_dev, val | clocktab[j++], HOST_CNTL);
		udelay(EEPROM_DELAY);
		tmp_read = he_readl(he_dev, HOST_CNTL);
		byte_read |= (unsigned char)
			   ((tmp_read & ID_DOUT) >> ID_DOFFSET << i);
		he_writel(he_dev, val | clocktab[j++], HOST_CNTL);
		udelay(EEPROM_DELAY);
	}
       
	he_writel(he_dev, val | ID_CS, HOST_CNTL);
	udelay(EEPROM_DELAY);

	return byte_read;
}

MODULE_LICENSE("GPL");
MODULE_AUTHOR("chas williams <chas@cmf.nrl.navy.mil>");
MODULE_DESCRIPTION("ForeRunnerHE ATM Adapter driver");
module_param(disable64, bool, 0);
MODULE_PARM_DESC(disable64, "disable 64-bit pci bus transfers");
module_param(nvpibits, short, 0);
MODULE_PARM_DESC(nvpibits, "numbers of bits for vpi (default 0)");
module_param(nvcibits, short, 0);
MODULE_PARM_DESC(nvcibits, "numbers of bits for vci (default 12)");
module_param(rx_skb_reserve, short, 0);
MODULE_PARM_DESC(rx_skb_reserve, "padding for receive skb (default 16)");
module_param(irq_coalesce, bool, 0);
MODULE_PARM_DESC(irq_coalesce, "use interrupt coalescing (default 1)");
module_param(sdh, bool, 0);
MODULE_PARM_DESC(sdh, "use SDH framing (default 0)");

static struct pci_device_id he_pci_tbl[] = {
	{ PCI_VENDOR_ID_FORE, PCI_DEVICE_ID_FORE_HE, PCI_ANY_ID, PCI_ANY_ID,
	  0, 0, 0 },
	{ 0, }
};

MODULE_DEVICE_TABLE(pci, he_pci_tbl);

static struct pci_driver he_driver = {
	.name =		"he",
	.probe =	he_init_one,
	.remove =	__devexit_p(he_remove_one),
	.id_table =	he_pci_tbl,
};

static int __init he_init(void)
{
	return pci_register_driver(&he_driver);
}

static void __exit he_cleanup(void)
{
	pci_unregister_driver(&he_driver);
}

module_init(he_init);
module_exit(he_cleanup);<|MERGE_RESOLUTION|>--- conflicted
+++ resolved
@@ -921,15 +921,9 @@
 			he_dev->rbrq_phys);
 	i = CONFIG_RBPL_SIZE;
 out_free_rbpl_virt:
-<<<<<<< HEAD
-	while (--i)
-		pci_pool_free(he_dev->rbps_pool, he_dev->rbpl_virt[i].virt,
-				he_dev->rbps_base[i].phys);
-=======
 	while (i--)
 		pci_pool_free(he_dev->rbpl_pool, he_dev->rbpl_virt[i].virt,
 				he_dev->rbpl_base[i].phys);
->>>>>>> ad1cd745
 	kfree(he_dev->rbpl_virt);
 
 out_free_rbpl_base:
@@ -939,19 +933,11 @@
 out_destroy_rbpl_pool:
 	pci_pool_destroy(he_dev->rbpl_pool);
 
-<<<<<<< HEAD
-	i = CONFIG_RBPL_SIZE;
-out_free_rbps_virt:
-	while (--i)
-		pci_pool_free(he_dev->rbpl_pool, he_dev->rbps_virt[i].virt,
-				he_dev->rbpl_base[i].phys);
-=======
 	i = CONFIG_RBPS_SIZE;
 out_free_rbps_virt:
 	while (i--)
 		pci_pool_free(he_dev->rbps_pool, he_dev->rbps_virt[i].virt,
 				he_dev->rbps_base[i].phys);
->>>>>>> ad1cd745
 	kfree(he_dev->rbps_virt);
 
 out_free_rbps_base:
